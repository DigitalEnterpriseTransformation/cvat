--- conflicted
+++ resolved
@@ -1,11 +1,7 @@
 openapi: 3.0.3
 info:
   title: CVAT REST API
-<<<<<<< HEAD
-  version: 2.18.0.dev20240912142705
-=======
   version: 2.19.0
->>>>>>> fc89c015
   description: REST API for Computer Vision Annotation Tool (CVAT)
   termsOfService: https://www.google.com/policies/terms/
   contact:
