--- conflicted
+++ resolved
@@ -923,36 +923,7 @@
     def test_api_v2_projects_id_no_auth(self):
         self._check_api_v2_projects_id(None)
 
-<<<<<<< HEAD
 class ProjectCreateAPITestCase(ApiTestBase):
-=======
-    def test_api_v2_projects_delete_project_data_after_delete_project(self):
-        tasks = {}
-        for project in self.projects:
-            tasks[project.name] = create_dummy_db_tasks(self.__class__, project)
-
-            project_dir = project.get_dirname()
-            self.assertTrue(os.path.exists(project_dir))
-
-            for task in tasks[project.name]:
-                task_dir = task.get_dirname()
-                self.assertTrue(os.path.exists(task_dir))
-
-        self._check_api_v2_projects_id(self.admin)
-
-        for project in self.projects:
-            project_dir = project.get_dirname()
-            self.assertFalse(os.path.exists(project_dir))
-
-            for task in tasks[project.name]:
-                task_dir = task.get_dirname()
-                self.assertFalse(os.path.exists(task_dir))
-
-class ProjectCreateAPITestCase(APITestCase):
-    def setUp(self):
-        self.client = APIClient()
-
->>>>>>> 10ffa610
     @classmethod
     def setUpTestData(cls):
         create_db_users(cls)
