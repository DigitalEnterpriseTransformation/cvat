# Copyright (C) 2020 Intel Corporation
#
# SPDX-License-Identifier: MIT


import io
import os
import os.path as osp
import random
import shutil
import tempfile
import xml.etree.ElementTree as ET
import zipfile
from collections import defaultdict
from enum import Enum
from glob import glob
from io import BytesIO
from unittest import mock

import av
import numpy as np
from pdf2image import convert_from_bytes
from django.conf import settings
from django.contrib.auth.models import Group, User
from django.http import HttpResponse
from PIL import Image
from pycocotools import coco as coco_loader
from rest_framework import status
from rest_framework.test import APIClient, APITestCase

from cvat.apps.engine.models import (AttributeType, Data, Job, Project,
    Segment, StatusChoice, Task, StorageMethodChoice, UploadedDataStorageLocationChoice as StorageLocation)
from cvat.apps.engine.prepare import prepare_meta, prepare_meta_for_upload

def create_db_users(cls):
    (group_admin, _) = Group.objects.get_or_create(name="admin")
    (group_user, _) = Group.objects.get_or_create(name="user")
    (group_annotator, _) = Group.objects.get_or_create(name="annotator")
    (group_observer, _) = Group.objects.get_or_create(name="observer")

    user_admin = User.objects.create_superuser(username="admin", email="",
        password="admin")
    user_admin.groups.add(group_admin)
    user_owner = User.objects.create_user(username="user1", password="user1")
    user_owner.groups.add(group_user)
    user_assignee = User.objects.create_user(username="user2", password="user2")
    user_assignee.groups.add(group_annotator)
    user_annotator = User.objects.create_user(username="user3", password="user3")
    user_annotator.groups.add(group_annotator)
    user_observer = User.objects.create_user(username="user4", password="user4")
    user_observer.groups.add(group_observer)
    user_dummy = User.objects.create_user(username="user5", password="user5")
    user_dummy.groups.add(group_user)

    cls.admin = user_admin
    cls.owner = cls.user1 = user_owner
    cls.assignee = cls.user2 = user_assignee
    cls.annotator = cls.user3 = user_annotator
    cls.observer = cls.user4 = user_observer
    cls.user = cls.user5 = user_dummy

def create_db_task(data):
    data_settings = {
        "size": data.pop("size"),
        "image_quality": data.pop("image_quality"),
    }

    db_data = Data.objects.create(**data_settings)
    shutil.rmtree(db_data.get_data_dirname(), ignore_errors=True)
    os.makedirs(db_data.get_data_dirname())
    os.makedirs(db_data.get_upload_dirname())

    db_task = Task.objects.create(**data)
    shutil.rmtree(db_task.get_task_dirname(), ignore_errors=True)
    os.makedirs(db_task.get_task_dirname())
    os.makedirs(db_task.get_task_logs_dirname())
    os.makedirs(db_task.get_task_artifacts_dirname())
    db_task.data = db_data
    db_task.save()

    for x in range(0, db_task.data.size, db_task.segment_size):
        start_frame = x
        stop_frame = min(x + db_task.segment_size - 1, db_task.data.size - 1)

        db_segment = Segment()
        db_segment.task = db_task
        db_segment.start_frame = start_frame
        db_segment.stop_frame = stop_frame
        db_segment.save()

        db_job = Job()
        db_job.segment = db_segment
        db_job.save()

    return db_task

def create_dummy_db_tasks(obj, project=None):
    tasks = []

    data = {
        "name": "my task #1",
        "owner": obj.owner,
        "assignee": obj.assignee,
        "overlap": 0,
        "segment_size": 100,
        "image_quality": 75,
        "size": 100,
        "project": project
    }
    db_task = create_db_task(data)
    tasks.append(db_task)

    data = {
        "name": "my multijob task",
        "owner": obj.user,
        "overlap": 0,
        "segment_size": 100,
        "image_quality": 50,
        "size": 200,
        "project": project
    }
    db_task = create_db_task(data)
    tasks.append(db_task)

    data = {
        "name": "my task #2",
        "owner": obj.owner,
        "assignee": obj.assignee,
        "overlap": 0,
        "segment_size": 100,
        "image_quality": 75,
        "size": 100,
        "project": project
    }
    db_task = create_db_task(data)
    tasks.append(db_task)

    data = {
        "name": "super task",
        "owner": obj.admin,
        "overlap": 0,
        "segment_size": 50,
        "image_quality": 95,
        "size": 50,
        "project": project
    }
    db_task = create_db_task(data)
    tasks.append(db_task)

    return tasks

def create_dummy_db_projects(obj):
    projects = []

    data = {
        "name": "my empty project",
        "owner": obj.owner,
        "assignee": obj.assignee,
    }
    db_project = Project.objects.create(**data)
    projects.append(db_project)

    data = {
        "name": "my project without assignee",
        "owner": obj.user,
    }
    db_project = Project.objects.create(**data)
    create_dummy_db_tasks(obj, db_project)
    projects.append(db_project)

    data = {
        "name": "my big project",
        "owner": obj.owner,
        "assignee": obj.assignee,
    }
    db_project = Project.objects.create(**data)
    create_dummy_db_tasks(obj, db_project)
    projects.append(db_project)

    data = {
        "name": "public project",
    }
    db_project = Project.objects.create(**data)
    create_dummy_db_tasks(obj, db_project)
    projects.append(db_project)

    data = {
        "name": "super project",
        "owner": obj.admin,
        "assignee": obj.assignee,
    }
    db_project = Project.objects.create(**data)
    create_dummy_db_tasks(obj, db_project)
    projects.append(db_project)

    return projects


class ForceLogin:
    def __init__(self, user, client):
        self.user = user
        self.client = client

    def __enter__(self):
        if self.user:
            self.client.force_login(self.user, backend='django.contrib.auth.backends.ModelBackend')

        return self

    def __exit__(self, exception_type, exception_value, traceback):
        if self.user:
            self.client.logout()


class JobGetAPITestCase(APITestCase):
    def setUp(self):
        self.client = APIClient()

    @classmethod
    def setUpTestData(cls):
        create_db_users(cls)
        cls.task = create_dummy_db_tasks(cls)[0]
        cls.job = Job.objects.filter(segment__task_id=cls.task.id).first()
        cls.job.assignee = cls.annotator
        cls.job.save()

    def _run_api_v1_jobs_id(self, jid, user):
        with ForceLogin(user, self.client):
            response = self.client.get('/api/v1/jobs/{}'.format(jid))

        return response

    def _check_request(self, response):
        self.assertEqual(response.status_code, status.HTTP_200_OK)
        self.assertEqual(response.data["id"], self.job.id)
        self.assertEqual(response.data["status"], StatusChoice.ANNOTATION)
        self.assertEqual(response.data["start_frame"], self.job.segment.start_frame)
        self.assertEqual(response.data["stop_frame"], self.job.segment.stop_frame)

    def test_api_v1_jobs_id_admin(self):
        response = self._run_api_v1_jobs_id(self.job.id, self.admin)
        self._check_request(response)
        response = self._run_api_v1_jobs_id(self.job.id + 10, self.admin)
        self.assertEqual(response.status_code, status.HTTP_404_NOT_FOUND)

    def test_api_v1_jobs_id_owner(self):
        response = self._run_api_v1_jobs_id(self.job.id, self.owner)
        self._check_request(response)
        response = self._run_api_v1_jobs_id(self.job.id + 10, self.owner)
        self.assertEqual(response.status_code, status.HTTP_404_NOT_FOUND)

    def test_api_v1_jobs_id_annotator(self):
        response = self._run_api_v1_jobs_id(self.job.id, self.annotator)
        self._check_request(response)
        response = self._run_api_v1_jobs_id(self.job.id + 10, self.annotator)
        self.assertEqual(response.status_code, status.HTTP_404_NOT_FOUND)

    def test_api_v1_jobs_id_observer(self):
        response = self._run_api_v1_jobs_id(self.job.id, self.observer)
        self._check_request(response)
        response = self._run_api_v1_jobs_id(self.job.id + 10, self.observer)
        self.assertEqual(response.status_code, status.HTTP_404_NOT_FOUND)

    def test_api_v1_jobs_id_user(self):
        response = self._run_api_v1_jobs_id(self.job.id, self.user)
        self.assertEqual(response.status_code, status.HTTP_403_FORBIDDEN)
        response = self._run_api_v1_jobs_id(self.job.id + 10, self.user)
        self.assertEqual(response.status_code, status.HTTP_404_NOT_FOUND)

    def test_api_v1_jobs_id_no_auth(self):
        response = self._run_api_v1_jobs_id(self.job.id, None)
        self.assertEqual(response.status_code, status.HTTP_401_UNAUTHORIZED)
        response = self._run_api_v1_jobs_id(self.job.id + 10, None)
        self.assertEqual(response.status_code, status.HTTP_401_UNAUTHORIZED)


class JobUpdateAPITestCase(APITestCase):
    def setUp(self):
        self.client = APIClient()
        self.task = create_dummy_db_tasks(self)[0]
        self.job = Job.objects.filter(segment__task_id=self.task.id).first()
        self.job.assignee = self.annotator
        self.job.save()

    @classmethod
    def setUpTestData(cls):
        create_db_users(cls)

    def _run_api_v1_jobs_id(self, jid, user, data):
        with ForceLogin(user, self.client):
            response = self.client.put('/api/v1/jobs/{}'.format(jid), data=data, format='json')

        return response

    def _check_request(self, response, data):
        self.assertEqual(response.status_code, status.HTTP_200_OK)
        self.assertEqual(response.data["id"], self.job.id)
        self.assertEqual(response.data["status"], data.get('status', self.job.status))
        assignee = self.job.assignee.id if self.job.assignee else None
        self.assertEqual(response.data["assignee"], data.get('assignee', assignee))
        self.assertEqual(response.data["start_frame"], self.job.segment.start_frame)
        self.assertEqual(response.data["stop_frame"], self.job.segment.stop_frame)

    def test_api_v1_jobs_id_admin(self):
        data = {"status": StatusChoice.COMPLETED, "assignee": self.owner.id}
        response = self._run_api_v1_jobs_id(self.job.id, self.admin, data)
        self._check_request(response, data)
        response = self._run_api_v1_jobs_id(self.job.id + 10, self.admin, data)
        self.assertEqual(response.status_code, status.HTTP_404_NOT_FOUND)

    def test_api_v1_jobs_id_owner(self):
        data = {"status": StatusChoice.VALIDATION, "assignee": self.annotator.id}
        response = self._run_api_v1_jobs_id(self.job.id, self.owner, data)
        self._check_request(response, data)
        response = self._run_api_v1_jobs_id(self.job.id + 10, self.owner, data)
        self.assertEqual(response.status_code, status.HTTP_404_NOT_FOUND)

    def test_api_v1_jobs_id_annotator(self):
        data = {"status": StatusChoice.ANNOTATION, "assignee": self.user.id}
        response = self._run_api_v1_jobs_id(self.job.id, self.annotator, data)
        self._check_request(response, data)
        response = self._run_api_v1_jobs_id(self.job.id + 10, self.annotator, data)
        self.assertEqual(response.status_code, status.HTTP_404_NOT_FOUND)

    def test_api_v1_jobs_id_observer(self):
        data = {"status": StatusChoice.ANNOTATION, "assignee": self.admin.id}
        response = self._run_api_v1_jobs_id(self.job.id, self.observer, data)
        self.assertEqual(response.status_code, status.HTTP_403_FORBIDDEN)
        response = self._run_api_v1_jobs_id(self.job.id + 10, self.observer, data)
        self.assertEqual(response.status_code, status.HTTP_404_NOT_FOUND)

    def test_api_v1_jobs_id_user(self):
        data = {"status": StatusChoice.ANNOTATION, "assignee": self.user.id}
        response = self._run_api_v1_jobs_id(self.job.id, self.user, data)
        self.assertEqual(response.status_code, status.HTTP_403_FORBIDDEN)
        response = self._run_api_v1_jobs_id(self.job.id + 10, self.user, data)
        self.assertEqual(response.status_code, status.HTTP_404_NOT_FOUND)

    def test_api_v1_jobs_id_no_auth(self):
        data = {"status": StatusChoice.ANNOTATION, "assignee": self.user.id}
        response = self._run_api_v1_jobs_id(self.job.id, None, data)
        self.assertEqual(response.status_code, status.HTTP_401_UNAUTHORIZED)
        response = self._run_api_v1_jobs_id(self.job.id + 10, None, data)
        self.assertEqual(response.status_code, status.HTTP_401_UNAUTHORIZED)

class JobPartialUpdateAPITestCase(JobUpdateAPITestCase):
    def _run_api_v1_jobs_id(self, jid, user, data):
        with ForceLogin(user, self.client):
            response = self.client.patch('/api/v1/jobs/{}'.format(jid), data=data, format='json')

        return response

    def test_api_v1_jobs_id_annotator_partial(self):
        data = {"status": StatusChoice.VALIDATION}
        response = self._run_api_v1_jobs_id(self.job.id, self.owner, data)
        self._check_request(response, data)

    def test_api_v1_jobs_id_admin_partial(self):
        data = {"assignee": self.user.id}
        response = self._run_api_v1_jobs_id(self.job.id, self.owner, data)
        self._check_request(response, data)

class ServerAboutAPITestCase(APITestCase):
    def setUp(self):
        self.client = APIClient()

    @classmethod
    def setUpTestData(cls):
        create_db_users(cls)

    def _run_api_v1_server_about(self, user):
        with ForceLogin(user, self.client):
            response = self.client.get('/api/v1/server/about')

        return response

    def _check_request(self, response):
        self.assertEqual(response.status_code, status.HTTP_200_OK)
        self.assertIsNotNone(response.data.get("name", None))
        self.assertIsNotNone(response.data.get("description", None))
        self.assertIsNotNone(response.data.get("version", None))

    def test_api_v1_server_about_admin(self):
        response = self._run_api_v1_server_about(self.admin)
        self._check_request(response)

    def test_api_v1_server_about_user(self):
        response = self._run_api_v1_server_about(self.user)
        self._check_request(response)

    def test_api_v1_server_about_no_auth(self):
        response = self._run_api_v1_server_about(None)
        self.assertEqual(response.status_code, status.HTTP_401_UNAUTHORIZED)

class ServerExceptionAPITestCase(APITestCase):
    def setUp(self):
        self.client = APIClient()

    @classmethod
    def setUpTestData(cls):
        create_db_users(cls)
        cls.data = {
            "system": "Linux",
            "client": "rest_framework.APIClient",
            "time": "2019-01-29T12:34:56.000000Z",
            "task_id": 1,
            "job_id": 1,
            "proj_id": 2,
            "client_id": 12321235123,
            "message": "just test message",
            "filename": "http://localhost/my_file.js",
            "line": 1,
            "column": 1,
            "stack": ""
        }

    def _run_api_v1_server_exception(self, user):
        with ForceLogin(user, self.client):
            #pylint: disable=unused-variable
            with mock.patch("cvat.apps.engine.views.clogger") as clogger:
                response = self.client.post('/api/v1/server/exception',
                    self.data, format='json')

        return response

    def test_api_v1_server_exception_admin(self):
        response = self._run_api_v1_server_exception(self.admin)
        self.assertEqual(response.status_code, status.HTTP_201_CREATED)

    def test_api_v1_server_exception_user(self):
        response = self._run_api_v1_server_exception(self.user)
        self.assertEqual(response.status_code, status.HTTP_201_CREATED)

    def test_api_v1_server_exception_no_auth(self):
        response = self._run_api_v1_server_exception(None)
        self.assertEqual(response.status_code, status.HTTP_401_UNAUTHORIZED)


class ServerLogsAPITestCase(APITestCase):
    def setUp(self):
        self.client = APIClient()

    @classmethod
    def setUpTestData(cls):
        create_db_users(cls)
        cls.data = [
        {
            "time": "2019-01-29T12:34:56.000000Z",
            "task_id": 1,
            "job_id": 1,
            "proj_id": 2,
            "client_id": 12321235123,
            "message": "just test message",
            "name": "add point",
            "is_active": True,
            "payload": {"count": 1}
        },
        {
            "time": "2019-02-24T12:34:56.000000Z",
            "client_id": 12321235123,
            "name": "add point",
            "is_active": True,
        }]

    def _run_api_v1_server_logs(self, user):
        with ForceLogin(user, self.client):
            #pylint: disable=unused-variable
            with mock.patch("cvat.apps.engine.views.clogger") as clogger:
                response = self.client.post('/api/v1/server/logs',
                    self.data, format='json')

        return response

    def test_api_v1_server_logs_admin(self):
        response = self._run_api_v1_server_logs(self.admin)
        self.assertEqual(response.status_code, status.HTTP_201_CREATED)

    def test_api_v1_server_logs_user(self):
        response = self._run_api_v1_server_logs(self.user)
        self.assertEqual(response.status_code, status.HTTP_201_CREATED)

    def test_api_v1_server_logs_no_auth(self):
        response = self._run_api_v1_server_logs(None)
        self.assertEqual(response.status_code, status.HTTP_401_UNAUTHORIZED)


class UserAPITestCase(APITestCase):
    def setUp(self):
        self.client = APIClient()
        create_db_users(self)

    def _check_response(self, user, response, is_full=True):
        self.assertEqual(response.status_code, status.HTTP_200_OK)
        self._check_data(user, response.data, is_full)

    def _check_data(self, user, data, is_full):
        self.assertEqual(data["id"], user.id)
        self.assertEqual(data["username"], user.username)
        self.assertEqual(data["first_name"], user.first_name)
        self.assertEqual(data["last_name"], user.last_name)
        extra_check = self.assertIn if is_full else self.assertNotIn
        extra_check("email", data)
        extra_check("groups", data)
        extra_check("is_staff", data)
        extra_check("is_superuser", data)
        extra_check("is_active", data)
        extra_check("last_login", data)
        extra_check("date_joined", data)

class UserListAPITestCase(UserAPITestCase):
    def _run_api_v1_users(self, user):
        with ForceLogin(user, self.client):
            response = self.client.get('/api/v1/users')

        return response

    def _check_response(self, user, response, is_full):
        self.assertEqual(response.status_code, status.HTTP_200_OK)
        for user_info in response.data['results']:
            db_user = getattr(self, user_info['username'])
            self._check_data(db_user, user_info, is_full)

    def test_api_v1_users_admin(self):
        response = self._run_api_v1_users(self.admin)
        self._check_response(self.admin, response, True)

    def test_api_v1_users_user(self):
        response = self._run_api_v1_users(self.user)
        self._check_response(self.user, response, False)

    def test_api_v1_users_annotator(self):
        response = self._run_api_v1_users(self.annotator)
        self._check_response(self.annotator, response, False)

    def test_api_v1_users_observer(self):
        response = self._run_api_v1_users(self.observer)
        self._check_response(self.observer, response, False)

    def test_api_v1_users_no_auth(self):
        response = self._run_api_v1_users(None)
        self.assertEqual(response.status_code, status.HTTP_401_UNAUTHORIZED)

class UserSelfAPITestCase(UserAPITestCase):
    def _run_api_v1_users_self(self, user):
        with ForceLogin(user, self.client):
            response = self.client.get('/api/v1/users/self')

        return response

    def test_api_v1_users_self_admin(self):
        response = self._run_api_v1_users_self(self.admin)
        self._check_response(self.admin, response)

    def test_api_v1_users_self_user(self):
        response = self._run_api_v1_users_self(self.user)
        self._check_response(self.user, response)

    def test_api_v1_users_self_annotator(self):
        response = self._run_api_v1_users_self(self.annotator)
        self._check_response(self.annotator, response)

    def test_api_v1_users_self_observer(self):
        response = self._run_api_v1_users_self(self.observer)
        self._check_response(self.observer, response)

    def test_api_v1_users_self_no_auth(self):
        response = self._run_api_v1_users_self(None)
        self.assertEqual(response.status_code, status.HTTP_401_UNAUTHORIZED)

class UserGetAPITestCase(UserAPITestCase):
    def _run_api_v1_users_id(self, user, user_id):
        with ForceLogin(user, self.client):
            response = self.client.get('/api/v1/users/{}'.format(user_id))

        return response

    def test_api_v1_users_id_admin(self):
        response = self._run_api_v1_users_id(self.admin, self.user.id)
        self._check_response(self.user, response, True)

        response = self._run_api_v1_users_id(self.admin, self.admin.id)
        self._check_response(self.admin, response, True)

        response = self._run_api_v1_users_id(self.admin, self.owner.id)
        self._check_response(self.owner, response, True)

    def test_api_v1_users_id_user(self):
        response = self._run_api_v1_users_id(self.user, self.user.id)
        self._check_response(self.user, response, True)

        response = self._run_api_v1_users_id(self.user, self.owner.id)
        self._check_response(self.owner, response, False)

    def test_api_v1_users_id_annotator(self):
        response = self._run_api_v1_users_id(self.annotator, self.annotator.id)
        self._check_response(self.annotator, response, True)

        response = self._run_api_v1_users_id(self.annotator, self.user.id)
        self._check_response(self.user, response, False)

    def test_api_v1_users_id_observer(self):
        response = self._run_api_v1_users_id(self.observer, self.observer.id)
        self._check_response(self.observer, response, True)

        response = self._run_api_v1_users_id(self.observer, self.user.id)
        self._check_response(self.user, response, False)

    def test_api_v1_users_id_no_auth(self):
        response = self._run_api_v1_users_id(None, self.user.id)
        self.assertEqual(response.status_code, status.HTTP_401_UNAUTHORIZED)

class UserPartialUpdateAPITestCase(UserAPITestCase):
    def _run_api_v1_users_id(self, user, user_id, data):
        with ForceLogin(user, self.client):
            response = self.client.patch('/api/v1/users/{}'.format(user_id), data=data)

        return response

    def _check_response_with_data(self, user, response, data, is_full):
        # refresh information about the user from DB
        user = User.objects.get(id=user.id)
        for k,v in data.items():
            self.assertEqual(response.data[k], v)
        self._check_response(user, response, is_full)

    def test_api_v1_users_id_admin_partial(self):
        data = {"username": "user09", "last_name": "my last name"}
        response = self._run_api_v1_users_id(self.admin, self.user.id, data)

        self._check_response_with_data(self.user, response, data, True)

    def test_api_v1_users_id_user_partial(self):
        data = {"username": "user10", "first_name": "my name"}
        response = self._run_api_v1_users_id(self.user, self.user.id, data)
        self._check_response_with_data(self.user, response, data, False)

        data = {"is_staff": True}
        response = self._run_api_v1_users_id(self.user, self.user.id, data)
        self.assertEqual(response.status_code, status.HTTP_400_BAD_REQUEST)

        data = {"username": "admin", "is_superuser": True}
        response = self._run_api_v1_users_id(self.user, self.user.id, data)
        self.assertEqual(response.status_code, status.HTTP_400_BAD_REQUEST)

        data = {"username": "non_active", "is_active": False}
        response = self._run_api_v1_users_id(self.user, self.user.id, data)
        self.assertEqual(response.status_code, status.HTTP_400_BAD_REQUEST)

        data = {"username": "annotator01", "first_name": "slave"}
        response = self._run_api_v1_users_id(self.user, self.annotator.id, data)
        self.assertEqual(response.status_code, status.HTTP_403_FORBIDDEN)

    def test_api_v1_users_id_no_auth_partial(self):
        data = {"username": "user12"}
        response = self._run_api_v1_users_id(None, self.user.id, data)
        self.assertEqual(response.status_code, status.HTTP_401_UNAUTHORIZED)

class UserDeleteAPITestCase(UserAPITestCase):
    def _run_api_v1_users_id(self, user, user_id):
        with ForceLogin(user, self.client):
            response = self.client.delete('/api/v1/users/{}'.format(user_id))

        return response

    def test_api_v1_users_id_admin(self):
        response = self._run_api_v1_users_id(self.admin, self.user.id)
        self.assertEqual(response.status_code, status.HTTP_204_NO_CONTENT)

        response = self._run_api_v1_users_id(self.admin, self.admin.id)
        self.assertEqual(response.status_code, status.HTTP_204_NO_CONTENT)

    def test_api_v1_users_id_user(self):
        response = self._run_api_v1_users_id(self.user, self.owner.id)
        self.assertEqual(response.status_code, status.HTTP_403_FORBIDDEN)

        response = self._run_api_v1_users_id(self.user, self.user.id)
        self.assertEqual(response.status_code, status.HTTP_204_NO_CONTENT)

    def test_api_v1_users_id_annotator(self):
        response = self._run_api_v1_users_id(self.annotator, self.user.id)
        self.assertEqual(response.status_code, status.HTTP_403_FORBIDDEN)

        response = self._run_api_v1_users_id(self.annotator, self.annotator.id)
        self.assertEqual(response.status_code, status.HTTP_204_NO_CONTENT)

    def test_api_v1_users_id_observer(self):
        response = self._run_api_v1_users_id(self.observer, self.user.id)
        self.assertEqual(response.status_code, status.HTTP_403_FORBIDDEN)

        response = self._run_api_v1_users_id(self.observer, self.observer.id)
        self.assertEqual(response.status_code, status.HTTP_204_NO_CONTENT)

    def test_api_v1_users_id_no_auth(self):
        response = self._run_api_v1_users_id(None, self.user.id)
        self.assertEqual(response.status_code, status.HTTP_401_UNAUTHORIZED)

class ProjectListAPITestCase(APITestCase):
    def setUp(self):
        self.client = APIClient()

    @classmethod
    def setUpTestData(cls):
        create_db_users(cls)
        cls.projects = create_dummy_db_projects(cls)

    def _run_api_v1_projects(self, user, params=""):
        with ForceLogin(user, self.client):
            response = self.client.get('/api/v1/projects{}'.format(params))

        return response

    def test_api_v1_projects_admin(self):
        response = self._run_api_v1_projects(self.admin)
        self.assertEqual(response.status_code, status.HTTP_200_OK)
        self.assertListEqual(
            sorted([project.name for project in self.projects]),
            sorted([res["name"] for res in response.data["results"]]))

    def test_api_v1_projects_user(self):
        response = self._run_api_v1_projects(self.user)
        self.assertEqual(response.status_code, status.HTTP_200_OK)
        self.assertListEqual(
            sorted([project.name for project in self.projects
                if 'my empty project' != project.name]),
            sorted([res["name"] for res in response.data["results"]]))

    def test_api_v1_projects_observer(self):
        response = self._run_api_v1_projects(self.observer)
        self.assertEqual(response.status_code, status.HTTP_200_OK)
        self.assertListEqual(
            sorted([project.name for project in self.projects]),
            sorted([res["name"] for res in response.data["results"]]))

    def test_api_v1_projects_no_auth(self):
        response = self._run_api_v1_projects(None)
        self.assertEqual(response.status_code, status.HTTP_401_UNAUTHORIZED)

class ProjectGetAPITestCase(APITestCase):
    def setUp(self):
        self.client = APIClient()

    @classmethod
    def setUpTestData(cls):
        create_db_users(cls)
        cls.projects = create_dummy_db_projects(cls)

    def _run_api_v1_projects_id(self, pid, user):
        with ForceLogin(user, self.client):
            response = self.client.get('/api/v1/projects/{}'.format(pid))

        return response

    def _check_response(self, response, db_project):
        self.assertEqual(response.status_code, status.HTTP_200_OK)
        self.assertEqual(response.data["name"], db_project.name)
        owner = db_project.owner.id if db_project.owner else None
        self.assertEqual(response.data["owner"], owner)
        assignee = db_project.assignee.id if db_project.assignee else None
        self.assertEqual(response.data["assignee"], assignee)
        self.assertEqual(response.data["status"], db_project.status)

    def _check_api_v1_projects_id(self, user):
        for db_project in self.projects:
            response = self._run_api_v1_projects_id(db_project.id, user)
            if user and user.has_perm("engine.project.access", db_project):
                self._check_response(response, db_project)
            elif user:
                self.assertEqual(response.status_code, status.HTTP_403_FORBIDDEN)
            else:
                self.assertEqual(response.status_code, status.HTTP_401_UNAUTHORIZED)

    def test_api_v1_projects_id_admin(self):
        self._check_api_v1_projects_id(self.admin)

    def test_api_v1_projects_id_user(self):
        self._check_api_v1_projects_id(self.user)

    def test_api_v1_projects_id_observer(self):
        self._check_api_v1_projects_id(self.observer)

    def test_api_v1_projects_id_no_auth(self):
        self._check_api_v1_projects_id(None)

class ProjectDeleteAPITestCase(APITestCase):
    def setUp(self):
        self.client = APIClient()

    @classmethod
    def setUpTestData(cls):
        create_db_users(cls)
        cls.projects = create_dummy_db_projects(cls)

    def _run_api_v1_projects_id(self, pid, user):
        with ForceLogin(user, self.client):
            response = self.client.delete('/api/v1/projects/{}'.format(pid), format="json")

        return response

    def _check_api_v1_projects_id(self, user):
        for db_project in self.projects:
            response = self._run_api_v1_projects_id(db_project.id, user)
            if user and user.has_perm("engine.project.delete", db_project):
                self.assertEqual(response.status_code, status.HTTP_204_NO_CONTENT)
            elif user:
                self.assertEqual(response.status_code, status.HTTP_403_FORBIDDEN)
            else:
                self.assertEqual(response.status_code, status.HTTP_401_UNAUTHORIZED)

    def test_api_v1_projects_id_admin(self):
        self._check_api_v1_projects_id(self.admin)

    def test_api_v1_projects_id_user(self):
        self._check_api_v1_projects_id(self.user)

    def test_api_v1_projects_id_observer(self):
        self._check_api_v1_projects_id(self.observer)

    def test_api_v1_projects_id_no_auth(self):
        self._check_api_v1_projects_id(None)

class ProjectCreateAPITestCase(APITestCase):
    def setUp(self):
        self.client = APIClient()

    @classmethod
    def setUpTestData(cls):
        create_db_users(cls)

    def _run_api_v1_projects(self, user, data):
        with ForceLogin(user, self.client):
            response = self.client.post('/api/v1/projects', data=data, format="json")

        return response

    def _check_response(self, response, user, data):
        self.assertEqual(response.status_code, status.HTTP_201_CREATED)
        self.assertEqual(response.data["name"], data["name"])
        self.assertEqual(response.data["owner"], data.get("owner", user.id))
        self.assertEqual(response.data["assignee"], data.get("assignee"))
        self.assertEqual(response.data["bug_tracker"], data.get("bug_tracker", ""))
        self.assertEqual(response.data["status"], StatusChoice.ANNOTATION)

    def _check_api_v1_projects(self, user, data):
        response = self._run_api_v1_projects(user, data)
        if user and user.has_perm("engine.project.create"):
            self._check_response(response, user, data)
        elif user:
            self.assertEqual(response.status_code, status.HTTP_403_FORBIDDEN)
        else:
            self.assertEqual(response.status_code, status.HTTP_401_UNAUTHORIZED)

    def test_api_v1_projects_admin(self):
        data = {
            "name": "new name for the project",
            "bug_tracker": "http://example.com"
        }
        self._check_api_v1_projects(self.admin, data)

        data = {
            "owner": self.owner.id,
            "assignee": self.assignee.id,
            "name": "new name for the project"
        }
        self._check_api_v1_projects(self.admin, data)

        data = {
            "owner": self.admin.id,
            "name": "2"
        }
        self._check_api_v1_projects(self.admin, data)


    def test_api_v1_projects_user(self):
        data = {
            "name": "Dummy name",
            "bug_tracker": "it is just text"
        }
        self._check_api_v1_projects(self.user, data)

        data = {
            "owner": self.owner.id,
            "assignee": self.assignee.id,
            "name": "My import project with data"
        }
        self._check_api_v1_projects(self.user, data)


    def test_api_v1_projects_observer(self):
        data = {
            "name": "My Project #1",
            "owner": self.owner.id,
            "assignee": self.assignee.id
        }
        self._check_api_v1_projects(self.observer, data)

    def test_api_v1_projects_no_auth(self):
        data = {
            "name": "My Project #2",
            "owner": self.admin.id,
        }
        self._check_api_v1_projects(None, data)

class ProjectPartialUpdateAPITestCase(APITestCase):
    def setUp(self):
        self.client = APIClient()

    @classmethod
    def setUpTestData(cls):
        create_db_users(cls)
        cls.projects = create_dummy_db_projects(cls)

    def _run_api_v1_projects_id(self, pid, user, data):
        with ForceLogin(user, self.client):
            response = self.client.patch('/api/v1/projects/{}'.format(pid),
                data=data, format="json")

        return response

    def _check_response(self, response, db_project, data):
        self.assertEqual(response.status_code, status.HTTP_200_OK)
        name = data.get("name", db_project.name)
        self.assertEqual(response.data["name"], name)
        owner = db_project.owner.id if db_project.owner else None
        owner = data.get("owner", owner)
        self.assertEqual(response.data["owner"], owner)
        assignee = db_project.assignee.id if db_project.assignee else None
        assignee = data.get("assignee", assignee)
        self.assertEqual(response.data["assignee"], assignee)
        self.assertEqual(response.data["status"], db_project.status)

    def _check_api_v1_projects_id(self, user, data):
        for db_project in self.projects:
            response = self._run_api_v1_projects_id(db_project.id, user, data)
            if user and user.has_perm("engine.project.change", db_project):
                self._check_response(response, db_project, data)
            elif user:
                self.assertEqual(response.status_code, status.HTTP_403_FORBIDDEN)
            else:
                self.assertEqual(response.status_code, status.HTTP_401_UNAUTHORIZED)

    def test_api_v1_projects_id_admin(self):
        data = {
            "name": "new name for the project",
            "owner": self.owner.id,
        }
        self._check_api_v1_projects_id(self.admin, data)

    def test_api_v1_projects_id_user(self):
        data = {
            "name": "new name for the project",
            "owner": self.assignee.id,
        }
        self._check_api_v1_projects_id(self.user, data)

    def test_api_v1_projects_id_observer(self):
        data = {
            "name": "new name for the project",
        }
        self._check_api_v1_projects_id(self.observer, data)

    def test_api_v1_projects_id_no_auth(self):
        data = {
            "name": "new name for the project",
        }
        self._check_api_v1_projects_id(None, data)

class ProjectListOfTasksAPITestCase(APITestCase):
    def setUp(self):
        self.client = APIClient()

    @classmethod
    def setUpTestData(cls):
        create_db_users(cls)
        cls.projects = create_dummy_db_projects(cls)

    def _run_api_v1_projects_id_tasks(self, user, pid):
        with ForceLogin(user, self.client):
            response = self.client.get('/api/v1/projects/{}/tasks'.format(pid))

        return response

    def test_api_v1_projects_id_tasks_admin(self):
        project = self.projects[1]
        response = self._run_api_v1_projects_id_tasks(self.admin, project.id)
        self.assertEqual(response.status_code, status.HTTP_200_OK)
        self.assertListEqual(
            sorted([task.name for task in project.tasks.all()]),
            sorted([res["name"] for res in response.data["results"]]))

    def test_api_v1_projects_id_tasks_user(self):
        project = self.projects[1]
        response = self._run_api_v1_projects_id_tasks(self.user, project.id)
        self.assertEqual(response.status_code, status.HTTP_200_OK)
        self.assertListEqual(
            sorted([task.name for task in project.tasks.all()
                if  task.owner in [None, self.user] or
                    task.assignee in [None, self.user]]),
            sorted([res["name"] for res in response.data["results"]]))

    def test_api_v1_projects_id_tasks_observer(self):
        project = self.projects[1]
        response = self._run_api_v1_projects_id_tasks(self.observer, project.id)
        self.assertEqual(response.status_code, status.HTTP_200_OK)
        self.assertListEqual(
            sorted([task.name for task in project.tasks.all()]),
            sorted([res["name"] for res in response.data["results"]]))

    def test_api_v1_projects_id_tasks_no_auth(self):
        project = self.projects[1]
        response = self._run_api_v1_projects_id_tasks(None, project.id)
        self.assertEqual(response.status_code, status.HTTP_401_UNAUTHORIZED)


class TaskListAPITestCase(APITestCase):
    def setUp(self):
        self.client = APIClient()

    @classmethod
    def setUpTestData(cls):
        create_db_users(cls)
        cls.tasks = create_dummy_db_tasks(cls)

    def _run_api_v1_tasks(self, user, params=""):
        with ForceLogin(user, self.client):
            response = self.client.get('/api/v1/tasks{}'.format(params))

        return response

    def test_api_v1_tasks_admin(self):
        response = self._run_api_v1_tasks(self.admin)
        self.assertEqual(response.status_code, status.HTTP_200_OK)
        self.assertListEqual(
            sorted([task.name for task in self.tasks]),
            sorted([res["name"] for res in response.data["results"]]))

    def test_api_v1_tasks_user(self):
        response = self._run_api_v1_tasks(self.user)
        self.assertEqual(response.status_code, status.HTTP_200_OK)
        self.assertListEqual(
            sorted([task.name for task in self.tasks
                if (task.owner == self.user or task.assignee == None)]),
            sorted([res["name"] for res in response.data["results"]]))

    def test_api_v1_tasks_observer(self):
        response = self._run_api_v1_tasks(self.observer)
        self.assertEqual(response.status_code, status.HTTP_200_OK)
        self.assertListEqual(
            sorted([task.name for task in self.tasks]),
            sorted([res["name"] for res in response.data["results"]]))

    def test_api_v1_tasks_no_auth(self):
        response = self._run_api_v1_tasks(None)
        self.assertEqual(response.status_code, status.HTTP_401_UNAUTHORIZED)

class TaskGetAPITestCase(APITestCase):
    def setUp(self):
        self.client = APIClient()

    @classmethod
    def setUpTestData(cls):
        create_db_users(cls)
        cls.tasks = create_dummy_db_tasks(cls)

    def _run_api_v1_tasks_id(self, tid, user):
        with ForceLogin(user, self.client):
            response = self.client.get('/api/v1/tasks/{}'.format(tid))

        return response

    def _check_response(self, response, db_task):
        self.assertEqual(response.status_code, status.HTTP_200_OK)
        self.assertEqual(response.data["name"], db_task.name)
        self.assertEqual(response.data["size"], db_task.data.size)
        self.assertEqual(response.data["mode"], db_task.mode)
        owner = db_task.owner.id if db_task.owner else None
        self.assertEqual(response.data["owner"], owner)
        assignee = db_task.assignee.id if db_task.assignee else None
        self.assertEqual(response.data["assignee"], assignee)
        self.assertEqual(response.data["overlap"], db_task.overlap)
        self.assertEqual(response.data["segment_size"], db_task.segment_size)
        self.assertEqual(response.data["image_quality"], db_task.data.image_quality)
        self.assertEqual(response.data["status"], db_task.status)
        self.assertListEqual(
            [label.name for label in db_task.label_set.all()],
            [label["name"] for label in response.data["labels"]]
        )

    def _check_api_v1_tasks_id(self, user):
        for db_task in self.tasks:
            response = self._run_api_v1_tasks_id(db_task.id, user)
            if user and user.has_perm("engine.task.access", db_task):
                self._check_response(response, db_task)
            elif user:
                self.assertEqual(response.status_code, status.HTTP_403_FORBIDDEN)
            else:
                self.assertEqual(response.status_code, status.HTTP_401_UNAUTHORIZED)

    def test_api_v1_tasks_id_admin(self):
        self._check_api_v1_tasks_id(self.admin)

    def test_api_v1_tasks_id_user(self):
        self._check_api_v1_tasks_id(self.user)

    def test_api_v1_tasks_id_observer(self):
        self._check_api_v1_tasks_id(self.observer)

    def test_api_v1_tasks_id_no_auth(self):
        self._check_api_v1_tasks_id(None)

class TaskDeleteAPITestCase(APITestCase):
    def setUp(self):
        self.client = APIClient()

    @classmethod
    def setUpTestData(cls):
        create_db_users(cls)
        cls.tasks = create_dummy_db_tasks(cls)

    def _run_api_v1_tasks_id(self, tid, user):
        with ForceLogin(user, self.client):
            response = self.client.delete('/api/v1/tasks/{}'.format(tid), format="json")

        return response

    def _check_api_v1_tasks_id(self, user):
        for db_task in self.tasks:
            response = self._run_api_v1_tasks_id(db_task.id, user)
            if user and user.has_perm("engine.task.delete", db_task):
                self.assertEqual(response.status_code, status.HTTP_204_NO_CONTENT)
            elif user:
                self.assertEqual(response.status_code, status.HTTP_403_FORBIDDEN)
            else:
                self.assertEqual(response.status_code, status.HTTP_401_UNAUTHORIZED)

    def test_api_v1_tasks_id_admin(self):
        self._check_api_v1_tasks_id(self.admin)

    def test_api_v1_tasks_id_user(self):
        self._check_api_v1_tasks_id(self.user)

    def test_api_v1_tasks_id_observer(self):
        self._check_api_v1_tasks_id(self.observer)

    def test_api_v1_tasks_id_no_auth(self):
        self._check_api_v1_tasks_id(None)

    def test_api_v1_tasks_delete_task_data_after_delete_task(self):
        for task in self.tasks:
            task_dir = task.get_task_dirname()
            self.assertTrue(os.path.exists(task_dir))
        self._check_api_v1_tasks_id(self.admin)
        for task in self.tasks:
            task_dir = task.get_task_dirname()
            self.assertFalse(os.path.exists(task_dir))


class TaskUpdateAPITestCase(APITestCase):

    def setUp(self):
        self.client = APIClient()

    @classmethod
    def setUpTestData(cls):
        create_db_users(cls)
        cls.tasks = create_dummy_db_tasks(cls)

    def _run_api_v1_tasks_id(self, tid, user, data):
        with ForceLogin(user, self.client):
            response = self.client.put('/api/v1/tasks/{}'.format(tid),
                data=data, format="json")

        return response

    def _check_response(self, response, db_task, data):
        self.assertEqual(response.status_code, status.HTTP_200_OK)
        name = data.get("name", db_task.name)
        self.assertEqual(response.data["name"], name)
        self.assertEqual(response.data["size"], db_task.data.size)
        mode = data.get("mode", db_task.mode)
        self.assertEqual(response.data["mode"], mode)
        owner = db_task.owner.id if db_task.owner else None
        owner = data.get("owner", owner)
        self.assertEqual(response.data["owner"], owner)
        assignee = db_task.assignee.id if db_task.assignee else None
        assignee = data.get("assignee", assignee)
        self.assertEqual(response.data["assignee"], assignee)
        self.assertEqual(response.data["overlap"], db_task.overlap)
        self.assertEqual(response.data["segment_size"], db_task.segment_size)
        image_quality = data.get("image_quality", db_task.data.image_quality)
        self.assertEqual(response.data["image_quality"], image_quality)
        self.assertEqual(response.data["status"], db_task.status)
        if data.get("labels"):
            self.assertListEqual(
                [label["name"] for label in data.get("labels")],
                [label["name"] for label in response.data["labels"]]
            )
        else:
            self.assertListEqual(
                [label.name for label in db_task.label_set.all()],
                [label["name"] for label in response.data["labels"]]
            )

    def _check_api_v1_tasks_id(self, user, data):
        for db_task in self.tasks:
            response = self._run_api_v1_tasks_id(db_task.id, user, data)
            if user and user.has_perm("engine.task.change", db_task):
                self._check_response(response, db_task, data)
            elif user:
                self.assertEqual(response.status_code, status.HTTP_403_FORBIDDEN)
            else:
                self.assertEqual(response.status_code, status.HTTP_401_UNAUTHORIZED)

    def test_api_v1_tasks_id_admin(self):
        data = {
            "name": "new name for the task",
            "owner": self.owner.id,
            "labels": [{
                "name": "non-vehicle",
                "attributes": [{
                    "name": "my_attribute",
                    "mutable": True,
                    "input_type": AttributeType.CHECKBOX,
                    "default_value": "true"
                }]
            }]
        }
        self._check_api_v1_tasks_id(self.admin, data)

    def test_api_v1_tasks_id_user(self):
        data = {
            "name": "new name for the task",
            "owner": self.assignee.id,
            "labels": [{
                "name": "car",
                "attributes": [{
                    "name": "color",
                    "mutable": False,
                    "input_type": AttributeType.SELECT,
                    "default_value": "white",
                    "values": ["white", "yellow", "green", "red"]
                }]
            }]
        }
        self._check_api_v1_tasks_id(self.user, data)

    def test_api_v1_tasks_id_observer(self):
        data = {
            "name": "new name for the task",
            "labels": [{
                "name": "test",
            }]
        }
        self._check_api_v1_tasks_id(self.observer, data)

    def test_api_v1_tasks_id_no_auth(self):
        data = {
            "name": "new name for the task",
            "labels": [{
                "name": "test",
            }]
        }
        self._check_api_v1_tasks_id(None, data)

class TaskPartialUpdateAPITestCase(TaskUpdateAPITestCase):
    def _run_api_v1_tasks_id(self, tid, user, data):
        with ForceLogin(user, self.client):
            response = self.client.patch('/api/v1/tasks/{}'.format(tid),
                data=data, format="json")

        return response

    def test_api_v1_tasks_id_admin_partial(self):
        data = {
            "name": "new name for the task #2",
        }
        self._check_api_v1_tasks_id(self.admin, data)

        data = {
            "name": "new name for the task",
            "owner": self.owner.id
        }
        self._check_api_v1_tasks_id(self.admin, data)
        # Now owner is updated, but self.db_tasks are obsolete
        # We can't do any tests without owner in data below


    def test_api_v1_tasks_id_user_partial(self):
        data = {
            "labels": [{
                "name": "car",
                "attributes": [{
                    "name": "color",
                    "mutable": False,
                    "input_type": AttributeType.SELECT,
                    "default_value": "white",
                    "values": ["white", "yellow", "green", "red"]
                }]
            }]
        }
        self._check_api_v1_tasks_id(self.user, data)

        data = {
            "owner": self.observer.id,
            "assignee": self.annotator.id
        }
        self._check_api_v1_tasks_id(self.user, data)


    def test_api_v1_tasks_id_observer(self):
        data = {
            "name": "my task #3"
        }
        self._check_api_v1_tasks_id(self.observer, data)

    def test_api_v1_tasks_id_no_auth(self):
        data = {
            "name": "new name for the task",
            "labels": [{
                "name": "test",
            }]
        }
        self._check_api_v1_tasks_id(None, data)

class TaskCreateAPITestCase(APITestCase):
    def setUp(self):
        self.client = APIClient()

    @classmethod
    def setUpTestData(cls):
        create_db_users(cls)

    def _run_api_v1_tasks(self, user, data):
        with ForceLogin(user, self.client):
            response = self.client.post('/api/v1/tasks', data=data, format="json")

        return response

    def _check_response(self, response, user, data):
        self.assertEqual(response.status_code, status.HTTP_201_CREATED)
        self.assertEqual(response.data["name"], data["name"])
        self.assertEqual(response.data["mode"], "")
        self.assertEqual(response.data["owner"], data.get("owner", user.id))
        self.assertEqual(response.data["assignee"], data.get("assignee"))
        self.assertEqual(response.data["bug_tracker"], data.get("bug_tracker", ""))
        self.assertEqual(response.data["overlap"], data.get("overlap", None))
        self.assertEqual(response.data["segment_size"], data.get("segment_size", 0))
        self.assertEqual(response.data["status"], StatusChoice.ANNOTATION)
        self.assertListEqual(
            [label["name"] for label in data.get("labels")],
            [label["name"] for label in response.data["labels"]]
        )

    def _check_api_v1_tasks(self, user, data):
        response = self._run_api_v1_tasks(user, data)
        if user and user.has_perm("engine.task.create"):
            self._check_response(response, user, data)
        elif user:
            self.assertEqual(response.status_code, status.HTTP_403_FORBIDDEN)
        else:
            self.assertEqual(response.status_code, status.HTTP_401_UNAUTHORIZED)

    def test_api_v1_tasks_admin(self):
        data = {
            "name": "new name for the task",
            "labels": [{
                "name": "non-vehicle",
                "attributes": [{
                    "name": "my_attribute",
                    "mutable": True,
                    "input_type": AttributeType.CHECKBOX,
                    "default_value": "true"
                }]
            }]
        }
        self._check_api_v1_tasks(self.admin, data)

    def test_api_v1_tasks_user(self):
        data = {
            "name": "new name for the task",
            "owner": self.assignee.id,
            "labels": [{
                "name": "car",
                "attributes": [{
                    "name": "color",
                    "mutable": False,
                    "input_type": AttributeType.SELECT,
                    "default_value": "white",
                    "values": ["white", "yellow", "green", "red"]
                }]
            }]
        }
        self._check_api_v1_tasks(self.user, data)

    def test_api_v1_tasks_observer(self):
        data = {
            "name": "new name for the task",
            "labels": [{
                "name": "test",
            }]
        }
        self._check_api_v1_tasks(self.observer, data)

    def test_api_v1_tasks_no_auth(self):
        data = {
            "name": "new name for the task",
            "labels": [{
                "name": "test",
            }]
        }
        self._check_api_v1_tasks(None, data)

def generate_image_file(filename):
    f = BytesIO()
    gen = random.SystemRandom()
    width = gen.randint(100, 800)
    height = gen.randint(100, 800)
    image = Image.new('RGB', size=(width, height))
    image.save(f, 'jpeg')
    f.name = filename
    f.seek(0)

    return (width, height), f

def generate_image_files(*args):
    images = []
    image_sizes = []
    for image_name in args:
        img_size, image = generate_image_file(image_name)
        image_sizes.append(img_size)
        images.append(image)

    return image_sizes, images

def generate_video_file(filename, width=1920, height=1080, duration=1, fps=25):
    f = BytesIO()
    total_frames = duration * fps
    container = av.open(f, mode='w', format='mp4')

    stream = container.add_stream('mpeg4', rate=fps)
    stream.width = width
    stream.height = height
    stream.pix_fmt = 'yuv420p'

    for frame_i in range(total_frames):
        img = np.empty((stream.width, stream.height, 3))
        img[:, :, 0] = 0.5 + 0.5 * np.sin(2 * np.pi * (0 / 3 + frame_i / total_frames))
        img[:, :, 1] = 0.5 + 0.5 * np.sin(2 * np.pi * (1 / 3 + frame_i / total_frames))
        img[:, :, 2] = 0.5 + 0.5 * np.sin(2 * np.pi * (2 / 3 + frame_i / total_frames))

        img = np.round(255 * img).astype(np.uint8)
        img = np.clip(img, 0, 255)

        frame = av.VideoFrame.from_ndarray(img, format='rgb24')
        for packet in stream.encode(frame):
            container.mux(packet)

    # Flush stream
    for packet in stream.encode():
        container.mux(packet)

    # Close the file
    container.close()
    f.name = filename
    f.seek(0)

    return [(width, height)] * total_frames, f

def generate_zip_archive_file(filename, count):
    image_sizes = []
    zip_buf = BytesIO()
    with zipfile.ZipFile(zip_buf, 'w') as zip_chunk:
        for idx in range(count):
            image_name = "image_{:6d}.jpg".format(idx)
            size, image_buf = generate_image_file(image_name)
            image_sizes.append(size)
            zip_chunk.writestr(image_name, image_buf.getvalue())

    zip_buf.name = filename
    zip_buf.seek(0)
    return image_sizes, zip_buf

def generate_pdf_file(filename, page_count=1):
    images = [Image.fromarray(np.ones((50, 100, 3), dtype=np.uint8))
        for _ in range(page_count)]
    image_sizes = [img.size for img in images]

    file_buf = BytesIO()
    images[0].save(file_buf, 'pdf', save_all=True, resolution=200,
        append_images=images[1:])

    file_buf.name = filename
    file_buf.seek(0)
    return image_sizes, file_buf

class TaskDataAPITestCase(APITestCase):
    _image_sizes = {}

    class ChunkType(str, Enum):
        IMAGESET = 'imageset'
        VIDEO = 'video'

        def __str__(self):
            return self.value

    def setUp(self):
        self.client = APIClient()

    @classmethod
    def setUpTestData(cls):
        create_db_users(cls)

    @classmethod
    def setUpClass(cls):
        super().setUpClass()
        filename = "test_1.jpg"
        path = os.path.join(settings.SHARE_ROOT, filename)
        img_size, data = generate_image_file(filename)
        with open(path, "wb") as image:
            image.write(data.read())
        cls._image_sizes[filename] = img_size

        filename = "test_2.jpg"
        path = os.path.join(settings.SHARE_ROOT, filename)
        img_size, data = generate_image_file(filename)
        with open(path, "wb") as image:
            image.write(data.read())
        cls._image_sizes[filename] = img_size

        filename = "test_3.jpg"
        path = os.path.join(settings.SHARE_ROOT, filename)
        img_size, data = generate_image_file(filename)
        with open(path, "wb") as image:
            image.write(data.read())
        cls._image_sizes[filename] = img_size

        filename = os.path.join("data", "test_3.jpg")
        path = os.path.join(settings.SHARE_ROOT, filename)
        os.makedirs(os.path.dirname(path))
        img_size, data = generate_image_file(filename)
        with open(path, "wb") as image:
            image.write(data.read())
        cls._image_sizes[filename] = img_size

        filename = "test_video_1.mp4"
        path = os.path.join(settings.SHARE_ROOT, filename)
        img_sizes, data = generate_video_file(filename, width=1280, height=720)
        with open(path, "wb") as video:
            video.write(data.read())
        cls._image_sizes[filename] = img_sizes

        filename = "test_rotated_90_video.mp4"
        path = os.path.join(os.path.dirname(__file__), 'assets', 'test_rotated_90_video.mp4')
        container = av.open(path, 'r')
        for frame in container.decode(video=0):
            # pyav ignores rotation record in metadata when decoding frames
            img_sizes = [(frame.height, frame.width)] * container.streams.video[0].frames
            break
        container.close()
        cls._image_sizes[filename] = img_sizes

        filename = os.path.join("videos", "test_video_1.mp4")
        path = os.path.join(settings.SHARE_ROOT, filename)
        os.makedirs(os.path.dirname(path))
        img_sizes, data = generate_video_file(filename, width=1280, height=720)
        with open(path, "wb") as video:
            video.write(data.read())
        cls._image_sizes[filename] = img_sizes

        filename = os.path.join("test_archive_1.zip")
        path = os.path.join(settings.SHARE_ROOT, filename)
        img_sizes, data = generate_zip_archive_file(filename, count=5)
        with open(path, "wb") as zip_archive:
            zip_archive.write(data.read())
        cls._image_sizes[filename] = img_sizes

    @classmethod
    def tearDownClass(cls):
        super().tearDownClass()
        path = os.path.join(settings.SHARE_ROOT, "test_1.jpg")
        os.remove(path)

        path = os.path.join(settings.SHARE_ROOT, "test_2.jpg")
        os.remove(path)

        path = os.path.join(settings.SHARE_ROOT, "test_3.jpg")
        os.remove(path)

        path = os.path.join(settings.SHARE_ROOT, "data", "test_3.jpg")
        os.remove(path)

        path = os.path.join(settings.SHARE_ROOT, "test_video_1.mp4")
        os.remove(path)

        path = os.path.join(settings.SHARE_ROOT, "videos", "test_video_1.mp4")
        os.remove(path)

        path = os.path.join(settings.SHARE_ROOT, "videos", "meta_info.txt")
        os.remove(path)

    def _run_api_v1_tasks_id_data_post(self, tid, user, data):
        with ForceLogin(user, self.client):
            response = self.client.post('/api/v1/tasks/{}/data'.format(tid),
                data=data)

        return response

    def _create_task(self, user, data):
        with ForceLogin(user, self.client):
            response = self.client.post('/api/v1/tasks', data=data, format="json")
        return response

    def _get_task(self, user, tid):
        with ForceLogin(user, self.client):
            return self.client.get("/api/v1/tasks/{}".format(tid))

    def _run_api_v1_task_id_data_get(self, tid, user, data_type, data_quality=None, data_number=None):
        url = '/api/v1/tasks/{}/data?type={}'.format(tid, data_type)
        if data_quality is not None:
            url += '&quality={}'.format(data_quality)
        if data_number is not None:
            url += '&number={}'.format(data_number)
        with ForceLogin(user, self.client):
            return self.client.get(url)

    def _get_preview(self, tid, user):
        return self._run_api_v1_task_id_data_get(tid, user, "preview")

    def _get_compressed_chunk(self, tid, user, number):
        return self._run_api_v1_task_id_data_get(tid, user, "chunk", "compressed", number)

    def _get_original_chunk(self, tid, user, number):
        return self._run_api_v1_task_id_data_get(tid, user, "chunk", "original", number)

    def _get_compressed_frame(self, tid, user, number):
        return self._run_api_v1_task_id_data_get(tid, user, "frame", "compressed", number)

    def _get_original_frame(self, tid, user, number):
        return self._run_api_v1_task_id_data_get(tid, user, "frame", "original", number)

    @staticmethod
    def _extract_zip_chunk(chunk_buffer):
        chunk = zipfile.ZipFile(chunk_buffer, mode='r')
        return [Image.open(BytesIO(chunk.read(f))) for f in sorted(chunk.namelist())]

    @staticmethod
    def _extract_video_chunk(chunk_buffer):
        container = av.open(chunk_buffer)
        stream = container.streams.video[0]
        return [f.to_image() for f in container.decode(stream)]

    def _test_api_v1_tasks_id_data_spec(self, user, spec, data, expected_compressed_type, expected_original_type, image_sizes,
                                        expected_storage_method=StorageMethodChoice.FILE_SYSTEM,
                                        expected_uploaded_data_location=StorageLocation.LOCAL):
        # create task
        response = self._create_task(user, spec)
        self.assertEqual(response.status_code, status.HTTP_201_CREATED)

        task_id = response.data["id"]

        # post data for the task
        response = self._run_api_v1_tasks_id_data_post(task_id, user, data)
        self.assertEqual(response.status_code, status.HTTP_202_ACCEPTED)

        response = self._get_task(user, task_id)

        expected_status_code = status.HTTP_200_OK
        if user == self.user and "owner" in spec and spec["owner"] != user.id and \
           "assignee" in spec and spec["assignee"] != user.id:
            expected_status_code = status.HTTP_403_FORBIDDEN
        self.assertEqual(response.status_code, expected_status_code)

        if expected_status_code == status.HTTP_200_OK:
            task = response.json()
            self.assertEqual(expected_compressed_type, task["data_compressed_chunk_type"])
            self.assertEqual(expected_original_type, task["data_original_chunk_type"])
            self.assertEqual(len(image_sizes), task["size"])
            db_data = Task.objects.get(pk=task_id).data
            self.assertEqual(expected_storage_method, db_data.storage_method)
            self.assertEqual(expected_uploaded_data_location, db_data.uploaded_data_storage_location)
            # check if used share without copying inside and files doesn`t exist in ../raw/
            if expected_uploaded_data_location is StorageLocation.SHARE:
                self.assertEqual(False,
                    os.path.exists(os.path.join(db_data.get_upload_dirname(), next(iter(data.values())))))

        # check preview
        response = self._get_preview(task_id, user)
        self.assertEqual(response.status_code, expected_status_code)
        if expected_status_code == status.HTTP_200_OK:
            preview = Image.open(io.BytesIO(b"".join(response.streaming_content)))
            self.assertLessEqual(preview.size, image_sizes[0])

        # check compressed chunk
        response = self._get_compressed_chunk(task_id, user, 0)
        self.assertEqual(response.status_code, expected_status_code)
        if expected_status_code == status.HTTP_200_OK:
            if isinstance(response, HttpResponse):
                compressed_chunk = io.BytesIO(response.content)
            else:
                compressed_chunk = io.BytesIO(b"".join(response.streaming_content))
            if task["data_compressed_chunk_type"] == self.ChunkType.IMAGESET:
                images = self._extract_zip_chunk(compressed_chunk)
            else:
                images = self._extract_video_chunk(compressed_chunk)

            self.assertEqual(len(images), min(task["data_chunk_size"], len(image_sizes)))

            for image_idx, image in enumerate(images):
                self.assertEqual(image.size, image_sizes[image_idx])

        # check original chunk
        response = self._get_original_chunk(task_id, user, 0)
        self.assertEqual(response.status_code, expected_status_code)
        if expected_status_code == status.HTTP_200_OK:
            if isinstance(response, HttpResponse):
                original_chunk = io.BytesIO(response.getvalue())
            else:
                original_chunk  = io.BytesIO(b"".join(response.streaming_content))
            if task["data_original_chunk_type"] == self.ChunkType.IMAGESET:
                images = self._extract_zip_chunk(original_chunk)
            else:
                images = self._extract_video_chunk(original_chunk)

            for image_idx, image in enumerate(images):
                self.assertEqual(image.size, image_sizes[image_idx])

            self.assertEqual(len(images), min(task["data_chunk_size"], len(image_sizes)))

            if task["data_original_chunk_type"] == self.ChunkType.IMAGESET:
                server_files = [img for key, img in data.items() if key.startswith("server_files")]
                client_files = [img for key, img in data.items() if key.startswith("client_files")]

                if server_files:
                    source_files = [os.path.join(settings.SHARE_ROOT, f) for f in sorted(server_files)]
                else:
                    source_files = [f for f in sorted(client_files, key=lambda e: e.name)]

                source_images = []
                for f in source_files:
                    if zipfile.is_zipfile(f):
                        source_images.extend(self._extract_zip_chunk(f))
                    elif isinstance(f, io.BytesIO) and \
                            str(getattr(f, 'name', None)).endswith('.pdf'):
                        source_images.extend(convert_from_bytes(f.getvalue(),
                            fmt='png'))
                    else:
                        source_images.append(Image.open(f))

                for img_idx, image in enumerate(images):
                    server_image = np.array(image)
                    source_image = np.array(source_images[img_idx])
                    self.assertTrue(np.array_equal(source_image, server_image))

    def _test_api_v1_tasks_id_data(self, user):
        task_spec = {
            "name": "my task #1",
            "owner": self.owner.id,
            "assignee": self.assignee.id,
            "overlap": 0,
            "segment_size": 100,
            "labels": [
                {"name": "car"},
                {"name": "person"},
            ]
        }

        image_sizes, images = generate_image_files("test_1.jpg", "test_2.jpg", "test_3.jpg")
        task_data = {
            "client_files[0]": images[0],
            "client_files[1]": images[1],
            "client_files[2]": images[2],
            "image_quality": 75,
        }

        self._test_api_v1_tasks_id_data_spec(user, task_spec, task_data, self.ChunkType.IMAGESET, self.ChunkType.IMAGESET, image_sizes)

        task_spec = {
            "name": "my task without copying #2",
            "overlap": 0,
            "segment_size": 0,
            "labels": [
                {"name": "car"},
                {"name": "person"},
            ]
        }

        task_data = {
            "server_files[0]": "test_1.jpg",
            "server_files[1]": "test_2.jpg",
            "server_files[2]": "test_3.jpg",
            "server_files[3]": os.path.join("data", "test_3.jpg"),
            "image_quality": 75,
        }
        image_sizes = [
            self._image_sizes[task_data["server_files[3]"]],
            self._image_sizes[task_data["server_files[0]"]],
            self._image_sizes[task_data["server_files[1]"]],
            self._image_sizes[task_data["server_files[2]"]],
        ]

        self._test_api_v1_tasks_id_data_spec(user, task_spec, task_data, self.ChunkType.IMAGESET, self.ChunkType.IMAGESET, image_sizes,
                                             expected_uploaded_data_location=StorageLocation.SHARE)

        task_spec.update([('name', 'my task #3')])
        task_data.update([('copy_data', True)])
        self._test_api_v1_tasks_id_data_spec(user, task_spec, task_data, self.ChunkType.IMAGESET, self.ChunkType.IMAGESET,
                                             image_sizes, expected_uploaded_data_location=StorageLocation.LOCAL)

        task_spec = {
            "name": "my video task #4",
            "overlap": 0,
            "segment_size": 100,
            "labels": [
                {"name": "car"},
                {"name": "person"},
            ]
        }
        image_sizes, video = generate_video_file(filename="test_video_1.mp4", width=1280, height=720)
        task_data = {
            "client_files[0]": video,
            "image_quality": 43,
        }

        self._test_api_v1_tasks_id_data_spec(user, task_spec, task_data, self.ChunkType.VIDEO, self.ChunkType.VIDEO, image_sizes)

        task_spec = {
            "name": "my video task without copying #5",
            "overlap": 0,
            "segment_size": 5,
            "labels": [
                {"name": "car"},
                {"name": "person"},
            ]
        }

        task_data = {
            "server_files[0]": "test_video_1.mp4",
            "image_quality": 57,
        }
        image_sizes = self._image_sizes[task_data["server_files[0]"]]

        self._test_api_v1_tasks_id_data_spec(user, task_spec, task_data, self.ChunkType.VIDEO, self.ChunkType.VIDEO, image_sizes,
                                             expected_uploaded_data_location=StorageLocation.SHARE)

        task_spec.update([('name', 'my video task #6')])
        task_data.update([('copy_data', True)])
        self._test_api_v1_tasks_id_data_spec(user, task_spec, task_data, self.ChunkType.VIDEO, self.ChunkType.VIDEO,
                                             image_sizes, expected_uploaded_data_location=StorageLocation.LOCAL)

        task_spec = {
            "name": "my video task without copying #7",
            "overlap": 0,
            "segment_size": 0,
            "labels": [
                {"name": "car"},
                {"name": "person"},
            ]
        }
        task_data = {
            "server_files[0]": os.path.join("videos", "test_video_1.mp4"),
            "image_quality": 57,
        }
        image_sizes = self._image_sizes[task_data["server_files[0]"]]

        self._test_api_v1_tasks_id_data_spec(user, task_spec, task_data, self.ChunkType.VIDEO, self.ChunkType.VIDEO, image_sizes,
                                             expected_uploaded_data_location=StorageLocation.SHARE)

        task_spec.update([("name", "my video task #8")])
        task_data.update([("copy_data", True)])
        self._test_api_v1_tasks_id_data_spec(user, task_spec, task_data, self.ChunkType.VIDEO, self.ChunkType.VIDEO,
                                             image_sizes, expected_uploaded_data_location=StorageLocation.LOCAL)

        task_spec = {
            "name": "my video task without copying #9",
            "overlap": 0,
            "segment_size": 5,
            "labels": [
                {"name": "car"},
                {"name": "person"},
            ]
        }

        task_data = {
            "server_files[0]": "test_video_1.mp4",
            "image_quality": 12,
            "use_zip_chunks": True,
        }
        image_sizes = self._image_sizes[task_data["server_files[0]"]]

        self._test_api_v1_tasks_id_data_spec(user, task_spec, task_data, self.ChunkType.IMAGESET, self.ChunkType.VIDEO, image_sizes,
                                             expected_uploaded_data_location=StorageLocation.SHARE)

        task_spec.update([('name', 'my video task #10')])
        task_data.update([('copy_data', True)])
        self._test_api_v1_tasks_id_data_spec(user, task_spec, task_data, self.ChunkType.IMAGESET, self.ChunkType.VIDEO,
                                             image_sizes, expected_uploaded_data_location=StorageLocation.LOCAL)

        task_spec = {
            "name": "my archive task without copying #11",
            "overlap": 0,
            "segment_size": 0,
            "labels": [
                {"name": "car"},
                {"name": "person"},
            ]
        }
        task_data = {
            "server_files[0]": "test_archive_1.zip",
            "image_quality": 88,
        }
        image_sizes = self._image_sizes[task_data["server_files[0]"]]

        self._test_api_v1_tasks_id_data_spec(user, task_spec, task_data, self.ChunkType.IMAGESET, self.ChunkType.IMAGESET, image_sizes,
                                             expected_uploaded_data_location=StorageLocation.SHARE)

        task_spec.update([('name', 'my archive task #12')])
        task_data.update([('copy_data', True)])
        self._test_api_v1_tasks_id_data_spec(user, task_spec, task_data, self.ChunkType.IMAGESET, self.ChunkType.IMAGESET,
                                             image_sizes, expected_uploaded_data_location=StorageLocation.LOCAL)

        task_spec = {
            "name": "my archive task #13",
            "overlap": 0,
            "segment_size": 0,
            "labels": [
                {"name": "car"},
                {"name": "person"},
            ]
        }
        image_sizes, archive = generate_zip_archive_file("test_archive_2.zip", 7)
        task_data = {
            "client_files[0]": archive,
            "image_quality": 100,
        }

        self._test_api_v1_tasks_id_data_spec(user, task_spec, task_data, self.ChunkType.IMAGESET, self.ChunkType.IMAGESET, image_sizes)

        task_spec = {
            "name": "cached video task without copying #14",
            "overlap": 0,
            "segment_size": 0,
            "labels": [
                {"name": "car"},
                {"name": "person"},
            ]
        }

        task_data = {
            "server_files[0]": 'test_video_1.mp4',
            "image_quality": 70,
            "use_cache": True,
        }

        image_sizes = self._image_sizes[task_data["server_files[0]"]]

        self._test_api_v1_tasks_id_data_spec(user, task_spec, task_data, self.ChunkType.VIDEO,
            self.ChunkType.VIDEO, image_sizes, StorageMethodChoice.CACHE, StorageLocation.SHARE)

        task_spec.update([('name', 'cached video task #15')])
        task_data.update([('copy_data', True)])
        self._test_api_v1_tasks_id_data_spec(user, task_spec, task_data, self.ChunkType.VIDEO, self.ChunkType.VIDEO,
                                             image_sizes, StorageMethodChoice.CACHE, StorageLocation.LOCAL)

        task_spec = {
            "name": "cached images task without copying #16",
            "overlap": 0,
            "segment_size": 0,
            "labels": [
                {"name": "car"},
                {"name": "person"},
            ]
        }

        task_data = {
            "server_files[0]": "test_1.jpg",
            "server_files[1]": "test_2.jpg",
            "server_files[2]": "test_3.jpg",
            "image_quality": 70,
            "use_cache": True,
        }
        image_sizes = [
            self._image_sizes[task_data["server_files[0]"]],
            self._image_sizes[task_data["server_files[1]"]],
            self._image_sizes[task_data["server_files[2]"]],
        ]

        self._test_api_v1_tasks_id_data_spec(user, task_spec, task_data, self.ChunkType.IMAGESET,
            self.ChunkType.IMAGESET, image_sizes, StorageMethodChoice.CACHE, StorageLocation.SHARE)

        task_spec.update([('name', 'cached images task #17')])
        task_data.update([('copy_data', True)])
        self._test_api_v1_tasks_id_data_spec(user, task_spec, task_data, self.ChunkType.IMAGESET, self.ChunkType.IMAGESET,
                                             image_sizes, StorageMethodChoice.CACHE, StorageLocation.LOCAL)

        task_spec = {
            "name": "my cached zip archive task without copying #18",
            "overlap": 0,
            "segment_size": 0,
            "labels": [
                {"name": "car"},
                {"name": "person"},
            ]
        }

        task_data = {
            "server_files[0]": "test_archive_1.zip",
            "image_quality": 70,
            "use_cache": True
        }

        image_sizes = self._image_sizes[task_data["server_files[0]"]]

        self._test_api_v1_tasks_id_data_spec(user, task_spec, task_data, self.ChunkType.IMAGESET,
            self.ChunkType.IMAGESET, image_sizes, StorageMethodChoice.CACHE, StorageLocation.SHARE)

        task_spec.update([('name', 'my cached zip archive task #19')])
        task_data.update([('copy_data', True)])
        self._test_api_v1_tasks_id_data_spec(user, task_spec, task_data, self.ChunkType.IMAGESET, self.ChunkType.IMAGESET,
                                             image_sizes, StorageMethodChoice.CACHE, StorageLocation.LOCAL)

        task_spec = {
            "name": "my cached pdf task #20",
            "overlap": 0,
            "segment_size": 0,
            "labels": [
                {"name": "car"},
                {"name": "person"},
            ]
        }

        image_sizes, document = generate_pdf_file("test_pdf_1.pdf", 5)

        task_data = {
            "client_files[0]": document,
            "image_quality": 70,
            "use_cache": True
        }

        self._test_api_v1_tasks_id_data_spec(user, task_spec, task_data,
            self.ChunkType.IMAGESET, self.ChunkType.IMAGESET,
            image_sizes, StorageMethodChoice.CACHE)

        task_spec = {
            "name": "my pdf task #21",
            "overlap": 0,
            "segment_size": 0,
            "labels": [
                {"name": "car"},
                {"name": "person"},
            ]
        }

        image_sizes, document = generate_pdf_file("test_pdf_2.pdf", 4)

        task_data = {
            "client_files[0]": document,
            "image_quality": 70,
        }

        self._test_api_v1_tasks_id_data_spec(user, task_spec, task_data,
            self.ChunkType.IMAGESET, self.ChunkType.IMAGESET, image_sizes)

        prepare_meta_for_upload(
            prepare_meta,
            os.path.join(settings.SHARE_ROOT, "videos", "test_video_1.mp4"),
            os.path.join(settings.SHARE_ROOT, "videos")
        )
        task_spec = {
<<<<<<< HEAD
            "name": "my video with meta info task without copying #22",
=======
            "name": "my video with meta info task #13",
>>>>>>> d70796db
            "overlap": 0,
            "segment_size": 0,
            "labels": [
                {"name": "car"},
                {"name": "person"},
            ]
        }
        task_data = {
            "server_files[0]": os.path.join("videos", "test_video_1.mp4"),
            "server_files[1]": os.path.join("videos", "meta_info.txt"),
            "image_quality": 70,
            "use_cache": True
        }
        image_sizes = self._image_sizes[task_data['server_files[0]']]

        self._test_api_v1_tasks_id_data_spec(user, task_spec, task_data, self.ChunkType.VIDEO,
                                            self.ChunkType.VIDEO, image_sizes, StorageMethodChoice.CACHE,
                                            StorageLocation.SHARE)

        task_spec.update([('name', 'my video with meta info task #23')])
        task_data.update([('copy_data', True)])
        self._test_api_v1_tasks_id_data_spec(user, task_spec, task_data, self.ChunkType.VIDEO, self.ChunkType.VIDEO,
                                             image_sizes, StorageMethodChoice.CACHE, StorageLocation.LOCAL)

        task_spec = {
            "name": "my cached video task #14",
            "overlap": 0,
            "segment_size": 0,
            "labels": [
                {"name": "car"},
                {"name": "person"},
            ]
        }

        task_data = {
            "client_files[0]": open(os.path.join(os.path.dirname(__file__), 'assets', 'test_rotated_90_video.mp4'), 'rb'),
            "image_quality": 70,
            "use_zip_chunks": True
        }

        image_sizes = self._image_sizes['test_rotated_90_video.mp4']
        self._test_api_v1_tasks_id_data_spec(user, task_spec, task_data, self.ChunkType.IMAGESET,
            self.ChunkType.VIDEO, image_sizes, StorageMethodChoice.FILE_SYSTEM)

        task_spec = {
            "name": "my video task #15",
            "overlap": 0,
            "segment_size": 0,
            "labels": [
                {"name": "car"},
                {"name": "person"},
            ]
        }

        task_data = {
            "client_files[0]": open(os.path.join(os.path.dirname(__file__), 'assets', 'test_rotated_90_video.mp4'), 'rb'),
            "image_quality": 70,
            "use_cache": True,
            "use_zip_chunks": True
        }

        image_sizes = self._image_sizes['test_rotated_90_video.mp4']
        self._test_api_v1_tasks_id_data_spec(user, task_spec, task_data, self.ChunkType.IMAGESET,
            self.ChunkType.VIDEO, image_sizes, StorageMethodChoice.CACHE)

    def test_api_v1_tasks_id_data_admin(self):
        self._test_api_v1_tasks_id_data(self.admin)

    def test_api_v1_tasks_id_data_owner(self):
        self._test_api_v1_tasks_id_data(self.owner)

    def test_api_v1_tasks_id_data_user(self):
        self._test_api_v1_tasks_id_data(self.user)

    def test_api_v1_tasks_id_data_no_auth(self):
        data = {
            "name": "my task #3",
            "owner": self.owner.id,
            "assignee": self.assignee.id,
            "overlap": 0,
            "segment_size": 100,
            "labels": [
                {"name": "car"},
                {"name": "person"},
            ]
        }
        response = self._create_task(None, data)
        self.assertEqual(response.status_code, status.HTTP_401_UNAUTHORIZED)

def compare_objects(self, obj1, obj2, ignore_keys, fp_tolerance=.001):
    if isinstance(obj1, dict):
        self.assertTrue(isinstance(obj2, dict), "{} != {}".format(obj1, obj2))
        for k, v1 in obj1.items():
            if k in ignore_keys:
                continue
            v2 = obj2[k]
            if k == 'attributes':
                key = lambda a: a['spec_id']
                v1.sort(key=key)
                v2.sort(key=key)
            compare_objects(self, v1, v2, ignore_keys)
    elif isinstance(obj1, list):
        self.assertTrue(isinstance(obj2, list), "{} != {}".format(obj1, obj2))
        self.assertEqual(len(obj1), len(obj2), "{} != {}".format(obj1, obj2))
        for v1, v2 in zip(obj1, obj2):
            compare_objects(self, v1, v2, ignore_keys)
    else:
        if isinstance(obj1, float) or isinstance(obj2, float):
            self.assertAlmostEqual(obj1, obj2, delta=fp_tolerance)
        else:
            self.assertEqual(obj1, obj2)

class JobAnnotationAPITestCase(APITestCase):
    def setUp(self):
        self.client = APIClient()

    @classmethod
    def setUpTestData(cls):
        create_db_users(cls)

    def _create_task(self, owner, assignee):
        data = {
            "name": "my task #1",
            "owner": owner.id,
            "assignee": assignee.id,
            "overlap": 0,
            "segment_size": 100,
            "labels": [
                {
                    "name": "car",
                    "attributes": [
                        {
                            "name": "model",
                            "mutable": False,
                            "input_type": "select",
                            "default_value": "mazda",
                            "values": ["bmw", "mazda", "renault"]
                        },
                        {
                            "name": "parked",
                            "mutable": True,
                            "input_type": "checkbox",
                            "default_value": "false"
                        },
                    ]
                },
                {"name": "person"},
            ]
        }

        with ForceLogin(owner, self.client):
            response = self.client.post('/api/v1/tasks', data=data, format="json")
            assert response.status_code == status.HTTP_201_CREATED
            tid = response.data["id"]

            images = {
                "client_files[0]": generate_image_file("test_1.jpg")[1],
                "client_files[1]": generate_image_file("test_2.jpg")[1],
                "client_files[2]": generate_image_file("test_3.jpg")[1],
                "client_files[4]": generate_image_file("test_4.jpg")[1],
                "client_files[5]": generate_image_file("test_5.jpg")[1],
                "client_files[6]": generate_image_file("test_6.jpg")[1],
                "client_files[7]": generate_image_file("test_7.jpg")[1],
                "client_files[8]": generate_image_file("test_8.jpg")[1],
                "client_files[9]": generate_image_file("test_9.jpg")[1],
                "image_quality": 75,
                "frame_filter": "step=3",
            }
            response = self.client.post("/api/v1/tasks/{}/data".format(tid), data=images)
            assert response.status_code == status.HTTP_202_ACCEPTED

            response = self.client.get("/api/v1/tasks/{}".format(tid))
            task = response.data

            response = self.client.get("/api/v1/tasks/{}/jobs".format(tid))
            jobs = response.data

        return (task, jobs)

    @staticmethod
    def _get_default_attr_values(task):
        default_attr_values = {}
        for label in task["labels"]:
            default_attr_values[label["id"]] = {
                "mutable": [],
                "immutable": [],
                "all": [],
            }
            for attr in label["attributes"]:
                default_value = {
                    "spec_id": attr["id"],
                    "value": attr["default_value"],
                }
                if attr["mutable"]:
                    default_attr_values[label["id"]]["mutable"].append(default_value)
                else:
                    default_attr_values[label["id"]]["immutable"].append(default_value)
                default_attr_values[label["id"]]["all"].append(default_value)
        return default_attr_values

    def _put_api_v1_jobs_id_data(self, jid, user, data):
        with ForceLogin(user, self.client):
            response = self.client.put("/api/v1/jobs/{}/annotations".format(jid),
                data=data, format="json")

        return response

    def _get_api_v1_jobs_id_data(self, jid, user):
        with ForceLogin(user, self.client):
            response = self.client.get("/api/v1/jobs/{}/annotations".format(jid))

        return response

    def _delete_api_v1_jobs_id_data(self, jid, user):
        with ForceLogin(user, self.client):
            response = self.client.delete("/api/v1/jobs/{}/annotations".format(jid),
            format="json")

        return response

    def _patch_api_v1_jobs_id_data(self, jid, user, action, data):
        with ForceLogin(user, self.client):
            response = self.client.patch(
                "/api/v1/jobs/{}/annotations?action={}".format(jid, action),
                data=data, format="json")

        return response

    def _check_response(self, response, data):
        if not response.status_code in [
            status.HTTP_403_FORBIDDEN, status.HTTP_401_UNAUTHORIZED]:
            compare_objects(self, data, response.data, ignore_keys=["id"])

    def _run_api_v1_jobs_id_annotations(self, owner, assignee, annotator):
        task, jobs = self._create_task(owner, assignee)
        if annotator:
            HTTP_200_OK = status.HTTP_200_OK
            HTTP_204_NO_CONTENT = status.HTTP_204_NO_CONTENT
            HTTP_400_BAD_REQUEST = status.HTTP_400_BAD_REQUEST
        else:
            HTTP_200_OK = status.HTTP_401_UNAUTHORIZED
            HTTP_204_NO_CONTENT = status.HTTP_401_UNAUTHORIZED
            HTTP_400_BAD_REQUEST = status.HTTP_401_UNAUTHORIZED

        job = jobs[0]
        data = {
            "version": 0,
            "tags": [],
            "shapes": [],
            "tracks": []
        }
        response = self._put_api_v1_jobs_id_data(job["id"], annotator, data)
        self.assertEqual(response.status_code, HTTP_200_OK)

        data = {
            "version": 1,
            "tags": [
                {
                    "frame": 0,
                    "label_id": task["labels"][0]["id"],
                    "group": None,
                    "source": "manual",
                    "attributes": []
                }
            ],
            "shapes": [
                {
                    "frame": 0,
                    "label_id": task["labels"][0]["id"],
                    "group": None,
                    "source": "manual",
                    "attributes": [
                        {
                            "spec_id": task["labels"][0]["attributes"][0]["id"],
                            "value": task["labels"][0]["attributes"][0]["values"][0]
                        },
                        {
                            "spec_id": task["labels"][0]["attributes"][1]["id"],
                            "value": task["labels"][0]["attributes"][1]["default_value"]
                        }
                    ],
                    "points": [1.0, 2.1, 100, 300.222],
                    "type": "rectangle",
                    "occluded": False
                },
                {
                    "frame": 2,
                    "label_id": task["labels"][1]["id"],
                    "group": None,
                    "source": "manual",
                    "attributes": [],
                    "points": [2.0, 2.1, 100, 300.222, 400, 500, 1, 3],
                    "type": "polygon",
                    "occluded": False
                },
            ],
            "tracks": [
                {
                    "frame": 0,
                    "label_id": task["labels"][0]["id"],
                    "group": None,
                    "source": "manual",
                    "attributes": [
                        {
                            "spec_id": task["labels"][0]["attributes"][0]["id"],
                            "value": task["labels"][0]["attributes"][0]["values"][0]
                        },
                    ],
                    "shapes": [
                        {
                            "frame": 0,
                            "points": [1.0, 2.1, 100, 300.222],
                            "type": "rectangle",
                            "occluded": False,
                            "outside": False,
                            "attributes": [
                                {
                                    "spec_id": task["labels"][0]["attributes"][1]["id"],
                                    "value": task["labels"][0]["attributes"][1]["default_value"]
                                },
                            ]
                        },
                        {
                            "frame": 2,
                            "attributes": [],
                            "points": [2.0, 2.1, 100, 300.222],
                            "type": "rectangle",
                            "occluded": True,
                            "outside": True
                        },
                    ]
                },
                {
                    "frame": 1,
                    "label_id": task["labels"][1]["id"],
                    "group": None,
                    "source": "manual",
                    "attributes": [],
                    "shapes": [
                        {
                            "frame": 2,
                            "attributes": [],
                            "points": [1.0, 2.1, 100, 300.222],
                            "type": "rectangle",
                            "occluded": False,
                            "outside": False
                        }
                    ]
                },
            ]
        }

        default_attr_values = self._get_default_attr_values(task)
        response = self._put_api_v1_jobs_id_data(job["id"], annotator, data)
        data["version"] += 1 # need to update the version
        self.assertEqual(response.status_code, HTTP_200_OK)
        self._check_response(response, data)

        response = self._get_api_v1_jobs_id_data(job["id"], annotator)
        self.assertEqual(response.status_code, HTTP_200_OK)
        # server should add default attribute values if puted data doesn't contain it
        data["tags"][0]["attributes"] = default_attr_values[data["tags"][0]["label_id"]]["all"]
        data["tracks"][0]["shapes"][1]["attributes"] = default_attr_values[data["tracks"][0]["label_id"]]["mutable"]
        self._check_response(response, data)

        response = self._delete_api_v1_jobs_id_data(job["id"], annotator)
        data["version"] += 1 # need to update the version
        self.assertEqual(response.status_code, HTTP_204_NO_CONTENT)

        data = {
            "version": data["version"],
            "tags": [],
            "shapes": [],
            "tracks": []
        }
        response = self._get_api_v1_jobs_id_data(job["id"], annotator)
        self.assertEqual(response.status_code, HTTP_200_OK)
        self._check_response(response, data)

        data = {
            "version": data["version"],
            "tags": [
                {
                    "frame": 0,
                    "label_id": task["labels"][0]["id"],
                    "group": None,
                    "source": "manual",
                    "attributes": []
                }
            ],
            "shapes": [
                {
                    "frame": 0,
                    "label_id": task["labels"][0]["id"],
                    "group": None,
                    "source": "manual",
                    "attributes": [
                        {
                            "spec_id": task["labels"][0]["attributes"][0]["id"],
                            "value": task["labels"][0]["attributes"][0]["values"][0]
                        },
                        {
                            "spec_id": task["labels"][0]["attributes"][1]["id"],
                            "value": task["labels"][0]["attributes"][1]["default_value"]
                        }
                    ],
                    "points": [1.0, 2.1, 100, 300.222],
                    "type": "rectangle",
                    "occluded": False,
                },
                {
                    "frame": 1,
                    "label_id": task["labels"][1]["id"],
                    "group": None,
                    "source": "manual",
                    "attributes": [],
                    "points": [2.0, 2.1, 100, 300.222, 400, 500, 1, 3],
                    "type": "polygon",
                    "occluded": False,
                },
            ],
            "tracks": [
                {
                    "frame": 0,
                    "label_id": task["labels"][0]["id"],
                    "group": None,
                    "source": "manual",
                    "attributes": [
                        {
                            "spec_id": task["labels"][0]["attributes"][0]["id"],
                            "value": task["labels"][0]["attributes"][0]["values"][0]
                        },
                    ],
                    "shapes": [
                        {
                            "frame": 0,
                            "points": [1.0, 2.1, 100, 300.222],
                            "type": "rectangle",
                            "occluded": False,
                            "outside": False,
                            "attributes": [
                                {
                                    "spec_id": task["labels"][0]["attributes"][1]["id"],
                                    "value": task["labels"][0]["attributes"][1]["default_value"]
                                },
                            ]
                        },
                        {
                            "frame": 1,
                            "attributes": [],
                            "points": [2.0, 2.1, 100, 300.222],
                            "type": "rectangle",
                            "occluded": True,
                            "outside": True,
                        },
                    ]
                },
                {
                    "frame": 1,
                    "label_id": task["labels"][1]["id"],
                    "group": None,
                    "source": "manual",
                    "attributes": [],
                    "shapes": [
                        {
                            "frame": 1,
                            "attributes": [],
                            "points": [1.0, 2.1, 100, 300.222],
                            "type": "rectangle",
                            "occluded": False,
                            "outside": False,
                        }
                    ]
                },
            ]
        }
        response = self._patch_api_v1_jobs_id_data(job["id"], annotator,
            "create", data)
        data["version"] += 1
        self.assertEqual(response.status_code, HTTP_200_OK)
        self._check_response(response, data)

        response = self._get_api_v1_jobs_id_data(job["id"], annotator)
        self.assertEqual(response.status_code, HTTP_200_OK)
        # server should add default attribute values if puted data doesn't contain it
        data["tags"][0]["attributes"] = default_attr_values[data["tags"][0]["label_id"]]["all"]
        data["tracks"][0]["shapes"][1]["attributes"] = default_attr_values[data["tracks"][0]["label_id"]]["mutable"]
        self._check_response(response, data)

        data = response.data
        if not response.status_code in [
            status.HTTP_403_FORBIDDEN, status.HTTP_401_UNAUTHORIZED]:
            data["tags"][0]["label_id"] = task["labels"][0]["id"]
            data["shapes"][0]["points"] = [1, 2, 3.0, 100, 120, 1, 2, 4.0]
            data["shapes"][0]["type"] = "polygon"
            data["tracks"][0]["group"] = 10
            data["tracks"][0]["shapes"][0]["outside"] = False
            data["tracks"][0]["shapes"][0]["occluded"] = False

        response = self._patch_api_v1_jobs_id_data(job["id"], annotator,
            "update", data)
        data["version"] = data.get("version", 0) + 1 # need to update the version
        self.assertEqual(response.status_code, HTTP_200_OK)
        self._check_response(response, data)

        response = self._get_api_v1_jobs_id_data(job["id"], annotator)
        self.assertEqual(response.status_code, HTTP_200_OK)
        self._check_response(response, data)

        response = self._patch_api_v1_jobs_id_data(job["id"], annotator,
            "delete", data)
        data["version"] += 1 # need to update the version
        self.assertEqual(response.status_code, HTTP_200_OK)
        self._check_response(response, data)

        data = {
            "version": data["version"],
            "tags": [],
            "shapes": [],
            "tracks": []
        }
        response = self._get_api_v1_jobs_id_data(job["id"], annotator)
        self.assertEqual(response.status_code, HTTP_200_OK)
        self._check_response(response, data)

        data = {
            "version": data["version"],
            "tags": [
                {
                    "frame": 0,
                    "label_id": 11010101,
                    "group": None,
                    "source": "manual",
                    "attributes": [],
                }
            ],
            "shapes": [
                {
                    "frame": 0,
                    "label_id": task["labels"][0]["id"],
                    "group": None,
                    "source": "manual",
                    "attributes": [
                        {
                            "spec_id": 32234234,
                            "value": task["labels"][0]["attributes"][0]["values"][0]
                        },
                        {
                            "spec_id": task["labels"][0]["attributes"][1]["id"],
                            "value": task["labels"][0]["attributes"][0]["default_value"]
                        }
                    ],
                    "points": [1.0, 2.1, 100, 300.222],
                    "type": "rectangle",
                    "occluded": False,
                },
                {
                    "frame": 1,
                    "label_id": 1212121,
                    "group": None,
                    "source": "manual",
                    "attributes": [],
                    "points": [2.0, 2.1, 100, 300.222, 400, 500, 1, 3],
                    "type": "polygon",
                    "occluded": False,
                },
            ],
            "tracks": [
                {
                    "frame": 0,
                    "label_id": 0,
                    "group": None,
                    "source": "manual",
                    "attributes": [],
                    "shapes": [
                        {
                            "frame": 0,
                            "points": [1.0, 2.1, 100, 300.222],
                            "type": "rectangle",
                            "occluded": False,
                            "outside": False,
                            "attributes": [
                                {
                                    "spec_id": 10000,
                                    "value": task["labels"][0]["attributes"][0]["values"][0]
                                },
                                {
                                    "spec_id": task["labels"][0]["attributes"][1]["id"],
                                    "value": task["labels"][0]["attributes"][1]["default_value"]
                                }
                            ]
                        },
                        {
                            "frame": 1,
                            "attributes": [],
                            "points": [2.0, 2.1, 100, 300.222],
                            "type": "rectangle",
                            "occluded": True,
                            "outside": True,
                        },
                    ]
                },
                {
                    "frame": 1,
                    "label_id": task["labels"][1]["id"],
                    "group": None,
                    "source": "manual",
                    "attributes": [],
                    "shapes": [
                        {
                            "frame": 1,
                            "attributes": [],
                            "points": [1.0, 2.1, 100, 300.222],
                            "type": "rectangle",
                            "occluded": False,
                            "outside": False,
                        }
                    ]
                },
            ]
        }
        response = self._patch_api_v1_jobs_id_data(job["id"], annotator,
            "create", data)
        self.assertEqual(response.status_code, HTTP_400_BAD_REQUEST)

    def test_api_v1_jobs_id_annotations_admin(self):
        self._run_api_v1_jobs_id_annotations(self.admin, self.assignee,
            self.assignee)

    def test_api_v1_jobs_id_annotations_user(self):
        self._run_api_v1_jobs_id_annotations(self.user, self.assignee,
            self.assignee)

    def test_api_v1_jobs_id_annotations_observer(self):
        _, jobs = self._create_task(self.user, self.assignee)
        job = jobs[0]
        data = {
            "version": 0,
            "tags": [],
            "shapes": [],
            "tracks": []
        }

        response = self._get_api_v1_jobs_id_data(job["id"], self.observer)
        self.assertEqual(response.status_code, status.HTTP_200_OK)

        response = self._put_api_v1_jobs_id_data(job["id"], self.observer, data)
        self.assertEqual(response.status_code, status.HTTP_403_FORBIDDEN)

        response = self._patch_api_v1_jobs_id_data(job["id"], self.observer, "create", data)
        self.assertEqual(response.status_code, status.HTTP_403_FORBIDDEN)

        response = self._delete_api_v1_jobs_id_data(job["id"], self.observer)
        self.assertEqual(response.status_code, status.HTTP_403_FORBIDDEN)


    def test_api_v1_jobs_id_annotations_no_auth(self):
        self._run_api_v1_jobs_id_annotations(self.user, self.assignee, None)

class TaskAnnotationAPITestCase(JobAnnotationAPITestCase):
    def _put_api_v1_tasks_id_annotations(self, pk, user, data):
        with ForceLogin(user, self.client):
            response = self.client.put("/api/v1/tasks/{}/annotations".format(pk),
                data=data, format="json")

        return response

    def _get_api_v1_tasks_id_annotations(self, pk, user):
        with ForceLogin(user, self.client):
            response = self.client.get("/api/v1/tasks/{}/annotations".format(pk))

        return response

    def _delete_api_v1_tasks_id_annotations(self, pk, user):
        with ForceLogin(user, self.client):
            response = self.client.delete("/api/v1/tasks/{}/annotations".format(pk),
            format="json")

        return response

    def _dump_api_v1_tasks_id_annotations(self, pk, user, query_params=""):
        with ForceLogin(user, self.client):
            response = self.client.get(
                "/api/v1/tasks/{0}/annotations{1}".format(pk, query_params))

        return response

    def _patch_api_v1_tasks_id_annotations(self, pk, user, action, data):
        with ForceLogin(user, self.client):
            response = self.client.patch(
                "/api/v1/tasks/{}/annotations?action={}".format(pk, action),
                data=data, format="json")

        return response

    def _upload_api_v1_tasks_id_annotations(self, pk, user, data, query_params=""):
        with ForceLogin(user, self.client):
            response = self.client.put(
                path="/api/v1/tasks/{0}/annotations?{1}".format(pk, query_params),
                data=data,
                format="multipart",
                )

        return response

    def _get_formats(self, user):
        with ForceLogin(user, self.client):
            response = self.client.get(
                path="/api/v1/server/annotation/formats"
            )
        return response

    def _check_response(self, response, data):
        if not response.status_code in [
            status.HTTP_401_UNAUTHORIZED, status.HTTP_403_FORBIDDEN]:
            try:
                compare_objects(self, data, response.data, ignore_keys=["id"])
            except AssertionError as e:
                print("Objects are not equal: ", data, response.data)
                print(e)
                raise

    def _run_api_v1_tasks_id_annotations(self, owner, assignee, annotator):
        task, _ = self._create_task(owner, assignee)
        if annotator:
            HTTP_200_OK = status.HTTP_200_OK
            HTTP_204_NO_CONTENT = status.HTTP_204_NO_CONTENT
            HTTP_400_BAD_REQUEST = status.HTTP_400_BAD_REQUEST
        else:
            HTTP_200_OK = status.HTTP_401_UNAUTHORIZED
            HTTP_204_NO_CONTENT = status.HTTP_401_UNAUTHORIZED
            HTTP_400_BAD_REQUEST = status.HTTP_401_UNAUTHORIZED

        data = {
            "version": 0,
            "tags": [],
            "shapes": [],
            "tracks": []
        }
        response = self._put_api_v1_tasks_id_annotations(task["id"], annotator, data)
        data["version"] += 1
        self.assertEqual(response.status_code, HTTP_200_OK)

        data = {
            "version": data["version"],
            "tags": [
                {
                    "frame": 0,
                    "label_id": task["labels"][0]["id"],
                    "group": None,
                    "source": "manual",
                    "attributes": [],
                }
            ],
            "shapes": [
                {
                    "frame": 0,
                    "label_id": task["labels"][0]["id"],
                    "group": None,
                    "source": "manual",
                    "attributes": [
                        {
                            "spec_id": task["labels"][0]["attributes"][0]["id"],
                            "value": task["labels"][0]["attributes"][0]["values"][0]
                        },
                        {
                            "spec_id": task["labels"][0]["attributes"][1]["id"],
                            "value": task["labels"][0]["attributes"][0]["default_value"]
                        }
                    ],
                    "points": [1.0, 2.1, 100, 300.222],
                    "type": "rectangle",
                    "occluded": False,
                },
                {
                    "frame": 1,
                    "label_id": task["labels"][1]["id"],
                    "group": None,
                    "source": "manual",
                    "attributes": [],
                    "points": [2.0, 2.1, 100, 300.222, 400, 500, 1, 3],
                    "type": "polygon",
                    "occluded": False,
                },
            ],
            "tracks": [
                {
                    "frame": 0,
                    "label_id": task["labels"][0]["id"],
                    "group": None,
                    "source": "manual",
                    "attributes": [
                        {
                            "spec_id": task["labels"][0]["attributes"][0]["id"],
                            "value": task["labels"][0]["attributes"][0]["values"][0]
                        },
                    ],
                    "shapes": [
                        {
                            "frame": 0,
                            "points": [1.0, 2.1, 100, 300.222],
                            "type": "rectangle",
                            "occluded": False,
                            "outside": False,
                            "attributes": [
                                {
                                    "spec_id": task["labels"][0]["attributes"][1]["id"],
                                    "value": task["labels"][0]["attributes"][1]["default_value"]
                                }
                            ]
                        },
                        {
                            "frame": 1,
                            "attributes": [],
                            "points": [2.0, 2.1, 100, 300.222],
                            "type": "rectangle",
                            "occluded": True,
                            "outside": True,

                        },
                    ]
                },
                {
                    "frame": 1,
                    "label_id": task["labels"][1]["id"],
                    "group": None,
                    "source": "manual",
                    "attributes": [],
                    "shapes": [
                        {
                            "frame": 1,
                            "attributes": [],
                            "points": [1.0, 2.1, 100, 300.222],
                            "type": "rectangle",
                            "occluded": False,
                            "outside": False,
                        }
                    ]
                },
            ]
        }
        response = self._put_api_v1_tasks_id_annotations(task["id"], annotator, data)
        data["version"] += 1

        self.assertEqual(response.status_code, HTTP_200_OK)
        self._check_response(response, data)

        default_attr_values = self._get_default_attr_values(task)
        response = self._get_api_v1_tasks_id_annotations(task["id"], annotator)
        # server should add default attribute values if puted data doesn't contain it
        data["tags"][0]["attributes"] = default_attr_values[data["tags"][0]["label_id"]]["all"]
        data["tracks"][0]["shapes"][1]["attributes"] = default_attr_values[data["tracks"][0]["label_id"]]["mutable"]
        self.assertEqual(response.status_code, HTTP_200_OK)
        self._check_response(response, data)

        response = self._delete_api_v1_tasks_id_annotations(task["id"], annotator)
        data["version"] += 1
        self.assertEqual(response.status_code, HTTP_204_NO_CONTENT)

        data = {
            "version": data["version"],
            "tags": [],
            "shapes": [],
            "tracks": []
        }
        response = self._get_api_v1_tasks_id_annotations(task["id"], annotator)
        self.assertEqual(response.status_code, HTTP_200_OK)
        self._check_response(response, data)

        data = {
            "version": data["version"],
            "tags": [
                {
                    "frame": 0,
                    "label_id": task["labels"][0]["id"],
                    "group": None,
                    "source": "manual",
                    "attributes": [],
                }
            ],
            "shapes": [
                {
                    "frame": 0,
                    "label_id": task["labels"][0]["id"],
                    "group": None,
                    "source": "manual",
                    "attributes": [
                        {
                            "spec_id": task["labels"][0]["attributes"][0]["id"],
                            "value": task["labels"][0]["attributes"][0]["values"][0]
                        },
                        {
                            "spec_id": task["labels"][0]["attributes"][1]["id"],
                            "value": task["labels"][0]["attributes"][0]["default_value"]
                        }
                    ],
                    "points": [1.0, 2.1, 100, 300.222],
                    "type": "rectangle",
                    "occluded": False,
                },
                {
                    "frame": 1,
                    "label_id": task["labels"][1]["id"],
                    "group": None,
                    "source": "manual",
                    "attributes": [],
                    "points": [2.0, 2.1, 100, 300.222, 400, 500, 1, 3],
                    "type": "polygon",
                    "occluded": False,
                },
            ],
            "tracks": [
                {
                    "frame": 0,
                    "label_id": task["labels"][0]["id"],
                    "group": None,
                    "source": "manual",
                    "attributes": [
                        {
                            "spec_id": task["labels"][0]["attributes"][0]["id"],
                            "value": task["labels"][0]["attributes"][0]["values"][0]
                        },
                    ],
                    "shapes": [
                        {
                            "frame": 0,
                            "points": [1.0, 2.1, 100, 300.222],
                            "type": "rectangle",
                            "occluded": False,
                            "outside": False,
                            "attributes": [
                                {
                                    "spec_id": task["labels"][0]["attributes"][1]["id"],
                                    "value": task["labels"][0]["attributes"][1]["default_value"]
                                }
                            ]
                        },
                        {
                            "frame": 1,
                            "attributes": [],
                            "points": [2.0, 2.1, 100, 300.222],
                            "type": "rectangle",
                            "occluded": True,
                            "outside": True,
                        },
                    ]
                },
                {
                    "frame": 1,
                    "label_id": task["labels"][1]["id"],
                    "group": None,
                    "source": "manual",
                    "attributes": [],
                    "shapes": [
                        {
                            "frame": 1,
                            "attributes": [],
                            "points": [1.0, 2.1, 100, 300.222],
                            "type": "rectangle",
                            "occluded": False,
                            "outside": False,
                        }
                    ]
                },
            ]
        }
        response = self._patch_api_v1_tasks_id_annotations(task["id"], annotator,
            "create", data)
        data["version"] += 1
        self.assertEqual(response.status_code, HTTP_200_OK)
        self._check_response(response, data)

        response = self._get_api_v1_tasks_id_annotations(task["id"], annotator)
        # server should add default attribute values if puted data doesn't contain it
        data["tags"][0]["attributes"] = default_attr_values[data["tags"][0]["label_id"]]["all"]
        data["tracks"][0]["shapes"][1]["attributes"] = default_attr_values[data["tracks"][0]["label_id"]]["mutable"]
        self.assertEqual(response.status_code, HTTP_200_OK)
        self._check_response(response, data)

        data = response.data
        if not response.status_code in [
            status.HTTP_403_FORBIDDEN, status.HTTP_401_UNAUTHORIZED]:
            data["tags"][0]["label_id"] = task["labels"][0]["id"]
            data["shapes"][0]["points"] = [1, 2, 3.0, 100, 120, 1, 2, 4.0]
            data["shapes"][0]["type"] = "polygon"
            data["tracks"][0]["group"] = 10
            data["tracks"][0]["shapes"][0]["outside"] = False
            data["tracks"][0]["shapes"][0]["occluded"] = False

        response = self._patch_api_v1_tasks_id_annotations(task["id"], annotator,
            "update", data)
        data["version"] = data.get("version", 0) + 1
        self.assertEqual(response.status_code, HTTP_200_OK)
        self._check_response(response, data)

        response = self._get_api_v1_tasks_id_annotations(task["id"], annotator)
        self.assertEqual(response.status_code, HTTP_200_OK)
        self._check_response(response, data)

        response = self._patch_api_v1_tasks_id_annotations(task["id"], annotator,
            "delete", data)
        data["version"] += 1
        self.assertEqual(response.status_code, HTTP_200_OK)
        self._check_response(response, data)

        data = {
            "version": data["version"],
            "tags": [],
            "shapes": [],
            "tracks": []
        }
        response = self._get_api_v1_tasks_id_annotations(task["id"], annotator)
        self.assertEqual(response.status_code, HTTP_200_OK)
        self._check_response(response, data)

        data = {
            "version": data["version"],
            "tags": [
                {
                    "frame": 0,
                    "label_id": 11010101,
                    "group": None,
                    "source": "manual",
                    "attributes": [],
                }
            ],
            "shapes": [
                {
                    "frame": 0,
                    "label_id": task["labels"][0]["id"],
                    "group": None,
                    "source": "manual",
                    "attributes": [
                        {
                            "spec_id": 32234234,
                            "value": task["labels"][0]["attributes"][0]["values"][0]
                        },
                        {
                            "spec_id": task["labels"][0]["attributes"][1]["id"],
                            "value": task["labels"][0]["attributes"][0]["default_value"]
                        }
                    ],
                    "points": [1.0, 2.1, 100, 300.222],
                    "type": "rectangle",
                    "occluded": False,
                },
                {
                    "frame": 1,
                    "label_id": 1212121,
                    "group": None,
                    "source": "manual",
                    "attributes": [],
                    "points": [2.0, 2.1, 100, 300.222, 400, 500, 1, 3],
                    "type": "polygon",
                    "occluded": False,
                },
            ],
            "tracks": [
                {
                    "frame": 0,
                    "label_id": 0,
                    "group": None,
                    "source": "manual",
                    "attributes": [],
                    "shapes": [
                        {
                            "frame": 0,
                            "points": [1.0, 2.1, 100, 300.222],
                            "type": "rectangle",
                            "occluded": False,
                            "outside": False,
                            "attributes": [
                                {
                                    "spec_id": 10000,
                                    "value": task["labels"][0]["attributes"][0]["values"][0]
                                },
                                {
                                    "spec_id": task["labels"][0]["attributes"][1]["id"],
                                    "value": task["labels"][0]["attributes"][0]["default_value"]
                                }
                            ]
                        },
                        {
                            "frame": 1,
                            "attributes": [],
                            "points": [2.0, 2.1, 100, 300.222],
                            "type": "rectangle",
                            "occluded": True,
                            "outside": True,
                        },
                    ]
                },
                {
                    "frame": 1,
                    "label_id": task["labels"][1]["id"],
                    "group": None,
                    "source": "manual",
                    "attributes": [],
                    "shapes": [
                        {
                            "frame": 1,
                            "attributes": [],
                            "points": [1.0, 2.1, 100, 300.222],
                            "type": "rectangle",
                            "occluded": False,
                            "outside": False,
                        }
                    ]
                },
            ]
        }
        response = self._patch_api_v1_tasks_id_annotations(task["id"], annotator,
            "create", data)
        self.assertEqual(response.status_code, HTTP_400_BAD_REQUEST)

    def _run_api_v1_tasks_id_annotations_dump_load(self, owner, assignee, annotator):
        if annotator:
            HTTP_200_OK = status.HTTP_200_OK
            HTTP_204_NO_CONTENT = status.HTTP_204_NO_CONTENT
            HTTP_202_ACCEPTED = status.HTTP_202_ACCEPTED
            HTTP_201_CREATED = status.HTTP_201_CREATED
        else:
            HTTP_200_OK = status.HTTP_401_UNAUTHORIZED
            HTTP_204_NO_CONTENT = status.HTTP_401_UNAUTHORIZED
            HTTP_202_ACCEPTED = status.HTTP_401_UNAUTHORIZED
            HTTP_201_CREATED = status.HTTP_401_UNAUTHORIZED

        def _get_initial_annotation(annotation_format):
            rectangle_tracks_with_attrs = [{
                "frame": 0,
                "label_id": task["labels"][0]["id"],
                "group": 0,
                "source": "manual",
                "attributes": [
                    {
                        "spec_id": task["labels"][0]["attributes"][0]["id"],
                        "value": task["labels"][0]["attributes"][0]["values"][0]
                    },
                ],
                "shapes": [
                    {
                        "frame": 0,
                        "points": [1.0, 2.1, 50.1, 30.22],
                        "type": "rectangle",
                        "occluded": False,
                        "outside": False,
                        "attributes": [
                            {
                                "spec_id": task["labels"][0]["attributes"][1]["id"],
                                "value": task["labels"][0]["attributes"][1]["default_value"]
                            }
                        ]
                    },
                    {
                        "frame": 1,
                        "points": [2.0, 2.1, 77.2, 36.22],
                        "type": "rectangle",
                        "occluded": True,
                        "outside": False,
                        "attributes": [
                            {
                                "spec_id": task["labels"][0]["attributes"][1]["id"],
                                "value": task["labels"][0]["attributes"][1]["default_value"]
                            }
                        ]
                    },
                    {
                        "frame": 2,
                        "points": [2.0, 2.1, 77.2, 36.22],
                        "type": "rectangle",
                        "occluded": True,
                        "outside": True,
                        "attributes": [
                            {
                                "spec_id": task["labels"][0]["attributes"][1]["id"],
                                "value": task["labels"][0]["attributes"][1]["default_value"]
                            }
                        ]
                    },
                ]
            }]
            rectangle_tracks_wo_attrs = [{
                "frame": 0,
                "label_id": task["labels"][1]["id"],
                "group": 0,
                "source": "manual",
                "attributes": [],
                "shapes": [
                    {
                        "frame": 0,
                        "attributes": [],
                        "points": [1.0, 2.1, 50.2, 36.6],
                        "type": "rectangle",
                        "occluded": False,
                        "outside": False,
                    },
                    {
                        "frame": 1,
                        "attributes": [],
                        "points": [1.0, 2.1, 51, 36.6],
                        "type": "rectangle",
                        "occluded": False,
                        "outside": False
                    },
                    {
                        "frame": 2,
                        "attributes": [],
                        "points": [1.0, 2.1, 51, 36.6],
                        "type": "rectangle",
                        "occluded": False,
                        "outside": True,
                    }
                ]
            }]
            polygon_tracks_wo_attrs = [{
                "frame": 0,
                "label_id": task["labels"][1]["id"],
                "group": 0,
                "source": "manual",
                "attributes": [],
                "shapes": [
                    {
                        "frame": 0,
                        "attributes": [],
                        "points": [1.0, 2.1, 50.2, 36.6, 7.0, 10.0],
                        "type": "polygon",
                        "occluded": False,
                        "outside": False,
                    },
                    {
                        "frame": 1,
                        "attributes": [],
                        "points": [1.0, 2.1, 51, 36.6, 8.0, 11.0],
                        "type": "polygon",
                        "occluded": False,
                        "outside": False
                    },
                    {
                        "frame": 2,
                        "attributes": [],
                        "points": [1.0, 2.1, 51, 36.6, 14.0, 15.0],
                        "type": "polygon",
                        "occluded": False,
                        "outside": True,
                    }
                ]
            }]

            rectangle_shapes_with_attrs = [{
                "frame": 0,
                "label_id": task["labels"][0]["id"],
                "group": 0,
                "source": "manual",
                "attributes": [
                    {
                        "spec_id": task["labels"][0]["attributes"][0]["id"],
                        "value": task["labels"][0]["attributes"][0]["values"][0]
                    },
                    {
                        "spec_id": task["labels"][0]["attributes"][1]["id"],
                        "value": task["labels"][0]["attributes"][1]["default_value"]
                    }
                ],
                "points": [1.0, 2.1, 10.6, 53.22],
                "type": "rectangle",
                "occluded": False,
            }]

            rectangle_shapes_wo_attrs = [{
                "frame": 1,
                "label_id": task["labels"][1]["id"],
                "group": 0,
                "source": "manual",
                "attributes": [],
                "points": [2.0, 2.1, 40, 50.7],
                "type": "rectangle",
                "occluded": False,
            }]

            polygon_shapes_wo_attrs = [{
                "frame": 1,
                "label_id": task["labels"][1]["id"],
                "group": 0,
                "source": "manual",
                "attributes": [],
                "points": [2.0, 2.1, 100, 30.22, 40, 77, 1, 3],
                "type": "polygon",
                "occluded": False,
            }]

            polygon_shapes_with_attrs = [{
                "frame": 2,
                "label_id": task["labels"][0]["id"],
                "group": 1,
                "source": "manual",
                "attributes": [
                    {
                        "spec_id": task["labels"][0]["attributes"][0]["id"],
                        "value": task["labels"][0]["attributes"][0]["values"][1]
                    },
                    {
                        "spec_id": task["labels"][0]["attributes"][1]["id"],
                        "value": task["labels"][0]["attributes"][1]["default_value"]
                    }
                ],
                "points": [20.0, 0.1, 10, 3.22, 4, 7, 10, 30, 1, 2, 4.44, 5.55],
                "type": "polygon",
                "occluded": True,
            },
            {
                "frame": 2,
                "label_id": task["labels"][1]["id"],
                "group": 1,
                "source": "manual",
                "attributes": [],
                "points": [4, 7, 10, 30, 4, 5.55],
                "type": "polygon",
                "occluded": False,
            }]

            tags_wo_attrs = [{
                "frame": 2,
                "label_id": task["labels"][1]["id"],
                "group": 0,
                "source": "manual",
                "attributes": [],
            }]
            tags_with_attrs = [{
                "frame": 1,
                "label_id": task["labels"][0]["id"],
                "group": 3,
                "source": "manual",
                "attributes": [
                    {
                        "spec_id": task["labels"][0]["attributes"][0]["id"],
                        "value": task["labels"][0]["attributes"][0]["values"][1]
                    },
                    {
                        "spec_id": task["labels"][0]["attributes"][1]["id"],
                        "value": task["labels"][0]["attributes"][1]["default_value"]
                    }
                ],
            }]

            annotations = {
                    "version": 0,
                    "tags": [],
                    "shapes": [],
                    "tracks": [],
                }
            if annotation_format == "CVAT for video 1.1":
                annotations["tracks"] = rectangle_tracks_with_attrs \
                                      + rectangle_tracks_wo_attrs \
                                      + polygon_tracks_wo_attrs

            elif annotation_format == "CVAT for images 1.1":
                annotations["shapes"] = rectangle_shapes_with_attrs \
                                      + rectangle_shapes_wo_attrs \
                                      + polygon_shapes_wo_attrs \
                                      + polygon_shapes_with_attrs
                annotations["tags"] = tags_with_attrs + tags_wo_attrs

            elif annotation_format == "PASCAL VOC 1.1":
                annotations["shapes"] = rectangle_shapes_wo_attrs
                annotations["tags"] = tags_wo_attrs

            elif annotation_format == "YOLO 1.1" or \
                 annotation_format == "TFRecord 1.0":
                annotations["shapes"] = rectangle_shapes_wo_attrs

            elif annotation_format == "COCO 1.0":
                annotations["shapes"] = polygon_shapes_wo_attrs

            elif annotation_format == "Segmentation mask 1.1":
                annotations["shapes"] = rectangle_shapes_wo_attrs \
                                      + polygon_shapes_wo_attrs
                annotations["tracks"] = rectangle_tracks_wo_attrs

            elif annotation_format == "MOT 1.1":
                annotations["shapes"] = rectangle_shapes_wo_attrs
                annotations["tracks"] = rectangle_tracks_wo_attrs

            elif annotation_format == "MOTS PNG 1.0":
                annotations["tracks"] = polygon_tracks_wo_attrs

            elif annotation_format == "LabelMe 3.0":
                annotations["shapes"] = rectangle_shapes_with_attrs \
                                      + rectangle_shapes_wo_attrs \
                                      + polygon_shapes_wo_attrs \
                                      + polygon_shapes_with_attrs

            elif annotation_format == "Datumaro 1.0":
                annotations["shapes"] = rectangle_shapes_with_attrs \
                                      + rectangle_shapes_wo_attrs \
                                      + polygon_shapes_wo_attrs \
                                      + polygon_shapes_with_attrs
                annotations["tags"] = tags_with_attrs + tags_wo_attrs

            elif annotation_format == "ImageNet 1.0":
                annotations["tags"] = tags_wo_attrs

            else:
                raise Exception("Unknown format {}".format(annotation_format))

            return annotations

        response = self._get_formats(annotator)
        self.assertEqual(response.status_code, HTTP_200_OK)
        if annotator is not None:
            data = response.data
        else:
            data = self._get_formats(owner).data
        import_formats = data['importers']
        export_formats = data['exporters']
        self.assertTrue(isinstance(import_formats, list) and import_formats)
        self.assertTrue(isinstance(export_formats, list) and export_formats)
        import_formats = { v['name']: v for v in import_formats }
        export_formats = { v['name']: v for v in export_formats }

        formats = { exp: exp if exp in import_formats else None
            for exp in export_formats }
        if 'CVAT 1.1' in import_formats:
            if 'CVAT for video 1.1' in export_formats:
                formats['CVAT for video 1.1'] = 'CVAT 1.1'
            if 'CVAT for images 1.1' in export_formats:
                formats['CVAT for images 1.1'] = 'CVAT 1.1'
        if set(import_formats) ^ set(export_formats):
            # NOTE: this may not be an error, so we should not fail
            print("The following import formats have no pair:",
                set(import_formats) - set(export_formats))
            print("The following export formats have no pair:",
                set(export_formats) - set(import_formats))

        for export_format, import_format in formats.items():
            with self.subTest(export_format=export_format,
                    import_format=import_format):
                # 1. create task
                task, jobs = self._create_task(owner, assignee)

                # 2. add annotation
                data = _get_initial_annotation(export_format)
                response = self._put_api_v1_tasks_id_annotations(task["id"], annotator, data)
                data["version"] += 1

                self.assertEqual(response.status_code, HTTP_200_OK)
                self._check_response(response, data)

                # 3. download annotation
                response = self._dump_api_v1_tasks_id_annotations(task["id"], annotator,
                    "?format={}".format(export_format))
                if annotator and not export_formats[export_format]['enabled']:
                    self.assertEqual(response.status_code,
                        status.HTTP_405_METHOD_NOT_ALLOWED)
                    continue
                else:
                    self.assertEqual(response.status_code, HTTP_202_ACCEPTED)

                response = self._dump_api_v1_tasks_id_annotations(task["id"], annotator,
                    "?format={}".format(export_format))
                self.assertEqual(response.status_code, HTTP_201_CREATED)

                response = self._dump_api_v1_tasks_id_annotations(task["id"], annotator,
                    "?format={}&action=download".format(export_format))
                self.assertEqual(response.status_code, HTTP_200_OK)

                # 4. check downloaded data
                if annotator is not None:
                    self.assertTrue(response.streaming)
                    content = io.BytesIO(b"".join(response.streaming_content))
                    self._check_dump_content(content, task, jobs, data, export_format)
                    content.seek(0)
                else:
                    content = io.BytesIO()

                # 5. remove annotation form the task
                response = self._delete_api_v1_tasks_id_annotations(task["id"], annotator)
                data["version"] += 1
                self.assertEqual(response.status_code, HTTP_204_NO_CONTENT)

                # 6. upload annotation
                if not import_format:
                    continue

                uploaded_data = {
                    "annotation_file": content,
                }
                response = self._upload_api_v1_tasks_id_annotations(
                    task["id"], annotator, uploaded_data,
                    "format={}".format(import_format))
                self.assertEqual(response.status_code, HTTP_202_ACCEPTED)

                response = self._upload_api_v1_tasks_id_annotations(
                    task["id"], annotator, {},
                    "format={}".format(import_format))
                self.assertEqual(response.status_code, HTTP_201_CREATED)

                # 7. check annotation
                if import_format in {"Segmentation mask 1.1", "MOTS PNG 1.0"}:
                    continue # can't really predict the result to check
                response = self._get_api_v1_tasks_id_annotations(task["id"], annotator)
                self.assertEqual(response.status_code, HTTP_200_OK)

                if annotator is None:
                    continue
                data["version"] += 2 # upload is delete + put
                self._check_response(response, data)

    def _check_dump_content(self, content, task, jobs, data, format_name):
        def etree_to_dict(t):
            d = {t.tag: {} if t.attrib else None}
            children = list(t)
            if children:
                dd = defaultdict(list)
                for dc in map(etree_to_dict, children):
                    for k, v in dc.items():
                        dd[k].append(v)
                d = {t.tag: {k: v[0] if len(v) == 1 else v
                    for k, v in dd.items()}}
            if t.attrib:
                d[t.tag].update(('@' + k, v) for k, v in t.attrib.items())
            if t.text:
                text = t.text.strip()
                if not (children or t.attrib):
                    d[t.tag] = text
            return d

        if format_name in {"CVAT for video 1.1", "CVAT for images 1.1"}:
            with tempfile.TemporaryDirectory() as tmp_dir:
                zipfile.ZipFile(content).extractall(tmp_dir)
                xmls = glob(osp.join(tmp_dir, '**', '*.xml'), recursive=True)
                self.assertTrue(xmls)
                for xml in xmls:
                    xmlroot = ET.parse(xml).getroot()
                    self.assertEqual(xmlroot.tag, "annotations")
                    tags = xmlroot.findall("./meta")
                    self.assertEqual(len(tags), 1)
                    meta = etree_to_dict(tags[0])["meta"]
                    self.assertEqual(meta["task"]["name"], task["name"])
        elif format_name == "PASCAL VOC 1.1":
            self.assertTrue(zipfile.is_zipfile(content))
        elif format_name == "YOLO 1.1":
            self.assertTrue(zipfile.is_zipfile(content))
        elif format_name == "COCO 1.0":
            with tempfile.TemporaryDirectory() as tmp_dir:
                zipfile.ZipFile(content).extractall(tmp_dir)
                jsons = glob(osp.join(tmp_dir, '**', '*.json'), recursive=True)
                self.assertTrue(jsons)
                for json in jsons:
                    coco = coco_loader.COCO(json)
                    self.assertTrue(coco.getAnnIds())
        elif format_name == "TFRecord 1.0":
            self.assertTrue(zipfile.is_zipfile(content))
        elif format_name == "Segmentation mask 1.1":
            self.assertTrue(zipfile.is_zipfile(content))


    def _run_coco_annotation_upload_test(self, user):
        def generate_coco_anno():
            return b"""{
            "categories": [
                {
                "id": 1,
                "name": "car",
                "supercategory": ""
                },
                {
                "id": 2,
                "name": "person",
                "supercategory": ""
                }
            ],
            "images": [
                {
                "coco_url": "",
                "date_captured": "",
                "flickr_url": "",
                "license": 0,
                "id": 0,
                "file_name": "test_1.jpg",
                "height": 720,
                "width": 1280
                }
            ],
            "annotations": [
                {
                "category_id": 1,
                "id": 1,
                "image_id": 0,
                "iscrowd": 0,
                "segmentation": [
                    []
                ],
                "area": 17702.0,
                "bbox": [
                    574.0,
                    407.0,
                    167.0,
                    106.0
                ]
                }
            ]
            }"""

        task, _ = self._create_task(user, user)

        content = io.BytesIO(generate_coco_anno())
        content.seek(0)

        format_name = "COCO 1.0"
        uploaded_data = {
            "annotation_file": content,
        }
        response = self._upload_api_v1_tasks_id_annotations(
            task["id"], user, uploaded_data,
            "format={}".format(format_name))
        self.assertEqual(response.status_code, status.HTTP_202_ACCEPTED)

        response = self._upload_api_v1_tasks_id_annotations(
            task["id"], user, {}, "format={}".format(format_name))
        self.assertEqual(response.status_code, status.HTTP_201_CREATED)

        response = self._get_api_v1_tasks_id_annotations(task["id"], user)
        self.assertEqual(response.status_code, status.HTTP_200_OK)

    def test_api_v1_tasks_id_annotations_admin(self):
        self._run_api_v1_tasks_id_annotations(self.admin, self.assignee,
            self.assignee)

    def test_api_v1_tasks_id_annotations_user(self):
        self._run_api_v1_tasks_id_annotations(self.user, self.assignee,
            self.assignee)

    def test_api_v1_tasks_id_annotations_no_auth(self):
        self._run_api_v1_tasks_id_annotations(self.user, self.assignee, None)

    def test_api_v1_tasks_id_annotations_dump_load_admin(self):
        self._run_api_v1_tasks_id_annotations_dump_load(self.admin, self.assignee,
            self.assignee)

    def test_api_v1_tasks_id_annotations_dump_load_user(self):
        self._run_api_v1_tasks_id_annotations_dump_load(self.user, self.assignee,
            self.assignee)

    def test_api_v1_tasks_id_annotations_dump_load_no_auth(self):
        self._run_api_v1_tasks_id_annotations_dump_load(self.user, self.assignee, None)

    def test_api_v1_tasks_id_annotations_upload_coco_user(self):
        self._run_coco_annotation_upload_test(self.user)

class ServerShareAPITestCase(APITestCase):
    def setUp(self):
        self.client = APIClient()

    @classmethod
    def setUpTestData(cls):
        create_db_users(cls)

    @classmethod
    def setUpClass(cls):
        super().setUpClass()
        path = os.path.join(settings.SHARE_ROOT, "file0.txt")
        open(path, "w").write("test string")
        path = os.path.join(settings.SHARE_ROOT, "test1")
        os.makedirs(path)
        path = os.path.join(path, "file1.txt")
        open(path, "w").write("test string")
        directory = os.path.join(settings.SHARE_ROOT, "test1", "test3")
        os.makedirs(directory)
        path = os.path.join(settings.SHARE_ROOT, "test2")
        os.makedirs(path)
        path = os.path.join(path, "file2.txt")
        open(path, "w").write("test string")

    @classmethod
    def tearDownClass(cls):
        super().tearDownClass()
        path = os.path.join(settings.SHARE_ROOT, "file0.txt")
        os.remove(path)
        path = os.path.join(settings.SHARE_ROOT, "test1")
        shutil.rmtree(path)
        path = os.path.join(settings.SHARE_ROOT, "test2")
        shutil.rmtree(path)

    def _run_api_v1_server_share(self, user, directory):
        with ForceLogin(user, self.client):
            response = self.client.get(
                '/api/v1/server/share?directory={}'.format(directory))

        return response

    def _test_api_v1_server_share(self, user):
        data = [
            {"name": "test1", "type": "DIR"},
            {"name": "test2", "type": "DIR"},
            {"name": "file0.txt", "type": "REG"},
        ]

        response = self._run_api_v1_server_share(user, "/")
        self.assertEqual(response.status_code, status.HTTP_200_OK)
        compare_objects(
            self=self,
            obj1=sorted(data, key=lambda d: d["name"]),
            obj2=sorted(response.data, key=lambda d: d["name"]),
            ignore_keys=[]
        )

        data = [
            {"name": "file1.txt", "type": "REG"},
            {"name": "test3", "type": "DIR"},
        ]
        response = self._run_api_v1_server_share(user, "/test1")
        self.assertEqual(response.status_code, status.HTTP_200_OK)
        compare_objects(
            self=self,
            obj1=sorted(data, key=lambda d: d["name"]),
            obj2=sorted(response.data, key=lambda d: d["name"]),
            ignore_keys=[]
        )

        data = []
        response = self._run_api_v1_server_share(user, "/test1/test3")
        self.assertEqual(response.status_code, status.HTTP_200_OK)
        compare_objects(
            self=self,
            obj1=sorted(data, key=lambda d: d["name"]),
            obj2=sorted(response.data, key=lambda d: d["name"]),
            ignore_keys=[]
        )

        data = [
            {"name": "file2.txt", "type": "REG"},
        ]
        response = self._run_api_v1_server_share(user, "/test2")
        self.assertEqual(response.status_code, status.HTTP_200_OK)
        compare_objects(
            self=self,
            obj1=sorted(data, key=lambda d: d["name"]),
            obj2=sorted(response.data, key=lambda d: d["name"]),
            ignore_keys=[]
        )

        response = self._run_api_v1_server_share(user, "/test4")
        self.assertEqual(response.status_code, status.HTTP_400_BAD_REQUEST)

    def test_api_v1_server_share_admin(self):
        self._test_api_v1_server_share(self.admin)

    def test_api_v1_server_share_owner(self):
        self._test_api_v1_server_share(self.owner)

    def test_api_v1_server_share_assignee(self):
        self._test_api_v1_server_share(self.assignee)

    def test_api_v1_server_share_user(self):
        self._test_api_v1_server_share(self.user)

    def test_api_v1_server_share_annotator(self):
        self._test_api_v1_server_share(self.annotator)

    def test_api_v1_server_share_observer(self):
        self._test_api_v1_server_share(self.observer)

    def test_api_v1_server_share_no_auth(self):
        response = self._run_api_v1_server_share(None, "/")
        self.assertEqual(response.status_code, status.HTTP_401_UNAUTHORIZED)<|MERGE_RESOLUTION|>--- conflicted
+++ resolved
@@ -2065,11 +2065,7 @@
             os.path.join(settings.SHARE_ROOT, "videos")
         )
         task_spec = {
-<<<<<<< HEAD
             "name": "my video with meta info task without copying #22",
-=======
-            "name": "my video with meta info task #13",
->>>>>>> d70796db
             "overlap": 0,
             "segment_size": 0,
             "labels": [
