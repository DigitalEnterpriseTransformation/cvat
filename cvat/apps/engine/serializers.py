# Copyright (C) 2019-2022 Intel Corporation
# Copyright (C) 2022-2023 CVAT.ai Corporation
#
# SPDX-License-Identifier: MIT

from copy import copy
from inspect import isclass
import os
import re
import shutil
import string

from tempfile import NamedTemporaryFile
import textwrap
from typing import Any, Dict, Iterable, Optional, OrderedDict, Union

from rest_framework import serializers, exceptions
from django.contrib.auth.models import User, Group
from django.db import transaction

from cvat.apps.dataset_manager.formats.utils import get_label_color
from cvat.apps.engine import models
from cvat.apps.engine.cloud_provider import get_cloud_storage_instance, Credentials, Status
from cvat.apps.engine.log import ServerLogManager
from cvat.apps.engine.permissions import TaskPermission
from cvat.apps.engine.utils import parse_specific_attributes, build_field_filter_params, get_list_view_name, reverse

from drf_spectacular.utils import OpenApiExample, extend_schema_field, extend_schema_serializer

slogger = ServerLogManager(__name__)

class WriteOnceMixin:
    """
    Adds support for write once fields to serializers.

    To use it, specify a list of fields as `write_once_fields` on the
    serializer's Meta:
    ```
    class Meta:
        model = SomeModel
        fields = '__all__'
        write_once_fields = ('collection', )
    ```

    Now the fields in `write_once_fields` can be set during POST (create),
    but cannot be changed afterwards via PUT or PATCH (update).
    Inspired by http://stackoverflow.com/a/37487134/627411.
    """

    def get_fields(self):
        fields = super().get_fields()

        # We're only interested in PATCH and PUT.
        if 'update' in getattr(self.context.get('view'), 'action', ''):
            fields = self._update_write_once_fields(fields)

        return fields

    def _update_write_once_fields(self, fields):
        """
        Set all fields in `Meta.write_once_fields` to read_only.
        """

        write_once_fields = getattr(self.Meta, 'write_once_fields', None)
        if not write_once_fields:
            return fields

        if not isinstance(write_once_fields, (list, tuple)):
            raise TypeError(
                'The `write_once_fields` option must be a list or tuple. '
                'Got {}.'.format(type(write_once_fields).__name__)
            )

        for field_name in write_once_fields:
            fields[field_name].read_only = True

        return fields


@extend_schema_field(serializers.URLField)
class HyperlinkedEndpointSerializer(serializers.Serializer):
    key_field = 'pk'

    def __init__(self, view_name=None, *, filter_key=None, **kwargs):
        if isclass(view_name) and issubclass(view_name, models.models.Model):
            view_name = get_list_view_name(view_name)
        elif not isinstance(view_name, str):
            raise TypeError(view_name)

        kwargs['read_only'] = True
        super().__init__(**kwargs)

        self.view_name = view_name
        self.filter_key = filter_key

    def get_attribute(self, instance):
        return instance

    def to_representation(self, instance):
        request = self.context.get('request')
        if not request:
            return None

        return serializers.Hyperlink(
            reverse(self.view_name, request=request,
                query_params=build_field_filter_params(
                    self.filter_key, getattr(instance, self.key_field)
            )),
            instance
        )


class _CollectionSummarySerializer(serializers.Serializer):
    # This class isn't recommended for direct use in public serializers
    # because it produces too generic description in the schema.
    # Consider creating a dedicated inherited class instead.

    count = serializers.IntegerField(default=0)

    def __init__(self, model, *, url_filter_key, **kwargs):
        super().__init__(**kwargs)
        self._collection_key = self.source
        self._model = model
        self._url_filter_key = url_filter_key

    def bind(self, field_name, parent):
        super().bind(field_name, parent)
        self._collection_key = self._collection_key or self.source
        self._model = self._model or type(self.parent)

    def get_fields(self):
        fields = super().get_fields()
        fields['url'] = HyperlinkedEndpointSerializer(self._model, filter_key=self._url_filter_key)
        fields['count'].source = self._collection_key + '.count'
        return fields

    def get_attribute(self, instance):
        return instance

class JobsSummarySerializer(_CollectionSummarySerializer):
    completed = serializers.IntegerField(source='completed_jobs_count', allow_null=True)
    validation = serializers.IntegerField(source='validation_jobs_count', allow_null=True)

    def __init__(self, *, model=models.Job, url_filter_key, **kwargs):
        super().__init__(model=model, url_filter_key=url_filter_key, **kwargs)


class TasksSummarySerializer(_CollectionSummarySerializer):
    pass


class CommentsSummarySerializer(_CollectionSummarySerializer):
    pass

class LabelsSummarySerializer(serializers.Serializer):
    url = serializers.URLField(read_only=True)

    def get_url(self, request, instance):
        filter_key = instance.__class__.__name__.lower() + '_id'
        return reverse('label-list', request=request,
            query_params={ filter_key: instance.id })

    def to_representation(self, instance):
        request = self.context.get('request')
        if not request:
            return None

        return {
            'url': self.get_url(request, instance),
        }

class IssuesSummarySerializer(serializers.Serializer):
    url = serializers.URLField(read_only=True)
    count = serializers.IntegerField(read_only=True)

    def get_url(self, request, instance):
        return reverse('issue-list', request=request,
            query_params={ 'job_id': instance.id })

    def get_count(self, instance):
        return getattr(instance, 'issues__count', 0)

    def to_representation(self, instance):
        request = self.context.get('request')
        if not request:
            return None

        return {
            'url': self.get_url(request, instance),
            'count': self.get_count(instance)
        }


class BasicUserSerializer(serializers.ModelSerializer):
    def validate(self, attrs):
        if hasattr(self, 'initial_data'):
            unknown_keys = set(self.initial_data.keys()) - set(self.fields.keys())
            if unknown_keys:
                if set(['is_staff', 'is_superuser', 'groups']) & unknown_keys:
                    message = 'You do not have permissions to access some of' + \
                        ' these fields: {}'.format(unknown_keys)
                else:
                    message = 'Got unknown fields: {}'.format(unknown_keys)
                raise serializers.ValidationError(message)
        return attrs

    class Meta:
        model = User
        fields = ('url', 'id', 'username', 'first_name', 'last_name')

class UserSerializer(serializers.ModelSerializer):
    groups = serializers.SlugRelatedField(many=True,
        slug_field='name', queryset=Group.objects.all())

    class Meta:
        model = User
        fields = ('url', 'id', 'username', 'first_name', 'last_name', 'email',
            'groups', 'is_staff', 'is_superuser', 'is_active', 'last_login',
            'date_joined')
        read_only_fields = ('last_login', 'date_joined')
        write_only_fields = ('password', )
        extra_kwargs = {
            'last_login': { 'allow_null': True }
        }

class DelimitedStringListField(serializers.ListField):
    def to_representation(self, value):
        return super().to_representation(value.split('\n'))

    def to_internal_value(self, data):
        return '\n'.join(super().to_internal_value(data))

class AttributeSerializer(serializers.ModelSerializer):
    id = serializers.IntegerField(required=False)
    values = DelimitedStringListField(allow_empty=True,
        child=serializers.CharField(allow_blank=True, max_length=200),
    )

    class Meta:
        model = models.AttributeSpec
        fields = ('id', 'name', 'mutable', 'input_type', 'default_value', 'values')

class SublabelSerializer(serializers.ModelSerializer):
    id = serializers.IntegerField(required=False)
    attributes = AttributeSerializer(many=True, source='attributespec_set', default=[],
        help_text="The list of attributes. "
        "If you want to remove an attribute, you need to recreate the label "
        "and specify the remaining attributes.")
    color = serializers.CharField(allow_blank=True, required=False,
        help_text="The hex value for the RGB color. "
        "Will be generated automatically, unless specified explicitly.")
    type = serializers.CharField(allow_blank=True, required=False,
        help_text="Associated annotation type for this label")
    has_parent = serializers.BooleanField(source='has_parent_label', required=False)

    class Meta:
        model = models.Label
        fields = ('id', 'name', 'color', 'attributes', 'type', 'has_parent', )
        read_only_fields = ('parent',)

class SkeletonSerializer(serializers.ModelSerializer):
    id = serializers.IntegerField(required=False)
    svg = serializers.CharField(allow_blank=True, required=False)

    class Meta:
        model = models.Skeleton
        fields = ('id', 'svg',)

class LabelSerializer(SublabelSerializer):
    deleted = serializers.BooleanField(required=False, write_only=True,
        help_text='Delete the label. Only applicable in the PATCH methods of a project or a task.')
    sublabels = SublabelSerializer(many=True, required=False)
    svg = serializers.CharField(allow_blank=True, required=False)
    has_parent = serializers.BooleanField(read_only=True, source='has_parent_label', required=False)

    class Meta:
        model = models.Label
        fields = (
            'id', 'name', 'color', 'attributes', 'deleted', 'type', 'svg',
            'sublabels', 'project_id', 'task_id', 'parent_id', 'has_parent'
        )
        read_only_fields = ('id', 'svg', 'project_id', 'task_id')
        extra_kwargs = {
            'project_id': { 'required': False, 'allow_null': False },
            'task_id': { 'required': False, 'allow_null': False },
            'parent_id': { 'required': False, },
        }

    def to_representation(self, instance):
        label = super().to_representation(instance)
        if label['type'] == str(models.LabelType.SKELETON):
            label['svg'] = instance.skeleton.svg

        # Clean mutually exclusive fields
        if not label.get('task_id'):
            label.pop('task_id', None)
        if not label.get('project_id'):
            label.pop('project_id', None)

        return label

    def __init__(self, *args, **kwargs):
        self._local = kwargs.pop('local', False)
        """
        Indicates that the operation is called from the dedicated ViewSet
        and not from the parent entity, i.e. a project or task.
        """

        super().__init__(*args, **kwargs)

    def validate(self, attrs):
        if self._local and attrs.get('deleted'):
            # NOTE: Navigate clients to the right method
            raise serializers.ValidationError(
                'Labels cannot be deleted by updating in this endpoint. '
                'Please use the DELETE method instead.'
            )

        if attrs.get('deleted') and attrs.get('id') is None:
            raise serializers.ValidationError('Deleted label must have an ID')

        return attrs

    @staticmethod
    def check_attribute_names_unique(attrs):
        encountered_names = set()
        for attribute in attrs:
            attr_name = attribute.get('name')
            if attr_name in encountered_names:
                raise serializers.ValidationError(f"Duplicate attribute with name '{attr_name}' exists")
            else:
                encountered_names.add(attr_name)

    @classmethod
    @transaction.atomic
    def update_label(
        cls,
        validated_data: Dict[str, Any],
        svg: str,
        sublabels: Iterable[Dict[str, Any]],
        *,
        parent_instance: Union[models.Project, models.Task],
        parent_label: Optional[models.Label] = None
    ) -> Optional[models.Label]:
        parent_info, logger = cls._get_parent_info(parent_instance)

        attributes = validated_data.pop('attributespec_set', [])

        cls.check_attribute_names_unique(attributes)

        if validated_data.get('id') is not None:
            try:
                db_label = models.Label.objects.get(id=validated_data['id'], **parent_info)
            except models.Label.DoesNotExist as exc:
                raise exceptions.NotFound(
                    detail='Not found label with id #{} to change'.format(validated_data['id'])
                ) from exc

            updated_type = validated_data.get('type') or db_label.type
            if str(models.LabelType.SKELETON) in [db_label.type, updated_type]:
                # do not permit changing types from/to skeleton
                logger.warning("Label id {} ({}): an attempt to change label type from {} to {}. "
                    "Changing from or to '{}' is not allowed, the type won't be changed.".format(
                    db_label.id,
                    db_label.name,
                    db_label.type,
                    updated_type,
                    str(models.LabelType.SKELETON),
                ))
            else:
                db_label.type = updated_type

            db_label.name = validated_data.get('name') or db_label.name

            logger.info("Label id {} ({}) was updated".format(db_label.id, db_label.name))
        else:
            try:
                db_label = models.Label.create(
                    name=validated_data.get('name'),
                    type=validated_data.get('type'),
                    parent=parent_label,
                    **parent_info
                )
            except models.InvalidLabel as exc:
                raise exceptions.ValidationError(str(exc)) from exc
            logger.info("New {} label was created".format(db_label.name))

            cls.update_labels(sublabels, parent_instance=parent_instance, parent_label=db_label)

            if db_label.type == str(models.LabelType.SKELETON):
                for db_sublabel in list(db_label.sublabels.all()):
                    svg = svg.replace(
                        f'data-label-name="{db_sublabel.name}"',
                        f'data-label-id="{db_sublabel.id}"'
                    )
                db_skeleton = models.Skeleton.objects.create(root=db_label, svg=svg)
                logger.info(
                    f'label:update Skeleton id:{db_skeleton.id} for label_id:{db_label.id}'
                )

        if validated_data.get('deleted'):
            assert validated_data['id'] # must be checked in the validate()
            db_label.delete()
            return None

        if not validated_data.get('color', None):
            other_label_colors = [
                label.color for label in
                parent_instance.label_set.exclude(id=db_label.id).order_by('id')
            ]
            db_label.color = get_label_color(db_label.name, other_label_colors)
        else:
            db_label.color = validated_data.get('color', db_label.color)

        try:
            db_label.save()
        except models.InvalidLabel as exc:
            raise exceptions.ValidationError(str(exc)) from exc

        for attr in attributes:
            attr_id = attr.get('id', None)
            if attr_id is not None:
                try:
                    db_attr = models.AttributeSpec.objects.get(id=attr_id, label=db_label)
                except models.AttributeSpec.DoesNotExist as ex:
                    raise exceptions.NotFound(
                        f'Attribute with id #{attr_id} does not exist'
                    ) from ex
                created = False
            else:
                (db_attr, created) = models.AttributeSpec.objects.get_or_create(
                    label=db_label, name=attr['name'], defaults=attr
                )
            if created:
                logger.info("New {} attribute for {} label was created"
                    .format(db_attr.name, db_label.name))
            else:
                logger.info("{} attribute for {} label was updated"
                    .format(db_attr.name, db_label.name))

                # FIXME: need to update only "safe" fields
                db_attr.name = attr.get('name', db_attr.name)
                db_attr.default_value = attr.get('default_value', db_attr.default_value)
                db_attr.mutable = attr.get('mutable', db_attr.mutable)
                db_attr.input_type = attr.get('input_type', db_attr.input_type)
                db_attr.values = attr.get('values', db_attr.values)
                db_attr.save()

        return db_label

    @classmethod
    @transaction.atomic
    def create_labels(cls,
        labels: Iterable[Dict[str, Any]],
        *,
        parent_instance: Union[models.Project, models.Task],
        parent_label: Optional[models.Label] = None
    ):
        parent_info, logger = cls._get_parent_info(parent_instance)

        label_colors = list()

        for label in labels:
            attributes = label.pop('attributespec_set')

            cls.check_attribute_names_unique(attributes)

            if label.get('id', None):
                del label['id']

            if not label.get('color', None):
                label['color'] = get_label_color(label['name'], label_colors)
            label_colors.append(label['color'])

            sublabels = label.pop('sublabels', [])
            svg = label.pop('svg', '')
            try:
                db_label = models.Label.create(**label, **parent_info, parent=parent_label)
            except models.InvalidLabel as exc:
                raise exceptions.ValidationError(str(exc)) from exc
            logger.info(
                f'label:create Label id:{db_label.id} for spec:{label} '
                f'with sublabels:{sublabels}, parent_label:{parent_label}'
            )

            cls.create_labels(sublabels, parent_instance=parent_instance, parent_label=db_label)

            if db_label.type == str(models.LabelType.SKELETON):
                for db_sublabel in list(db_label.sublabels.all()):
                    svg = svg.replace(
                        f'data-label-name="{db_sublabel.name}"',
                        f'data-label-id="{db_sublabel.id}"'
                    )
                db_skeleton = models.Skeleton.objects.create(root=db_label, svg=svg)
                logger.info(f'label:create Skeleton id:{db_skeleton.id} for label_id:{db_label.id}')

            for attr in attributes:
                if attr.get('id', None):
                    del attr['id']
                models.AttributeSpec.objects.create(label=db_label, **attr)

    @classmethod
    @transaction.atomic
    def update_labels(cls,
        labels: Iterable[Dict[str, Any]],
        *,
        parent_instance: Union[models.Project, models.Task],
        parent_label: Optional[models.Label] = None
    ):
        _, logger = cls._get_parent_info(parent_instance)

        for label in labels:
            sublabels = label.pop('sublabels', [])
            svg = label.pop('svg', '')
            db_label = cls.update_label(label, svg, sublabels,
                parent_instance=parent_instance, parent_label=parent_label
            )
            if db_label:
                logger.info(
                    f'label:update Label id:{db_label.id} for spec:{label} '
                    f'with sublabels:{sublabels}, parent_label:{parent_label}'
                )
            else:
                logger.info(
                    f'label:delete label:{label} with '
                    f'sublabels:{sublabels}, parent_label:{parent_label}'
                )

    @classmethod
    def _get_parent_info(cls, parent_instance: Union[models.Project, models.Task]):
        parent_info = {}
        if isinstance(parent_instance, models.Project):
            parent_info['project'] = parent_instance
            logger = slogger.project[parent_instance.id]
        elif isinstance(parent_instance, models.Task):
            parent_info['task'] = parent_instance
            logger = slogger.task[parent_instance.id]
        else:
            raise TypeError(f"Unexpected parent instance type {type(parent_instance).__name__}")

        return parent_info, logger

    def update(self, instance, validated_data):
        if not self._local:
            return super().update(instance, validated_data)

        # Here we reuse the parent entity logic to make sure everything is done
        # like these entities expect. Initial data (unprocessed) is used to
        # avoid introducing premature changes.
        data = copy(self.initial_data)
        data['id'] = instance.id
        data.setdefault('name', instance.name)
        parent_query = { 'labels': [data] }

        if isinstance(instance.project, models.Project):
            parent_serializer = ProjectWriteSerializer(
                instance=instance.project, data=parent_query, partial=True,
            )
        elif isinstance(instance.task, models.Task):
            parent_serializer = TaskWriteSerializer(
                instance=instance.task, data=parent_query, partial=True,
            )

        parent_serializer.is_valid(raise_exception=True)
        parent_serializer.save()

        self.instance = models.Label.objects.get(pk=instance.pk)
        return self.instance

class StorageSerializer(serializers.ModelSerializer):
    cloud_storage_id = serializers.IntegerField(required=False, allow_null=True)

    class Meta:
        model = models.Storage
        fields = ('id', 'location', 'cloud_storage_id')

class JobReadSerializer(serializers.ModelSerializer):
    task_id = serializers.ReadOnlyField(source="segment.task.id")
    project_id = serializers.ReadOnlyField(source="get_project_id", allow_null=True)
    guide_id = serializers.ReadOnlyField(source="get_guide_id", allow_null=True)
    start_frame = serializers.ReadOnlyField(source="segment.start_frame")
    stop_frame = serializers.ReadOnlyField(source="segment.stop_frame")
    frame_count = serializers.ReadOnlyField(source="segment.frame_count")
    assignee = BasicUserSerializer(allow_null=True, read_only=True)
    dimension = serializers.CharField(max_length=2, source='segment.task.dimension', read_only=True)
    data_chunk_size = serializers.ReadOnlyField(source='segment.task.data.chunk_size')
    organization = serializers.ReadOnlyField(source='segment.task.organization.id', allow_null=True)
    data_compressed_chunk_type = serializers.ReadOnlyField(source='segment.task.data.compressed_chunk_type')
    mode = serializers.ReadOnlyField(source='segment.task.mode')
    bug_tracker = serializers.CharField(max_length=2000, source='get_bug_tracker',
        allow_null=True, read_only=True)
    labels = LabelsSummarySerializer(source='*')
    issues = IssuesSummarySerializer(source='*')
    target_storage = StorageSerializer(required=False, allow_null=True)
    source_storage = StorageSerializer(required=False, allow_null=True)
    parent_job_id = serializers.ReadOnlyField(allow_null=True)

    class Meta:
        model = models.Job
        fields = ('url', 'id', 'task_id', 'project_id', 'assignee', 'guide_id',
            'dimension', 'bug_tracker', 'status', 'stage', 'state', 'mode', 'frame_count',
            'start_frame', 'stop_frame', 'data_chunk_size', 'data_compressed_chunk_type',
            'created_date', 'updated_date', 'issues', 'labels', 'type', 'organization',
            'target_storage', 'source_storage', 'parent_job_id')
        read_only_fields = fields

    def to_representation(self, instance):
        data = super().to_representation(instance)
        if instance.segment.type == models.SegmentType.SPECIFIC_FRAMES:
            data['data_compressed_chunk_type'] = models.DataChoice.IMAGESET

        if request := self.context.get('request'):
            perm = TaskPermission.create_scope_view(request, instance.segment.task)
            result = perm.check_access()
            if result.allow:
                if task_source_storage := instance.get_source_storage():
                    data['source_storage'] = StorageSerializer(task_source_storage).data
                if task_target_storage := instance.get_target_storage():
                    data['target_storage'] = StorageSerializer(task_target_storage).data

        return data


class JobWriteSerializer(WriteOnceMixin, serializers.ModelSerializer):
    assignee = serializers.IntegerField(allow_null=True, required=False)

    # NOTE: Field variations can be expressed using serializer inheritance, but it is
    # harder to use then: we need to make a manual switch in get_serializer_class()
    # and create an extra serializer type in the API schema.
    # Need to investigate how it can be simplified.
    type = serializers.ChoiceField(choices=models.JobType.choices())

    task_id = serializers.IntegerField()
    frame_selection_method = serializers.ChoiceField(
        choices=models.JobFrameSelectionMethod.choices(), required=False)

    frame_count = serializers.IntegerField(min_value=0, required=False,
        help_text=textwrap.dedent("""\
            The number of frames included in the job.
            Applicable only to the random frame selection
        """))
    seed = serializers.IntegerField(min_value=0, required=False,
        help_text=textwrap.dedent("""\
            The seed value for the random number generator.
            The same value will produce the same frame sets.
            Applicable only to the random frame selection.
            By default, a random value is used.
        """))

    frames = serializers.ListField(child=serializers.IntegerField(min_value=0),
        required=False, help_text=textwrap.dedent("""\
            The list of frame ids. Applicable only to the manual frame selection
        """))

    class Meta:
        model = models.Job
        random_selection_params = ('frame_count', 'seed',)
        manual_selection_params = ('frames',)
        write_once_fields = ('type', 'task_id', 'frame_selection_method',) \
            + random_selection_params + manual_selection_params
        fields = ('assignee', 'stage', 'state', ) + write_once_fields

    def to_representation(self, instance):
        serializer = JobReadSerializer(instance, context=self.context)
        return serializer.data

    @transaction.atomic
    def create(self, validated_data):
        task_id = validated_data.pop('task_id')
        task = models.Task.objects.select_for_update().get(pk=task_id)

        if validated_data["type"] == models.JobType.GROUND_TRUTH:
            if not task.data:
                raise serializers.ValidationError(
                    "This task has no data attached yet. Please set up task data and try again"
                )
            if task.dimension != models.DimensionType.DIM_2D:
                raise serializers.ValidationError(
                    "Ground Truth jobs can only be added in 2d tasks"
                )

            size = task.data.size
            valid_frame_ids = task.data.get_valid_frame_indices()

            frame_selection_method = validated_data.pop("frame_selection_method", None)
            if frame_selection_method == models.JobFrameSelectionMethod.RANDOM_UNIFORM:
                frame_count = validated_data.pop("frame_count")
                if size < frame_count:
                    raise serializers.ValidationError(
                        f"The number of frames requested ({frame_count}) "
                        f"must be not be greater than the number of the task frames ({size})"
                    )

                seed = validated_data.pop("seed", None)

                # The RNG backend must not change to yield reproducible results,
                # so here we specify it explicitly
                from numpy import random
                rng = random.Generator(random.MT19937(seed=seed))

                if seed is not None and frame_count < size:
                    # Reproduce the old (a little bit incorrect) behavior that existed before
                    # https://github.com/cvat-ai/cvat/pull/7126
                    # to make the old seed-based sequences reproducible
                    valid_frame_ids = [v for v in valid_frame_ids if v != task.data.stop_frame]

                frames = rng.choice(
                    list(valid_frame_ids), size=frame_count, shuffle=False, replace=False
                ).tolist()
            elif frame_selection_method == models.JobFrameSelectionMethod.MANUAL:
                frames = validated_data.pop("frames")

                if not frames:
                    raise serializers.ValidationError("The list of frames cannot be empty")

                unique_frames = set(frames)
                if len(unique_frames) != len(frames):
                    raise serializers.ValidationError(f"Frames must not repeat")

                invalid_ids = unique_frames.difference(valid_frame_ids)
                if invalid_ids:
                    raise serializers.ValidationError(
                        "The following frames are not included "
                        f"in the task: {','.join(map(str, invalid_ids))}"
                    )
            else:
                raise serializers.ValidationError(
                    f"Unexpected frame selection method '{frame_selection_method}'"
                )

            segment = models.Segment.objects.create(
                start_frame=0,
                stop_frame=task.data.size - 1,
                frames=frames,
                task=task,
                type=models.SegmentType.SPECIFIC_FRAMES,
            )
        else:
            raise serializers.ValidationError(f"Unexpected job type '{validated_data['type']}'")

        validated_data['segment'] = segment

        try:
            job = super().create(validated_data)
        except models.TaskGroundTruthJobsLimitError as ex:
            raise serializers.ValidationError(ex.message) from ex

        job.make_dirs()
        return job

    def update(self, instance, validated_data):
        stage = validated_data.get('stage', instance.stage)
        state = validated_data.get('state', models.StateChoice.NEW if stage != instance.stage else instance.state)

        if 'stage' in validated_data or 'state' in validated_data:
            if stage == models.StageChoice.ANNOTATION:
                validated_data['status'] = models.StatusChoice.ANNOTATION
            elif stage == models.StageChoice.ACCEPTANCE and state == models.StateChoice.COMPLETED:
                validated_data['status'] = models.StatusChoice.COMPLETED
            else:
                validated_data['status'] = models.StatusChoice.VALIDATION

        if state != instance.state:
            validated_data['state'] = state

        assignee = validated_data.get('assignee')
        if assignee is not None:
            validated_data['assignee'] = User.objects.get(id=assignee)

        instance = super().update(instance, validated_data)

        return instance

class SimpleJobSerializer(serializers.ModelSerializer):
    assignee = BasicUserSerializer(allow_null=True)

    class Meta:
        model = models.Job
        fields = ('url', 'id', 'assignee', 'status', 'stage', 'state', 'type')
        read_only_fields = fields

class SegmentSerializer(serializers.ModelSerializer):
    jobs = SimpleJobSerializer(many=True, source='job_set')
    frames = serializers.ListSerializer(child=serializers.IntegerField(), allow_empty=True)

    class Meta:
        model = models.Segment
        fields = ('start_frame', 'stop_frame', 'jobs', 'type', 'frames')
        read_only_fields = fields

class ClientFileSerializer(serializers.ModelSerializer):
    class Meta:
        model = models.ClientFile
        fields = ('file', )

    # pylint: disable=no-self-use
    def to_internal_value(self, data):
        return {'file': data}

    # pylint: disable=no-self-use
    def to_representation(self, instance):
        if instance:
            upload_dir = instance.data.get_upload_dirname()
            return instance.file.path[len(upload_dir) + 1:]
        else:
            return instance

class ServerFileSerializer(serializers.ModelSerializer):
    class Meta:
        model = models.ServerFile
        fields = ('file', )

    # pylint: disable=no-self-use
    def to_internal_value(self, data):
        return {'file': data}

    # pylint: disable=no-self-use
    def to_representation(self, instance):
        return instance.file if instance else instance

class RemoteFileSerializer(serializers.ModelSerializer):
    class Meta:
        model = models.RemoteFile
        fields = ('file', )

    # pylint: disable=no-self-use
    def to_internal_value(self, data):
        return {'file': data}

    # pylint: disable=no-self-use
    def to_representation(self, instance):
        return instance.file if instance else instance

class RqStatusSerializer(serializers.Serializer):
    state = serializers.ChoiceField(choices=[
        "Queued", "Started", "Finished", "Failed"])
    message = serializers.CharField(allow_blank=True, default="")
    progress = serializers.FloatField(max_value=100, default=0)

class RqIdSerializer(serializers.Serializer):
    rq_id = serializers.CharField(help_text="Request id")


class JobFiles(serializers.ListField):
    """
    Read JobFileMapping docs for more info.
    """

    def __init__(self, *args, **kwargs):
        kwargs.setdefault('child', serializers.CharField(allow_blank=False, max_length=1024))
        kwargs.setdefault('allow_empty', False)
        super().__init__(*args, **kwargs)


class JobFileMapping(serializers.ListField):
    """
    Represents a file-to-job mapping.
    Useful to specify a custom job configuration during task creation.
    This option is not compatible with most other job split-related options.
    Files in the jobs must not overlap or repeat.
    Job file mapping files must be a subset of the input files.
    If directories are specified in server_files, all files obtained by recursive search
    in the specified directories will be used as input files.
    In case of missing items in the input files, an error will be raised.

    Example:
    [

        ["file1.jpg", "file2.jpg"], # job #1 files
        ["file3.png"], # job #2 files
        ["file4.jpg", "file5.png", "file6.bmp"], # job #3 files
    ]
    """

    def __init__(self, *args, **kwargs):
        kwargs.setdefault('child', JobFiles())
        kwargs.setdefault('allow_empty', False)
        kwargs.setdefault('help_text', textwrap.dedent(__class__.__doc__))
        super().__init__(*args, **kwargs)


class DataSerializer(serializers.ModelSerializer):
    """
    Read more about parameters here:
    https://docs.cvat.ai/docs/manual/basics/create_an_annotation_task/#advanced-configuration
    """

    image_quality = serializers.IntegerField(min_value=0, max_value=100,
        help_text="Image quality to use during annotation")
    use_zip_chunks = serializers.BooleanField(default=False,
        help_text=textwrap.dedent("""\
            When true, video chunks will be represented as zip archives with decoded video frames.
            When false, video chunks are represented as video segments
        """))
    client_files = ClientFileSerializer(many=True, default=[],
        help_text=textwrap.dedent("""
            Uploaded files.
            Must contain all files from job_file_mapping if job_file_mapping is not empty.
        """))
    server_files = ServerFileSerializer(many=True, default=[],
        help_text=textwrap.dedent("""
            Paths to files from a file share mounted on the server, or from a cloud storage.
            Must contain all files from job_file_mapping if job_file_mapping is not empty.
        """))
    server_files_exclude = serializers.ListField(required=False, default=[],
        child=serializers.CharField(max_length=1024),
        help_text=textwrap.dedent("""\
            Paths to files and directories from a file share mounted on the server, or from a cloud storage
            that should be excluded from the directories specified in server_files.
            This option cannot be used together with filename_pattern.
            The server_files_exclude parameter cannot be used to exclude a part of dataset from an archive.

            Examples:

            Exclude all files from subfolder 'sub/sub_1/sub_2'and single file 'sub/image.jpg' from specified folder:
            server_files = ['sub/'], server_files_exclude = ['sub/sub_1/sub_2/', 'sub/image.jpg']

            Exclude all cloud storage files with prefix 'sub' from the content of manifest file:
            server_files = ['manifest.jsonl'], server_files_exclude = ['sub/']
        """)
    )
    remote_files = RemoteFileSerializer(many=True, default=[],
        help_text=textwrap.dedent("""
            Direct download URLs for files.
            Must contain all files from job_file_mapping if job_file_mapping is not empty.
        """))
    use_cache = serializers.BooleanField(default=False,
        help_text=textwrap.dedent("""\
            Enable or disable task data chunk caching for the task.
            Read more: https://docs.cvat.ai/docs/manual/advanced/data_on_fly/
        """))
    copy_data = serializers.BooleanField(default=False, help_text=textwrap.dedent("""\
            Copy data from the server file share to CVAT during the task creation.
            This will create a copy of the data, making the server independent from
            the file share availability
        """))
    cloud_storage_id = serializers.IntegerField(write_only=True, allow_null=True, required=False,
        help_text=textwrap.dedent("""\
            If not null, the files referenced by server_files will be retrieved
            from the cloud storage with the specified ID.
            The cloud storages applicable depend on the context.
            In the user sandbox, only the user sandbox cloud storages can be used.
            In an organization, only the organization cloud storages can be used.
        """))
    filename_pattern = serializers.CharField(allow_null=True, required=False,
        help_text=textwrap.dedent("""\
            A filename filter for cloud storage files
            listed in the manifest. Supports fnmatch wildcards.
            Read more: https://docs.python.org/3/library/fnmatch.html
        """))
    job_file_mapping = JobFileMapping(required=False, write_only=True)

    upload_file_order = serializers.ListField(
        child=serializers.CharField(max_length=1024),
        default=list, allow_empty=True, write_only=True,
        help_text=textwrap.dedent("""\
            Allows to specify file order for client_file uploads.
            Only valid with the "{}" sorting method selected.

            To state that the input files are sent in the correct order,
            pass an empty list.

            If you want to send files in an arbitrary order
            and reorder them afterwards on the server,
            pass the list of file names in the required order.
        """.format(models.SortingMethod.PREDEFINED))
    )

    class Meta:
        model = models.Data
        fields = (
            'chunk_size', 'image_quality', 'start_frame', 'stop_frame', 'frame_filter',
            'client_files', 'server_files', 'remote_files',
            'use_zip_chunks', 'server_files_exclude',
            'cloud_storage_id', 'use_cache', 'copy_data', 'storage_method',
            'storage', 'sorting_method', 'filename_pattern',
            'job_file_mapping', 'upload_file_order',
        )
        extra_kwargs = {
            'chunk_size': { 'help_text': "Maximum number of frames per chunk" },
            'start_frame': { 'help_text': "First frame index" },
            'stop_frame': { 'help_text': "Last frame index" },
            'frame_filter': { 'help_text': "Frame filter. The only supported syntax is: 'step=N'" },
        }

    def __init__(self, *args, **kwargs):
        kwargs.setdefault('help_text', self.__doc__)
        super().__init__(*args, **kwargs)

    # pylint: disable=no-self-use
    def validate_frame_filter(self, value):
        match = re.search(r"step\s*=\s*([1-9]\d*)", value)
        if not match:
            raise serializers.ValidationError("Invalid frame filter expression")
        return value

    # pylint: disable=no-self-use
    def validate_chunk_size(self, value):
        if not value > 0:
            raise serializers.ValidationError('Chunk size must be a positive integer')
        return value

    def validate_job_file_mapping(self, value):
        existing_files = set()

        for job_files in value:
            for filename in job_files:
                if filename in existing_files:
                    raise serializers.ValidationError(
                        f"The same file '{filename}' cannot be used multiple "
                        "times in the job file mapping"
                    )

                existing_files.add(filename)

        return value

    # pylint: disable=no-self-use
    def validate(self, attrs):
        if 'start_frame' in attrs and 'stop_frame' in attrs \
            and attrs['start_frame'] > attrs['stop_frame']:
            raise serializers.ValidationError('Stop frame must be more or equal start frame')

        filename_pattern = attrs.get('filename_pattern')
        server_files_exclude = attrs.get('server_files_exclude')
        server_files = attrs.get('server_files', [])

        if filename_pattern and len(list(filter(lambda x: not x['file'].endswith('.jsonl'), server_files))):
            raise serializers.ValidationError('The filename_pattern can only be used with specified manifest or without server_files')

        if filename_pattern and server_files_exclude:
            raise serializers.ValidationError('The filename_pattern and server_files_exclude cannot be used together')

        return attrs

    def create(self, validated_data):
        files = self._pop_data(validated_data)

        db_data = models.Data.objects.create(**validated_data)
        db_data.make_dirs()

        self._create_files(db_data, files)

        db_data.save()
        return db_data

    def update(self, instance, validated_data):
        files = self._pop_data(validated_data)
        for key, value in validated_data.items():
            setattr(instance, key, value)
        self._create_files(instance, files)
        instance.save()
        return instance

    # pylint: disable=no-self-use
    def _pop_data(self, validated_data):
        client_files = validated_data.pop('client_files')
        server_files = validated_data.pop('server_files')
        remote_files = validated_data.pop('remote_files')

        validated_data.pop('job_file_mapping', None) # optional, not present in Data
        validated_data.pop('upload_file_order', None) # optional, not present in Data
        validated_data.pop('server_files_exclude', None) # optional, not present in Data

        for extra_key in { 'use_zip_chunks', 'use_cache', 'copy_data' }:
            validated_data.pop(extra_key)

        files = {'client_files': client_files, 'server_files': server_files, 'remote_files': remote_files}
        return files


    # pylint: disable=no-self-use
    @transaction.atomic
    def _create_files(self, instance, files):
        for files_type, files_model in zip(
            ('client_files', 'server_files', 'remote_files'),
            (models.ClientFile, models.ServerFile, models.RemoteFile),
        ):
            if files_type in files:
                files_model.objects.bulk_create(
                    files_model(data=instance, **f) for f in files[files_type]
                )

class TaskReadSerializer(serializers.ModelSerializer):
    data_chunk_size = serializers.ReadOnlyField(source='data.chunk_size', required=False)
    data_compressed_chunk_type = serializers.ReadOnlyField(source='data.compressed_chunk_type', required=False)
    data_original_chunk_type = serializers.ReadOnlyField(source='data.original_chunk_type', required=False)
    size = serializers.ReadOnlyField(source='data.size', required=False)
    image_quality = serializers.ReadOnlyField(source='data.image_quality', required=False)
    data = serializers.ReadOnlyField(source='data.id', required=False)
    owner = BasicUserSerializer(required=False, allow_null=True)
    assignee = BasicUserSerializer(allow_null=True, required=False)
    project_id = serializers.IntegerField(required=False, allow_null=True)
    guide_id = serializers.IntegerField(source='annotation_guide.id', required=False, allow_null=True)
    dimension = serializers.CharField(allow_blank=True, required=False)
    target_storage = StorageSerializer(required=False, allow_null=True)
    source_storage = StorageSerializer(required=False, allow_null=True)
    jobs = JobsSummarySerializer(url_filter_key='task_id', source='segment_set')
    labels = LabelsSummarySerializer(source='*')
    consensus_job_per_segment = serializers.ReadOnlyField(required=False)
    agreement_score_threshold = serializers.FloatField(required=False)

    class Meta:
        model = models.Task
        fields = ('url', 'id', 'name', 'project_id', 'mode', 'owner', 'assignee',
            'bug_tracker', 'created_date', 'updated_date', 'overlap', 'segment_size',
            'status', 'data_chunk_size', 'data_compressed_chunk_type', 'guide_id',
            'data_original_chunk_type', 'size', 'image_quality', 'data', 'dimension',
            'subset', 'organization', 'target_storage', 'source_storage', 'jobs', 'labels',
            'consensus_job_per_segment', 'agreement_score_threshold'
        )
        read_only_fields = fields
        extra_kwargs = {
            'organization': { 'allow_null': True },
            'overlap': { 'allow_null': True },
        }


class TaskWriteSerializer(WriteOnceMixin, serializers.ModelSerializer):
    labels = LabelSerializer(many=True, source='label_set', partial=True, required=False)
    owner_id = serializers.IntegerField(write_only=True, allow_null=True, required=False)
    assignee_id = serializers.IntegerField(write_only=True, allow_null=True, required=False)
    project_id = serializers.IntegerField(required=False, allow_null=True)
    target_storage = StorageSerializer(required=False, allow_null=True)
    source_storage = StorageSerializer(required=False, allow_null=True)
    consensus_job_per_segment = serializers.IntegerField(required=False)
    agreement_score_threshold = serializers.FloatField(required=False, allow_null=True)

    class Meta:
        model = models.Task
        fields = ('url', 'id', 'name', 'project_id', 'owner_id', 'assignee_id',
            'bug_tracker', 'overlap', 'segment_size', 'labels', 'subset',
            'target_storage', 'source_storage', 'consensus_job_per_segment', 'agreement_score_threshold'
        )
        write_once_fields = ('overlap', 'segment_size')

    def to_representation(self, instance):
        serializer = TaskReadSerializer(instance, context=self.context)
        return serializer.data

    # pylint: disable=no-self-use
    @transaction.atomic
    def create(self, validated_data):
        project_id = validated_data.get("project_id")
        if not (validated_data.get("label_set") or project_id):
            raise serializers.ValidationError('Label set or project_id must be present')
        if validated_data.get("label_set") and project_id:
            raise serializers.ValidationError('Project must have only one of Label set or project_id')

        project = None
        if project_id:
            try:
                project = models.Project.objects.get(id=project_id)
            except models.Project.DoesNotExist:
                raise serializers.ValidationError(f'The specified project #{project_id} does not exist.')

            if project.organization != validated_data.get('organization'):
                raise serializers.ValidationError(f'The task and its project should be in the same organization.')

        labels = validated_data.pop('label_set', [])

        # configure source/target storages for import/export
        storages = _configure_related_storages({
            'source_storage': validated_data.pop('source_storage', None),
            'target_storage': validated_data.pop('target_storage', None),
        })

        db_task = models.Task.objects.create(
            **storages,
            **validated_data)

        task_path = db_task.get_dirname()
        if os.path.isdir(task_path):
            shutil.rmtree(task_path)

        os.makedirs(task_path)

        LabelSerializer.create_labels(labels, parent_instance=db_task)

        db_task.save()
        return db_task

    # pylint: disable=no-self-use
    @transaction.atomic
    def update(self, instance, validated_data):
        instance.name = validated_data.get('name', instance.name)
        instance.owner_id = validated_data.get('owner_id', instance.owner_id)
        instance.assignee_id = validated_data.get('assignee_id', instance.assignee_id)
        instance.bug_tracker = validated_data.get('bug_tracker',
            instance.bug_tracker)
        instance.subset = validated_data.get('subset', instance.subset)
        labels = validated_data.get('label_set', [])
        instance.agreement_score_threshold = validated_data.get('agreement_score_threshold', instance.agreement_score_threshold)

        if instance.project_id is None:
            LabelSerializer.update_labels(labels, parent_instance=instance)

        if instance.agreement_score_threshold < 0 or instance.agreement_score_threshold > 1:
            raise serializers.ValidationError('Agreement score threshold must be in [0, 1]')

        validated_project_id = validated_data.get('project_id')
        if validated_project_id is not None and validated_project_id != instance.project_id:
            project = models.Project.objects.get(id=validated_project_id)
            if project.tasks.count() and project.tasks.first().dimension != instance.dimension:
                raise serializers.ValidationError(f'Dimension ({instance.dimension}) of the task must be the same as other tasks in project ({project.tasks.first().dimension})')

            if instance.project_id is None:
                label_set = instance.label_set.all()
            else:
                label_set = instance.project.label_set.all()

            for old_label in label_set:
                new_label_for_name = list(filter(lambda x: x.get('id', None) == old_label.id, labels))
                if len(new_label_for_name):
                    old_label.name = new_label_for_name[0].get('name', old_label.name)
                try:
                    if old_label.parent:
                        new_label = project.label_set.filter(name=old_label.name, parent__name=old_label.parent.name).first()
                    else:
                        new_label = project.label_set.filter(name=old_label.name).first()
                except ValueError:
                    raise serializers.ValidationError(f'Target project does not have label with name "{old_label.name}"')

                for old_attr in old_label.attributespec_set.all():
                    new_attr = new_label.attributespec_set.filter(name=old_attr.name,
                                                                  values=old_attr.values,
                                                                  input_type=old_attr.input_type).first()
                    if new_attr is None:
                        raise serializers.ValidationError('Target project does not have ' \
                            f'"{old_label.name}" label with "{old_attr.name}" attribute')

                    for (model, model_name) in (
                        (models.LabeledTrackAttributeVal, 'track'),
                        (models.LabeledShapeAttributeVal, 'shape'),
                        (models.LabeledImageAttributeVal, 'image'),
                        (models.TrackedShapeAttributeVal, 'shape__track')
                    ):
                        model.objects.filter(**{
                            f'{model_name}__job__segment__task': instance,
                            f'{model_name}__label': old_label,
                            'spec': old_attr
                        }).update(spec=new_attr)

                for model in (models.LabeledTrack, models.LabeledShape, models.LabeledImage):
                    model.objects.filter(job__segment__task=instance, label=old_label).update(
                        label=new_label
                    )

            if instance.project_id is None:
                instance.label_set.all().delete()

            instance.project = project

        # update source and target storages
        _update_related_storages(instance, validated_data)

        instance.save()

        if 'label_set' in validated_data and not instance.project_id:
            self.update_child_objects_on_labels_update(instance)

        return instance

    def update_child_objects_on_labels_update(self, instance: models.Task):
        models.Job.objects.filter(
            updated_date__lt=instance.updated_date, segment__task=instance
        ).update(updated_date=instance.updated_date)

    def validate(self, attrs):
        # When moving task labels can be mapped to one, but when not names must be unique
        if 'project_id' in attrs.keys() and self.instance is not None:
            project_id = attrs.get('project_id')
            if project_id is not None:
                project = models.Project.objects.filter(id=project_id).first()
                if project is None:
                    raise serializers.ValidationError(f'Cannot find project with ID {project_id}')

            # Check that all labels can be mapped
            new_label_names = set()
            old_labels = self.instance.project.label_set.all() if self.instance.project_id else self.instance.label_set.all()
            new_sublabel_names = {}
            for old_label in old_labels:
                new_labels = tuple(filter(lambda x: x.get('id') == old_label.id, attrs.get('label_set', [])))
                if len(new_labels):
                    parent = new_labels[0].get('parent', old_label.parent)
                    if parent:
                        if parent.name not in new_sublabel_names:
                            new_sublabel_names[parent.name] = set()
                        new_sublabel_names[parent.name].add(new_labels[0].get('name', old_label.name))
                    else:
                        new_label_names.add(new_labels[0].get('name', old_label.name))
                else:
                    parent = old_label.parent
                    if parent:
                        if parent.name not in new_sublabel_names:
                            new_sublabel_names[parent.name] = set()
                        new_sublabel_names[parent.name].add(old_label.name)
                    else:
                        new_label_names.add(old_label.name)
            target_project = models.Project.objects.get(id=project_id)
            target_project_label_names = set()
            target_project_sublabel_names = {}
            for label in target_project.label_set.all():
                parent = label.parent
                if parent:
                    if parent.name not in target_project_sublabel_names:
                        target_project_sublabel_names[parent.name] = set()
                    target_project_sublabel_names[parent.name].add(label.name)
                else:
                    target_project_label_names.add(label.name)
            if not new_label_names.issubset(target_project_label_names):
                raise serializers.ValidationError('All task or project label names must be mapped to the target project')

            for label, sublabels in new_sublabel_names.items():
                if sublabels != target_project_sublabel_names.get(label):
                    raise serializers.ValidationError('All task or project label names must be mapped to the target project')

<<<<<<< HEAD
        consensus_job_per_segment = attrs.get('consensus_job_per_segment', None)
        agreement_score_threshold = attrs.get('agreement_score_threshold', None)
=======
        consensus_job_per_segment = attrs.get('consensus_job_per_segment', self.instance.consensus_job_per_segment if self.instance else None)
        agreement_score_threshold = attrs.get('agreement_score_threshold', self.instance.agreement_score_threshold if self.instance else None)
>>>>>>> 7f95c30a

        if consensus_job_per_segment is None:
            raise serializers.ValidationError("Consensus job per segment can't be None")

        if agreement_score_threshold is None:
            raise serializers.ValidationError("Agreement score threshold can't be None")

        if agreement_score_threshold < 0 or agreement_score_threshold > 1:
            raise serializers.ValidationError("Agreement score threshold should be in the range [0, 1]")

        if consensus_job_per_segment == 1 or consensus_job_per_segment < 0:
            raise serializers.ValidationError("Consensus job per segment should be greater than or equal to 0 and not 1")

        return attrs

class ProjectReadSerializer(serializers.ModelSerializer):
    owner = BasicUserSerializer(allow_null=True, required=False, read_only=True)
    assignee = BasicUserSerializer(allow_null=True, required=False, read_only=True)
    guide_id = serializers.IntegerField(source='annotation_guide.id', required=False, allow_null=True)
    task_subsets = serializers.ListField(child=serializers.CharField(), required=False, read_only=True)
    dimension = serializers.CharField(max_length=16, required=False, read_only=True, allow_null=True)
    target_storage = StorageSerializer(required=False, allow_null=True, read_only=True)
    source_storage = StorageSerializer(required=False, allow_null=True, read_only=True)
    tasks = TasksSummarySerializer(models.Task, url_filter_key='project_id')
    labels = LabelsSummarySerializer(source='*')

    class Meta:
        model = models.Project
        fields = ('url', 'id', 'name', 'owner', 'assignee', 'guide_id',
            'bug_tracker', 'task_subsets', 'created_date', 'updated_date', 'status',
            'dimension', 'organization', 'target_storage', 'source_storage',
            'tasks', 'labels',
        )
        read_only_fields = fields
        extra_kwargs = { 'organization': { 'allow_null': True } }

    def to_representation(self, instance):
        response = super().to_representation(instance)
        task_subsets = set(instance.tasks.values_list('subset', flat=True))
        task_subsets.discard('')
        response['task_subsets'] = list(task_subsets)
        response['dimension'] = instance.tasks.first().dimension if instance.tasks.count() else None
        return response

class ProjectWriteSerializer(serializers.ModelSerializer):
    labels = LabelSerializer(write_only=True, many=True, source='label_set', partial=True, default=[])
    owner_id = serializers.IntegerField(write_only=True, allow_null=True, required=False)
    assignee_id = serializers.IntegerField(write_only=True, allow_null=True, required=False)
    task_subsets = serializers.ListField(write_only=True, child=serializers.CharField(), required=False)

    target_storage = StorageSerializer(write_only=True, required=False)
    source_storage = StorageSerializer(write_only=True, required=False)

    class Meta:
        model = models.Project
        fields = ('name', 'labels', 'owner_id', 'assignee_id', 'bug_tracker',
            'target_storage', 'source_storage', 'task_subsets',
        )

    def to_representation(self, instance):
        serializer = ProjectReadSerializer(instance, context=self.context)
        return serializer.data

    # pylint: disable=no-self-use
    @transaction.atomic
    def create(self, validated_data):
        labels = validated_data.pop('label_set')

        # configure source/target storages for import/export
        storages = _configure_related_storages({
            'source_storage': validated_data.pop('source_storage', None),
            'target_storage': validated_data.pop('target_storage', None),
        })

        db_project = models.Project.objects.create(
            **storages,
            **validated_data)

        project_path = db_project.get_dirname()
        if os.path.isdir(project_path):
            shutil.rmtree(project_path)
        os.makedirs(project_path)

        LabelSerializer.create_labels(labels, parent_instance=db_project)

        return db_project

    # pylint: disable=no-self-use
    @transaction.atomic
    def update(self, instance, validated_data):
        instance.name = validated_data.get('name', instance.name)
        instance.owner_id = validated_data.get('owner_id', instance.owner_id)
        instance.assignee_id = validated_data.get('assignee_id', instance.assignee_id)
        instance.bug_tracker = validated_data.get('bug_tracker', instance.bug_tracker)
        labels = validated_data.get('label_set', [])

        LabelSerializer.update_labels(labels, parent_instance=instance)

        # update source and target storages
        _update_related_storages(instance, validated_data)

        instance.save()

        if 'label_set' in validated_data:
            self.update_child_objects_on_labels_update(instance)

        return instance

    @transaction.atomic
    def update_child_objects_on_labels_update(self, instance: models.Project):
        models.Task.objects.filter(
            updated_date__lt=instance.updated_date, project=instance
        ).update(updated_date=instance.updated_date)

        models.Job.objects.filter(
            updated_date__lt=instance.updated_date, segment__task__project=instance
        ).update(updated_date=instance.updated_date)


class AboutSerializer(serializers.Serializer):
    name = serializers.CharField(max_length=128)
    description = serializers.CharField(max_length=2048)
    version = serializers.CharField(max_length=64)

class FrameMetaSerializer(serializers.Serializer):
    width = serializers.IntegerField()
    height = serializers.IntegerField()
    name = serializers.CharField(max_length=1024)
    related_files = serializers.IntegerField()

    # for compatibility with version 2.3.0
    has_related_context = serializers.SerializerMethodField()

    @extend_schema_field(serializers.BooleanField)
    def get_has_related_context(self, obj: dict) -> bool:
        return obj['related_files'] != 0

class PluginsSerializer(serializers.Serializer):
    GIT_INTEGRATION = serializers.BooleanField()
    ANALYTICS = serializers.BooleanField()
    MODELS = serializers.BooleanField()
    PREDICT = serializers.BooleanField()

class DataMetaReadSerializer(serializers.ModelSerializer):
    frames = FrameMetaSerializer(many=True, allow_null=True)
    image_quality = serializers.IntegerField(min_value=0, max_value=100)
    deleted_frames = serializers.ListField(child=serializers.IntegerField(min_value=0))
    included_frames = serializers.ListField(
        child=serializers.IntegerField(min_value=0), allow_null=True, required=False,
        help_text=textwrap.dedent("""\
        A list of valid frame ids. The None value means all frames are included.
        """))

    class Meta:
        model = models.Data
        fields = (
            'chunk_size',
            'size',
            'image_quality',
            'start_frame',
            'stop_frame',
            'frame_filter',
            'frames',
            'deleted_frames',
            'included_frames',
        )
        read_only_fields = fields
        extra_kwargs = {
            'size': {
                'help_text': textwrap.dedent("""\
                    The number of frames included. Deleted frames do not affect this value.
                """)
            }
        }

class DataMetaWriteSerializer(serializers.ModelSerializer):
    deleted_frames = serializers.ListField(child=serializers.IntegerField(min_value=0))

    class Meta:
        model = models.Data
        fields = ('deleted_frames',)

class AttributeValSerializer(serializers.Serializer):
    spec_id = serializers.IntegerField()
    value = serializers.CharField(max_length=4096, allow_blank=True)

    def to_internal_value(self, data):
        data['value'] = str(data['value'])
        return super().to_internal_value(data)

class AnnotationSerializer(serializers.Serializer):
    id = serializers.IntegerField(default=None, allow_null=True)
    frame = serializers.IntegerField(min_value=0)
    label_id = serializers.IntegerField(min_value=0)
    group = serializers.IntegerField(min_value=0, allow_null=True, default=None)
    source = serializers.CharField(default='manual')

class LabeledImageSerializer(AnnotationSerializer):
    attributes = AttributeValSerializer(many=True,
        source="labeledimageattributeval_set", default=[])

class OptimizedFloatListField(serializers.ListField):
    '''Default ListField is extremely slow when try to process long lists of points'''

    def __init__(self, *args, **kwargs):
        super().__init__(*args, **kwargs, child=serializers.FloatField())

    def to_internal_value(self, data):
        return self.run_child_validation(data)

    def to_representation(self, data):
        return data

    def run_child_validation(self, data):
        errors = OrderedDict()
        for idx, item in enumerate(data):
            if type(item) not in [int, float]:
                errors[idx] = exceptions.ValidationError('Value must be a float or an integer')

        if not errors:
            return data

        raise exceptions.ValidationError(errors)

class ShapeSerializer(serializers.Serializer):
    type = serializers.ChoiceField(choices=models.ShapeType.choices())
    occluded = serializers.BooleanField(default=False)
    outside = serializers.BooleanField(default=False, required=False)
    z_order = serializers.IntegerField(default=0)
    rotation = serializers.FloatField(default=0, min_value=0, max_value=360)
    points = OptimizedFloatListField(
        allow_empty=True, required=False
    )

class SubLabeledShapeSerializer(ShapeSerializer, AnnotationSerializer):
    attributes = AttributeValSerializer(many=True,
        source="labeledshapeattributeval_set", default=[])

class LabeledShapeSerializer(SubLabeledShapeSerializer):
    elements = SubLabeledShapeSerializer(many=True, required=False)

def _convert_annotation(obj, keys):
    return OrderedDict([(key, obj[key]) for key in keys])

def _convert_attributes(attr_set):
    attr_keys = ['spec_id', 'value']
    return [
        OrderedDict([(key, attr[key]) for key in attr_keys]) for attr in attr_set
    ]

class LabeledImageSerializerFromDB(serializers.BaseSerializer):
    # Use this serializer to export data from the database
    # Because default DRF serializer is too slow on huge collections
    def to_representation(self, instance):
        def convert_tag(tag):
            result = _convert_annotation(tag, ['id', 'label_id', 'frame', 'group', 'source'])
            result['attributes'] = _convert_attributes(tag['labeledimageattributeval_set'])
            return result

        return convert_tag(instance)

class LabeledShapeSerializerFromDB(serializers.BaseSerializer):
    # Use this serializer to export data from the database
    # Because default DRF serializer is too slow on huge collections
    def to_representation(self, instance):
        def convert_shape(shape):
            result = _convert_annotation(shape, [
                'id', 'label_id', 'type', 'frame', 'group', 'source',
                'occluded', 'outside', 'z_order', 'rotation', 'points',
            ])
            result['attributes'] = _convert_attributes(shape['labeledshapeattributeval_set'])
            if shape.get('elements', None) is not None and shape['parent'] is None:
                result['elements'] = [convert_shape(element) for element in shape['elements']]
            return result

        return convert_shape(instance)

class LabeledTrackSerializerFromDB(serializers.BaseSerializer):
    # Use this serializer to export data from the database
    # Because default DRF serializer is too slow on huge collections
    def to_representation(self, instance):
        def convert_track(track):
            shape_keys = [
                'id', 'type', 'frame', 'occluded', 'outside', 'z_order',
                'rotation', 'points', 'trackedshapeattributeval_set',
            ]
            result = _convert_annotation(track, ['id', 'label_id', 'frame', 'group', 'source'])
            result['shapes'] = [_convert_annotation(shape, shape_keys) for shape in track['trackedshape_set']]
            result['attributes'] = _convert_attributes(track['labeledtrackattributeval_set'])
            for shape in result['shapes']:
                shape['attributes'] = _convert_attributes(shape['trackedshapeattributeval_set'])
                shape.pop('trackedshapeattributeval_set', None)
            if track.get('elements', None) is not None and track['parent'] is None:
                result['elements'] = [convert_track(element) for element in track['elements']]
            return result

        return convert_track(instance)

class TrackedShapeSerializer(ShapeSerializer):
    id = serializers.IntegerField(default=None, allow_null=True)
    frame = serializers.IntegerField(min_value=0)
    attributes = AttributeValSerializer(many=True,
        source="trackedshapeattributeval_set", default=[])

class SubLabeledTrackSerializer(AnnotationSerializer):
    shapes = TrackedShapeSerializer(many=True, allow_empty=True,
        source="trackedshape_set")
    attributes = AttributeValSerializer(many=True,
        source="labeledtrackattributeval_set", default=[])

class LabeledTrackSerializer(SubLabeledTrackSerializer):
    elements = SubLabeledTrackSerializer(many=True, required=False)

class LabeledDataSerializer(serializers.Serializer):
    version = serializers.IntegerField(default=0) # TODO: remove
    tags   = LabeledImageSerializer(many=True, default=[])
    shapes = LabeledShapeSerializer(many=True, default=[])
    tracks = LabeledTrackSerializer(many=True, default=[])

class FileInfoSerializer(serializers.Serializer):
    name = serializers.CharField(max_length=1024)
    type = serializers.ChoiceField(choices=["REG", "DIR"])
    mime_type = serializers.CharField(max_length=255)

class AnnotationFileSerializer(serializers.Serializer):
    annotation_file = serializers.FileField()

class DatasetFileSerializer(serializers.Serializer):
    dataset_file = serializers.FileField()

    @staticmethod
    def validate_dataset_file(value):
        if os.path.splitext(value.name)[1] != '.zip':
            raise serializers.ValidationError('Dataset file should be zip archive')
        return value

class TaskFileSerializer(serializers.Serializer):
    task_file = serializers.FileField()

class ProjectFileSerializer(serializers.Serializer):
    project_file = serializers.FileField()

class CommentReadSerializer(serializers.ModelSerializer):
    owner = BasicUserSerializer(allow_null=True, required=False)

    class Meta:
        model = models.Comment
        fields = ('id', 'issue', 'owner', 'message', 'created_date',
            'updated_date')
        read_only_fields = fields

class CommentWriteSerializer(WriteOnceMixin, serializers.ModelSerializer):
    def to_representation(self, instance):
        serializer = CommentReadSerializer(instance, context=self.context)
        return serializer.data

    class Meta:
        model = models.Comment
        fields = ('issue', 'message')
        write_once_fields = ('issue', )


class IssueReadSerializer(serializers.ModelSerializer):
    owner = BasicUserSerializer(allow_null=True, required=False)
    assignee = BasicUserSerializer(allow_null=True, required=False)
    position = serializers.ListField(
        child=serializers.FloatField(), allow_empty=False
    )
    comments = CommentsSummarySerializer(models.Comment, url_filter_key='issue_id')

    class Meta:
        model = models.Issue
        fields = ('id', 'frame', 'position', 'job', 'owner', 'assignee',
            'created_date', 'updated_date', 'resolved', 'comments')
        read_only_fields = fields
        extra_kwargs = {
            'created_date': { 'allow_null': True },
            'updated_date': { 'allow_null': True },
        }


class IssueWriteSerializer(WriteOnceMixin, serializers.ModelSerializer):
    position = serializers.ListField(
        child=serializers.FloatField(), allow_empty=False,
    )
    message = serializers.CharField(style={'base_template': 'textarea.html'})

    def to_representation(self, instance):
        serializer = IssueReadSerializer(instance, context=self.context)
        return serializer.data

    def create(self, validated_data):
        message = validated_data.pop('message')
        db_issue = super().create(validated_data)
        models.Comment.objects.create(issue=db_issue,
            message=message, owner=db_issue.owner)
        return db_issue

    class Meta:
        model = models.Issue
        fields = ('frame', 'position', 'job', 'assignee', 'message', 'resolved')
        write_once_fields = ('frame', 'job', 'message')

class ManifestSerializer(serializers.ModelSerializer):
    class Meta:
        model = models.Manifest
        fields = ('filename', )

    # pylint: disable=no-self-use
    def to_internal_value(self, data):
        return {'filename': data }

    # pylint: disable=no-self-use
    def to_representation(self, instance):
        return instance.filename if instance else instance

class CloudStorageReadSerializer(serializers.ModelSerializer):
    owner = BasicUserSerializer(required=False, allow_null=True)
    manifests = ManifestSerializer(many=True, default=[])
    class Meta:
        model = models.CloudStorage
        exclude = ['credentials']
        read_only_fields = ('created_date', 'updated_date', 'owner', 'organization')
        extra_kwargs = { 'organization': { 'allow_null': True } }

@extend_schema_serializer(
    examples=[
        OpenApiExample(
            'Create AWS S3 cloud storage with credentials',
            description='',
            value={
                'provider_type': models.CloudProviderChoice.AWS_S3,
                'resource': 'somebucket',
                'display_name': 'Bucket',
                'credentials_type': models.CredentialsTypeChoice.KEY_SECRET_KEY_PAIR,
                'key': 'XXX',
                'secret_key': 'XXX',
                'specific_attributes': 'region=eu-central-1',
                'description': 'Some description',
                'manifests': [
                    'manifest.jsonl'
                ],

            },
            request_only=True,
        ),
        OpenApiExample(
            'Create AWS S3 cloud storage without credentials',
            value={
                'provider_type': models.CloudProviderChoice.AWS_S3,
                'resource': 'somebucket',
                'display_name': 'Bucket',
                'credentials_type': models.CredentialsTypeChoice.ANONYMOUS_ACCESS,
                'manifests': [
                    'manifest.jsonl'
                ],
            },
            request_only=True,
        ),
        OpenApiExample(
            'Create Azure cloud storage',
            value={
                'provider_type': models.CloudProviderChoice.AZURE_CONTAINER,
                'resource': 'sonecontainer',
                'display_name': 'Container',
                'credentials_type': models.CredentialsTypeChoice.ACCOUNT_NAME_TOKEN_PAIR,
                'account_name': 'someaccount',
                'session_token': 'xxx',
                'manifests': [
                    'manifest.jsonl'
                ],
            },
            request_only=True,
        ),
        OpenApiExample(
            'Create GCS',
            value={
                'provider_type': models.CloudProviderChoice.GOOGLE_CLOUD_STORAGE,
                'resource': 'somebucket',
                'display_name': 'Bucket',
                'credentials_type': models.CredentialsTypeChoice.KEY_FILE_PATH,
                'key_file': 'file',
                'manifests': [
                    'manifest.jsonl'
                ],
            },
            request_only=True,
        )
    ]
)
class CloudStorageWriteSerializer(serializers.ModelSerializer):
    owner = BasicUserSerializer(required=False)
    session_token = serializers.CharField(max_length=440, allow_blank=True, required=False)
    key = serializers.CharField(max_length=40, allow_blank=True, required=False)
    secret_key = serializers.CharField(max_length=64, allow_blank=True, required=False)
    key_file = serializers.FileField(required=False)
    account_name = serializers.CharField(max_length=24, allow_blank=True, required=False)
    manifests = ManifestSerializer(many=True, default=[])
    connection_string = serializers.CharField(max_length=1024, allow_blank=True, required=False)

    class Meta:
        model = models.CloudStorage
        fields = (
            'provider_type', 'resource', 'display_name', 'owner', 'credentials_type',
            'created_date', 'updated_date', 'session_token', 'account_name', 'key',
            'secret_key', 'connection_string', 'key_file', 'specific_attributes', 'description', 'id',
            'manifests', 'organization'
        )
        read_only_fields = ('created_date', 'updated_date', 'owner', 'organization')
        extra_kwargs = { 'organization': { 'allow_null': True } }

    # pylint: disable=no-self-use
    def validate_specific_attributes(self, value):
        if value:
            attributes = value.split('&')
            for attribute in attributes:
                if not len(attribute.split('=')) == 2:
                    raise serializers.ValidationError('Invalid specific attributes')
        return value

    def validate(self, attrs):
        provider_type = attrs.get('provider_type')
        if provider_type == models.CloudProviderChoice.AZURE_CONTAINER:
            if not attrs.get('account_name', '') and not attrs.get('connection_string', ''):
                raise serializers.ValidationError('Account name or connection string for Azure container was not specified')

        # AWS S3: https://docs.aws.amazon.com/AmazonS3/latest/userguide/bucketnamingrules.html?icmpid=docs_amazons3_console
        # Azure Container: https://learn.microsoft.com/en-us/rest/api/storageservices/naming-and-referencing-containers--blobs--and-metadata#container-names
        # GCS: https://cloud.google.com/storage/docs/buckets#naming
        ALLOWED_RESOURCE_NAME_SYMBOLS = (
            string.ascii_lowercase + string.digits + "-"
        )

        if provider_type == models.CloudProviderChoice.GOOGLE_CLOUD_STORAGE:
            ALLOWED_RESOURCE_NAME_SYMBOLS += "_."
        elif provider_type == models.CloudProviderChoice.AWS_S3:
            ALLOWED_RESOURCE_NAME_SYMBOLS += "."

        # We need to check only basic naming rule
        if (resource := attrs.get("resource")) and (
            diff := (set(resource) - set(ALLOWED_RESOURCE_NAME_SYMBOLS))
        ):
            raise serializers.ValidationError({
                'resource': f"Invalid characters ({','.join(diff)}) were found.",
            })

        return attrs

    def _validate_prefix(self, value: str) -> None:
        if value.startswith('/'):
            raise serializers.ValidationError('Prefix cannot start with forward slash ("/").')
        if '' in value.strip('/').split('/'):
            raise serializers.ValidationError('Prefix cannot contain multiple slashes in a row.')

    @staticmethod
    def _manifests_validation(storage, manifests):
        # check manifest files availability
        for manifest in manifests:
            file_status = storage.get_file_status(manifest)
            if file_status == Status.NOT_FOUND:
                raise serializers.ValidationError({
                    'manifests': "The '{}' file does not exist on '{}' cloud storage" \
                        .format(manifest, storage.name)
                })
            elif file_status == Status.FORBIDDEN:
                raise serializers.ValidationError({
                    'manifests': "The '{}' file does not available on '{}' cloud storage. Access denied" \
                        .format(manifest, storage.name)
                })

    def create(self, validated_data):
        provider_type = validated_data.get('provider_type')
        should_be_created = validated_data.pop('should_be_created', None)

        key_file = validated_data.pop('key_file', None)
        # we need to save it to temporary file to check the granted permissions
        temporary_file = None
        if key_file:
            with NamedTemporaryFile(mode='wb', prefix='cvat', delete=False) as temp_key:
                temp_key.write(key_file.read())
                temporary_file = temp_key.name
            key_file.close()
            del key_file
        credentials = Credentials(
            account_name=validated_data.pop('account_name', ''),
            key=validated_data.pop('key', ''),
            secret_key=validated_data.pop('secret_key', ''),
            session_token=validated_data.pop('session_token', ''),
            key_file_path=temporary_file,
            credentials_type = validated_data.get('credentials_type'),
            connection_string = validated_data.pop('connection_string', '')
        )
        details = {
            'resource': validated_data.get('resource'),
            'credentials': credentials,
            'specific_attributes': parse_specific_attributes(validated_data.get('specific_attributes', ''))
        }

        if (prefix := details['specific_attributes'].get('prefix')):
            self._validate_prefix(prefix)

        storage = get_cloud_storage_instance(cloud_provider=provider_type, **details)
        if should_be_created:
            try:
                storage.create()
            except Exception as ex:
                slogger.glob.warning("Failed with creating storage\n{}".format(str(ex)))
                raise

        storage_status = storage.get_status()
        if storage_status == Status.AVAILABLE:
            manifests = [m.get('filename') for m in validated_data.pop('manifests')]
            self._manifests_validation(storage, manifests)

            db_storage = models.CloudStorage.objects.create(
                credentials=credentials.convert_to_db(),
                **validated_data
            )
            db_storage.save()

            manifest_file_instances = [models.Manifest(filename=manifest, cloud_storage=db_storage) for manifest in manifests]
            models.Manifest.objects.bulk_create(manifest_file_instances)

            cloud_storage_path = db_storage.get_storage_dirname()
            if os.path.isdir(cloud_storage_path):
                shutil.rmtree(cloud_storage_path)
            os.makedirs(cloud_storage_path)

            if temporary_file:
                # so, gcs key file is valid and we need to set correct path to the file
                real_path_to_key_file = db_storage.get_key_file_path()
                shutil.copyfile(temporary_file, real_path_to_key_file)
                os.remove(temporary_file)

                credentials.key_file_path = real_path_to_key_file
                db_storage.credentials = credentials.convert_to_db()
                db_storage.save()
            return db_storage
        elif storage_status == Status.FORBIDDEN:
            field = 'credentials'
            message = 'Cannot create resource {} with specified credentials. Access forbidden.'.format(storage.name)
        else:
            field = 'resource'
            message = 'The resource {} not found. It may have been deleted.'.format(storage.name)
        if temporary_file:
            os.remove(temporary_file)
        slogger.glob.error(message)
        raise serializers.ValidationError({field: message})

    @transaction.atomic
    def update(self, instance, validated_data):
        credentials = Credentials()
        credentials.convert_from_db({
            'type': instance.credentials_type,
            'value': instance.credentials,
        })
        credentials_dict = {k:v for k,v in validated_data.items() if k in {
            'key','secret_key', 'account_name', 'session_token', 'key_file_path',
            'credentials_type', 'connection_string'
        }}

        key_file = validated_data.pop('key_file', None)
        temporary_file = None
        if key_file:
            with NamedTemporaryFile(mode='wb', prefix='cvat', delete=False) as temp_key:
                temp_key.write(key_file.read())
                temporary_file = temp_key.name
            credentials_dict['key_file_path'] = temporary_file
            key_file.close()
            del key_file

        if (prefix := parse_specific_attributes(validated_data.get('specific_attributes', '')).get('prefix')):
            self._validate_prefix(prefix)

        credentials.mapping_with_new_values(credentials_dict)
        instance.credentials = credentials.convert_to_db()

        for field in ('credentials_type', 'resource', 'display_name', 'description', 'specific_attributes'):
            if field in validated_data:
                setattr(instance, field, validated_data[field])

        # check cloud storage existing
        details = {
            'resource': instance.resource,
            'credentials': credentials,
            'specific_attributes': parse_specific_attributes(instance.specific_attributes)
        }
        storage = get_cloud_storage_instance(cloud_provider=instance.provider_type, **details)
        storage_status = storage.get_status()
        if storage_status == Status.AVAILABLE:
            new_manifest_names = set(i.get('filename') for i in validated_data.get('manifests', []))
            previous_manifest_names = set(i.filename for i in instance.manifests.all())
            delta_to_delete = tuple(previous_manifest_names - new_manifest_names)
            delta_to_create = tuple(new_manifest_names - previous_manifest_names)
            if delta_to_delete:
                instance.manifests.filter(filename__in=delta_to_delete).delete()
            if delta_to_create:
                # check manifest files existing
                self._manifests_validation(storage, delta_to_create)
                manifest_instances = [models.Manifest(filename=f, cloud_storage=instance) for f in delta_to_create]
                models.Manifest.objects.bulk_create(manifest_instances)
            if temporary_file:
                # so, gcs key file is valid and we need to set correct path to the file
                real_path_to_key_file = instance.get_key_file_path()
                shutil.copyfile(temporary_file, real_path_to_key_file)
                os.remove(temporary_file)

                instance.credentials = real_path_to_key_file
            instance.save()
            return instance
        elif storage_status == Status.FORBIDDEN:
            field = 'credentials'
            message = 'Cannot update resource {} with specified credentials. Access forbidden.'.format(storage.name)
        else:
            field = 'resource'
            message = 'The resource {} not found. It may have been deleted.'.format(storage.name)
        if temporary_file:
            os.remove(temporary_file)
        slogger.glob.error(message)
        raise serializers.ValidationError({field: message})


class CloudStorageContentSerializer(serializers.Serializer):
    next = serializers.CharField(required=False, allow_null=True, allow_blank=True,
        help_text="This token is used to continue listing files in the bucket.")
    content = FileInfoSerializer(many=True)

class RelatedFileSerializer(serializers.ModelSerializer):

    class Meta:
        model = models.RelatedFile
        fields = '__all__'
        read_only_fields = ('path',)


def _update_related_storages(
    instance: Union[models.Project, models.Task],
    validated_data: Dict[str, Any],
) -> None:
    for storage_type in ('source_storage', 'target_storage'):
        new_conf = validated_data.pop(storage_type, None)

        if not new_conf:
            continue

        new_cloud_storage_id = new_conf.get('cloud_storage_id')
        new_location = new_conf.get('location')

        # storage_instance maybe None
        storage_instance = getattr(instance, storage_type)

        if new_cloud_storage_id:
            if new_location and new_location != models.Location.CLOUD_STORAGE:
                raise serializers.ValidationError(
                    f"It is not allowed to specify '{new_location}' location together with cloud storage id"
                )
            elif (
                not new_location
                and getattr(storage_instance, "location", None) != models.Location.CLOUD_STORAGE
            ):
                raise serializers.ValidationError(
                    f"The configuration of {storage_type} is not full"
                )

            if not models.CloudStorage.objects.filter(id=new_cloud_storage_id).exists():
                raise serializers.ValidationError(
                    f"The specified cloud storage {new_cloud_storage_id} does not exist."
                )
        else:
            if new_location == models.Location.CLOUD_STORAGE:
                raise serializers.ValidationError(
                    "Cloud storage was selected as location but its id was not specified"
                )
            elif (
                not new_location
                and getattr(storage_instance, "location", None) == models.Location.CLOUD_STORAGE
                and "cloud_storage_id" in new_conf
            ):
                raise serializers.ValidationError(
                    "It is not allowed to reset a cloud storage id without explicitly resetting a location"
                )

        if not storage_instance:
            storage_instance = models.Storage(**new_conf)
            storage_instance.save()
            setattr(instance, storage_type, storage_instance)
            continue

        storage_instance.location = new_location or storage_instance.location
        storage_instance.cloud_storage_id = new_cloud_storage_id
        storage_instance.save()

def _configure_related_storages(validated_data: Dict[str, Any]) -> Dict[str, Optional[models.Storage]]:
    storages = {
        'source_storage': None,
        'target_storage': None,
    }

    for i in storages:
        if storage_conf := validated_data.get(i):
            if (
                (cloud_storage_id := storage_conf.get('cloud_storage_id')) and
                not models.CloudStorage.objects.filter(id=cloud_storage_id).exists()
            ):
                raise serializers.ValidationError(f'The specified cloud storage {cloud_storage_id} does not exist.')
            storage_instance = models.Storage(**storage_conf)
            storage_instance.save()
            storages[i] = storage_instance
    return storages

class AssetReadSerializer(WriteOnceMixin, serializers.ModelSerializer):
    filename = serializers.CharField(required=True, max_length=1024)
    owner = BasicUserSerializer(required=False)

    class Meta:
        model = models.Asset
        fields = ('uuid', 'filename', 'created_date', 'owner', 'guide_id', )
        read_only_fields = fields

class AssetWriteSerializer(WriteOnceMixin, serializers.ModelSerializer):
    uuid = serializers.CharField(required=False)
    filename = serializers.CharField(required=True, max_length=1024)
    guide_id = serializers.IntegerField(required=True)

    class Meta:
        model = models.Asset
        fields = ('uuid', 'filename', 'created_date', 'guide_id', )
        write_once_fields = ('uuid', 'filename', 'created_date', 'guide_id', )

class AnnotationGuideReadSerializer(WriteOnceMixin, serializers.ModelSerializer):
    class Meta:
        model = models.AnnotationGuide
        fields = ('id', 'task_id', 'project_id', 'created_date', 'updated_date', 'markdown', )
        read_only_fields = fields

class AnnotationGuideWriteSerializer(WriteOnceMixin, serializers.ModelSerializer):
    project_id = serializers.IntegerField(required=False, allow_null=True)
    task_id = serializers.IntegerField(required=False, allow_null=True)

    @transaction.atomic
    def create(self, validated_data):
        project_id = validated_data.get("project_id", None)
        task_id = validated_data.get("task_id", None)
        if project_id is None and task_id is None:
            raise serializers.ValidationError('One of project_id or task_id must be specified')
        if project_id is not None and task_id is not None:
            raise serializers.ValidationError('Both project_id and task_id must not be specified')

        project = None
        task = None
        if project_id is not None:
            try:
                project = models.Project.objects.get(id=project_id)
            except models.Project.DoesNotExist:
                raise serializers.ValidationError(f'The specified project #{project_id} does not exist.')

        if task_id is not None:
            try:
                task = models.Task.objects.get(id=task_id)
            except models.Task.DoesNotExist:
                raise serializers.ValidationError(f'The specified task #{task_id} does not exist.')
        db_data = models.AnnotationGuide.objects.create(**validated_data, project = project, task = task)
        return db_data

    @transaction.atomic
    def save(self, **kwargs):
        instance = super().save(**kwargs)
        def _update_assets(guide):
            md_assets = []
            current_assets = list(guide.assets.all())
            markdown = guide.markdown

            # pylint: disable=anomalous-backslash-in-string
            pattern = re.compile(r'\(/api/assets/([0-9a-fA-F]{8}-[0-9a-fA-F]{4}-[0-9a-fA-F]{4}-[0-9a-fA-F]{4}-[0-9a-fA-F]{12})\)')
            results = re.findall(pattern, markdown)

            for asset_id in results:
                db_asset = models.Asset.objects.get(pk=asset_id)
                if db_asset.guide_id != guide.id:
                    raise serializers.ValidationError('Asset is already related to another guide')
                md_assets.append(db_asset)

            for current_asset in current_assets:
                if current_asset not in md_assets:
                    current_asset.delete()

        _update_assets(instance)
        return instance


    class Meta:
        model = models.AnnotationGuide
        fields = ('id', 'task_id', 'project_id', 'markdown', )<|MERGE_RESOLUTION|>--- conflicted
+++ resolved
@@ -1315,13 +1315,8 @@
                 if sublabels != target_project_sublabel_names.get(label):
                     raise serializers.ValidationError('All task or project label names must be mapped to the target project')
 
-<<<<<<< HEAD
-        consensus_job_per_segment = attrs.get('consensus_job_per_segment', None)
-        agreement_score_threshold = attrs.get('agreement_score_threshold', None)
-=======
         consensus_job_per_segment = attrs.get('consensus_job_per_segment', self.instance.consensus_job_per_segment if self.instance else None)
         agreement_score_threshold = attrs.get('agreement_score_threshold', self.instance.agreement_score_threshold if self.instance else None)
->>>>>>> 7f95c30a
 
         if consensus_job_per_segment is None:
             raise serializers.ValidationError("Consensus job per segment can't be None")
