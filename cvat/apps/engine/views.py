--- conflicted
+++ resolved
@@ -69,17 +69,15 @@
 from cvat.apps.engine import backup
 from cvat.apps.engine.mixins import PartialUpdateModelMixin, UploadMixin, AnnotationMixin, SerializeMixin, DestroyModelMixin, CreateModelMixin
 from cvat.apps.engine.location import get_location_configuration, StorageType
+from cvat.apps.engine.cache import CacheInteraction
+from cvat.apps.engine.exceptions import CVATValidationError
 
 from . import models, task
 from .log import clogger, slogger
 from cvat.apps.iam.permissions import (CloudStoragePermission,
     CommentPermission, IssuePermission, JobPermission, ProjectPermission,
     TaskPermission, UserPermission)
-<<<<<<< HEAD
-from cvat.apps.engine.exceptions import CVATValidationError
-=======
-from cvat.apps.engine.cache import CacheInteraction
->>>>>>> aa4980ee
+
 
 
 @extend_schema(tags=['server'])
@@ -672,17 +670,10 @@
         possible_quality_values = ('compressed', 'original')
 
         if not data_type or data_type not in possible_data_type_values:
-<<<<<<< HEAD
             raise CVATValidationError('Data type not specified or has wrong value')
-        elif data_type == 'chunk' or data_type == 'frame':
-            if not data_num:
-                raise CVATValidationError('Number is not specified')
-=======
-            raise ValidationError('Data type not specified or has wrong value')
         elif data_type == 'chunk' or data_type == 'frame' or data_type == 'preview':
             if data_num is None:
-                raise ValidationError('Number is not specified')
->>>>>>> aa4980ee
+                raise CVATValidationError('Number is not specified')
             elif data_quality not in possible_quality_values:
                 raise CVATValidationError('Wrong quality value')
 
@@ -2172,47 +2163,9 @@
     def preview(self, request, pk):
         try:
             db_storage = self.get_object()
-<<<<<<< HEAD
-            if not os.path.exists(db_storage.get_preview_path()):
-                storage = db_storage_to_storage_instance(db_storage)
-                if not db_storage.manifests.count():
-                    raise CVATValidationError('Cannot get the cloud storage preview. There is no manifest file')
-                preview_path = None
-                for manifest_model in db_storage.manifests.all():
-                    manifest_prefix = os.path.dirname(manifest_model.filename)
-                    full_manifest_path = os.path.join(db_storage.get_storage_dirname(), manifest_model.filename)
-                    if not os.path.exists(full_manifest_path) or \
-                            datetime.utcfromtimestamp(os.path.getmtime(full_manifest_path)).replace(tzinfo=pytz.UTC) < storage.get_file_last_modified(manifest_model.filename):
-                        storage.download_file(manifest_model.filename, full_manifest_path)
-                    manifest = ImageManifestManager(
-                        os.path.join(db_storage.get_storage_dirname(), manifest_model.filename),
-                        db_storage.get_storage_dirname()
-                    )
-                    # need to update index
-                    manifest.set_index()
-                    if not len(manifest):
-                        continue
-                    preview_info = manifest[0]
-                    preview_filename = ''.join([preview_info['name'], preview_info['extension']])
-                    preview_path = os.path.join(manifest_prefix, preview_filename)
-                    break
-                if not preview_path:
-                    msg = 'Cloud storage {} does not contain any images'.format(pk)
-                    slogger.cloud_storage[pk].info(msg)
-                    return HttpResponseBadRequest(msg)
-
-                with NamedTemporaryFile() as temp_image:
-                    storage.download_file(preview_path, temp_image.name)
-                    reader = ImageListReader([temp_image.name])
-                    preview = reader.get_preview(frame=0)
-                    preview.save(db_storage.get_preview_path())
-            content_type = mimetypes.guess_type(db_storage.get_preview_path())[0]
-            return HttpResponse(open(db_storage.get_preview_path(), 'rb').read(), content_type)
-=======
             cache = CacheInteraction()
             preview, mime = cache.get_cloud_preview_with_mime(db_storage)
             return HttpResponse(preview, mime)
->>>>>>> aa4980ee
         except CloudStorageModel.DoesNotExist:
             message = f"Storage {pk} does not exist"
             slogger.glob.error(message)
