# Copyright (C) 2018-2022 Intel Corporation
# Copyright (C) 2022-2024 CVAT.ai Corporation
#
# SPDX-License-Identifier: MIT

from abc import ABCMeta, abstractmethod
import itertools
import os
import os.path as osp
import re
import shutil
import functools
import random

from contextlib import closing, suppress
from PIL import Image
from types import SimpleNamespace
from typing import Optional, Any, Dict, List, Union, cast, Callable, Mapping, Iterable
import traceback
import textwrap
from collections import Counter, namedtuple
from copy import copy
from datetime import datetime
from redis.exceptions import ConnectionError as RedisConnectionError
from tempfile import NamedTemporaryFile

import django_rq
from attr.converters import to_bool
from django.conf import settings
from django.contrib.auth.models import User
from django.db import IntegrityError, transaction
from django.db.models import Count
from django.db.models.query import Prefetch
from django.http import HttpResponse, HttpRequest, HttpResponseNotFound, HttpResponseBadRequest
from django.utils import timezone
from django.utils.decorators import method_decorator
from django.views.decorators.cache import never_cache
from django_rq.queues import DjangoRQ

from drf_spectacular.types import OpenApiTypes
from drf_spectacular.utils import (
    OpenApiParameter, OpenApiResponse, PolymorphicProxySerializer,
    extend_schema_view, extend_schema
)

from pathlib import Path
from rest_framework import mixins, serializers, status, viewsets
from rest_framework.decorators import action
from rest_framework.exceptions import APIException, NotFound, ValidationError, PermissionDenied
from rest_framework.parsers import MultiPartParser
from rest_framework.permissions import SAFE_METHODS
from rest_framework.response import Response
from rest_framework.settings import api_settings

from rq.job import Job as RQJob, JobStatus as RQJobStatus

import cvat.apps.dataset_manager as dm
from cvat.apps.dataset_manager.annotation import AnnotationManager
from cvat.apps.dataset_manager.task import JobAnnotation
import cvat.apps.dataset_manager.views  # pylint: disable=unused-import
from cvat.apps.engine.cloud_provider import db_storage_to_storage_instance, import_resource_from_cloud_storage
from cvat.apps.events.handlers import handle_dataset_import
from cvat.apps.dataset_manager.bindings import CvatImportError
from cvat.apps.dataset_manager.serializers import DatasetFormatsSerializer
from cvat.apps.engine.frame_provider import (
    IFrameProvider, TaskFrameProvider, JobFrameProvider, FrameQuality
)
from cvat.apps.engine.filters import NonModelSimpleFilter, NonModelOrderingFilter, NonModelJsonLogicFilter
from cvat.apps.engine.media_extractors import get_mime
from cvat.apps.engine.permissions import AnnotationGuidePermission, get_iam_context
from cvat.apps.engine.models import (
    ClientFile, Job, JobType, Label, Task, Project, Issue, Data,
    Comment, StorageMethodChoice, StorageChoice,
    CloudProviderChoice, Location, CloudStorage as CloudStorageModel,
    Asset, AnnotationGuide, RequestStatus, RequestAction, RequestTarget, RequestSubresource
)
from cvat.apps.engine.serializers import (
    AboutSerializer, AnnotationFileSerializer, BasicUserSerializer,
<<<<<<< HEAD
    DataMetaReadSerializer, DataMetaWriteSerializer, DataSerializer,
    FileInfoSerializer, JobHoneypotReadSerializer, JobHoneypotWriteSerializer,
    JobReadSerializer, JobWriteSerializer, LabelSerializer,
=======
    DataMetaReadSerializer, DataMetaWriteSerializer, DataSerializer, FileInfoSerializer,
    JobDataMetaWriteSerializer, JobReadSerializer, JobWriteSerializer, LabelSerializer,
>>>>>>> 8f784d91
    LabeledDataSerializer,
    ProjectReadSerializer, ProjectWriteSerializer,
    RqStatusSerializer, TaskReadSerializer, TaskWriteSerializer,
    UserSerializer, PluginsSerializer, IssueReadSerializer,
    AnnotationGuideReadSerializer, AnnotationGuideWriteSerializer,
    AssetReadSerializer, AssetWriteSerializer,
    IssueWriteSerializer, CommentReadSerializer, CommentWriteSerializer, CloudStorageWriteSerializer,
    CloudStorageReadSerializer, DatasetFileSerializer,
    ProjectFileSerializer, TaskFileSerializer, RqIdSerializer, CloudStorageContentSerializer,
    RequestSerializer,
)
from cvat.apps.engine.permissions import get_cloud_storage_for_import_or_export

from utils.dataset_manifest import ImageManifestManager
from cvat.apps.engine.utils import (
    av_scan_paths, format_list, process_failed_job,
    parse_exception_message, get_rq_job_meta,
    import_resource_with_clean_up_after, sendfile, define_dependent_job, get_rq_lock_by_user,
)
from cvat.apps.engine.rq_job_handler import RQId, is_rq_job_owner, RQJobMetaField
from cvat.apps.engine import backup
from cvat.apps.engine.mixins import (
    PartialUpdateModelMixin, UploadMixin, DatasetMixin, BackupMixin, CsrfWorkaroundMixin
)
from cvat.apps.engine.location import get_location_configuration, StorageType

from . import models, task
from .log import ServerLogManager
from cvat.apps.iam.filters import ORGANIZATION_OPEN_API_PARAMETERS
from cvat.apps.iam.permissions import PolicyEnforcer, IsAuthenticatedOrReadPublicResource
from cvat.apps.engine.cache import MediaCache, prepare_chunk
from cvat.apps.engine.permissions import (CloudStoragePermission,
    CommentPermission, IssuePermission, JobPermission, LabelPermission, ProjectPermission,
    TaskPermission, UserPermission)
from cvat.apps.engine.view_utils import tus_chunk_action

slogger = ServerLogManager(__name__)

_UPLOAD_PARSER_CLASSES = api_settings.DEFAULT_PARSER_CLASSES + [MultiPartParser]

@extend_schema(tags=['server'])
class ServerViewSet(viewsets.ViewSet):
    serializer_class = None
    iam_organization_field = None

    # To get nice documentation about ServerViewSet actions it is necessary
    # to implement the method. By default, ViewSet doesn't provide it.
    def get_serializer(self, *args, **kwargs):
        pass

    @staticmethod
    @extend_schema(summary='Get basic CVAT information',
        responses={
            '200': AboutSerializer,
        })
    @action(detail=False, methods=['GET'], serializer_class=AboutSerializer,
        permission_classes=[] # This endpoint is available for everyone
    )
    def about(request):
        from cvat import __version__ as cvat_version
        about = {
            "name": "Computer Vision Annotation Tool",
            "version": cvat_version,
            "description": "CVAT is completely re-designed and re-implemented " +
                "version of Video Annotation Tool from Irvine, California " +
                "tool. It is free, online, interactive video and image annotation " +
                "tool for computer vision. It is being used by our team to " +
                "annotate million of objects with different properties. Many UI " +
                "and UX decisions are based on feedbacks from professional data " +
                "annotation team."
        }
        serializer = AboutSerializer(data=about)
        if serializer.is_valid(raise_exception=True):
            return Response(data=serializer.data)

    @staticmethod
    @extend_schema(
        summary='List files/directories in the mounted share',
        parameters=[
            OpenApiParameter('directory', description='Directory to browse',
                location=OpenApiParameter.QUERY, type=OpenApiTypes.STR),
            OpenApiParameter('search', description='Search for specific files',
                location=OpenApiParameter.QUERY, type=OpenApiTypes.STR)
        ],
        responses={
            '200' : FileInfoSerializer(many=True)
        })
    @action(detail=False, methods=['GET'], serializer_class=FileInfoSerializer)
    def share(request):
        directory_param = request.query_params.get('directory', '/')
        search_param = request.query_params.get('search', '')

        if directory_param.startswith("/"):
            directory_param = directory_param[1:]

        directory = (Path(settings.SHARE_ROOT) / directory_param).absolute()

        if str(directory).startswith(settings.SHARE_ROOT) and directory.is_dir():
            data = []
            generator = directory.iterdir() if not search_param else (f for f in directory.iterdir() if f.name.startswith(search_param))

            for entry in generator:
                entry_type, entry_mime_type = None, None
                if entry.is_file():
                    entry_type = "REG"
                    entry_mime_type = get_mime(entry)
                    if entry_mime_type == 'zip':
                        entry_mime_type = 'archive'
                elif entry.is_dir():
                    entry_type = entry_mime_type = "DIR"

                if entry_type:
                    data.append({
                        "name": entry.name,
                        "type": entry_type,
                        "mime_type": entry_mime_type,
                    })

            # return directories at the top of the list
            serializer = FileInfoSerializer(many=True, data=sorted(data, key=lambda x: (x['type'], x['name'])))
            if serializer.is_valid(raise_exception=True):
                return Response(serializer.data)
        else:
            return Response("{} is an invalid directory".format(directory_param),
                status=status.HTTP_400_BAD_REQUEST)

    @staticmethod
    @extend_schema(
        summary='Get supported annotation formats',
        responses={
            '200': DatasetFormatsSerializer,
        })
    @action(detail=False, methods=['GET'], url_path='annotation/formats')
    def annotation_formats(request):
        data = dm.views.get_all_formats()
        return Response(DatasetFormatsSerializer(data).data)

    @staticmethod
    @extend_schema(
        summary='Get enabled plugins',
        responses={
            '200': PluginsSerializer,
        })
    @action(detail=False, methods=['GET'], url_path='plugins', serializer_class=PluginsSerializer)
    def plugins(request):
        data = {
            'GIT_INTEGRATION': False, # kept for backwards compatibility
            'ANALYTICS': to_bool(os.environ.get("CVAT_ANALYTICS", False)),
            'MODELS': to_bool(os.environ.get("CVAT_SERVERLESS", False)),
            'PREDICT': False, # FIXME: it is unused anymore (for UI only)
        }
        return Response(PluginsSerializer(data).data)

def csrf_workaround_is_needed_for_backup(query_params: Mapping[str, str]) -> bool:
    return query_params.get('action') != 'download'

def csrf_workaround_is_needed_for_export(query_params: Mapping[str, str]) -> bool:
    return 'format' in query_params and query_params.get('action') != 'download'

@extend_schema(tags=['projects'])
@extend_schema_view(
    list=extend_schema(
        summary='List projects',
        responses={
            '200': ProjectReadSerializer(many=True),
        }),
    create=extend_schema(
        summary='Create a project',
        request=ProjectWriteSerializer,
        parameters=ORGANIZATION_OPEN_API_PARAMETERS,
        responses={
            '201': ProjectReadSerializer, # check ProjectWriteSerializer.to_representation
        }),
    retrieve=extend_schema(
        summary='Get project details',
        responses={
            '200': ProjectReadSerializer,
        }),
    destroy=extend_schema(
        summary='Delete a project',
        responses={
            '204': OpenApiResponse(description='The project has been deleted'),
        }),
    partial_update=extend_schema(
        summary='Update a project',
        request=ProjectWriteSerializer(partial=True),
        responses={
            '200': ProjectReadSerializer, # check ProjectWriteSerializer.to_representation
        })
)
class ProjectViewSet(viewsets.GenericViewSet, mixins.ListModelMixin,
    mixins.RetrieveModelMixin, mixins.CreateModelMixin, mixins.DestroyModelMixin,
    PartialUpdateModelMixin, UploadMixin, DatasetMixin, BackupMixin, CsrfWorkaroundMixin
):
    # NOTE: The search_fields attribute should be a list of names of text
    # type fields on the model,such as CharField or TextField
    queryset = models.Project.objects.select_related(
        'owner', 'assignee', 'organization',
        'annotation_guide', 'source_storage', 'target_storage',
    )

    search_fields = ('name', 'owner', 'assignee', 'status')
    filter_fields = list(search_fields) + ['id', 'updated_date']
    simple_filters = list(search_fields)
    ordering_fields = list(filter_fields)
    ordering = "-id"
    lookup_fields = {'owner': 'owner__username', 'assignee': 'assignee__username'}
    iam_organization_field = 'organization'
    IMPORT_RQ_ID_FACTORY = functools.partial(RQId,
        RequestAction.IMPORT, RequestTarget.PROJECT, subresource=RequestSubresource.DATASET
    )

    def get_serializer_class(self):
        if self.request.method in SAFE_METHODS:
            return ProjectReadSerializer
        else:
            return ProjectWriteSerializer

    def get_queryset(self):
        queryset = super().get_queryset()
        if self.action in ('list', 'retrieve', 'partial_update', 'update') :
            queryset = queryset.prefetch_related('tasks')

            if self.action == 'list':
                perm = ProjectPermission.create_scope_list(self.request)
                return perm.filter(queryset)

        return queryset

    @transaction.atomic
    def perform_create(self, serializer, **kwargs):
        serializer.save(
            owner=self.request.user,
            organization=self.request.iam_context['organization']
        )

        # Required for the extra summary information added in the queryset
        serializer.instance = self.get_queryset().get(pk=serializer.instance.pk)

    def get_export_callback(self, save_images: bool) -> Callable:
        return dm.views.export_project_as_dataset if save_images else dm.views.export_project_annotations

    @extend_schema(methods=['GET'], summary='Export a project as a dataset / Check dataset import status',
        description=textwrap.dedent("""
            To check the status of the process of importing a project dataset from a file:

            After initiating the dataset upload, you will receive an rq_id parameter.
            Make sure to include this parameter as a query parameter in your subsequent
            GET /api/projects/id/dataset requests to track the status of the dataset import.
            Also you should specify action parameter: action=import_status.

            Deprecation warning:
            Utilizing this endpoint to export project dataset in
            a specific format will be deprecated in one of the next releases.
            Consider using new API:
            - POST /api/projects/<project_id>/dataset/export/?save_images=True to initiate export process
            - GET /api/requests/<rq_id> to check process status,
                where rq_id is request id returned on initializing request
        """),
        parameters=[
            OpenApiParameter('format', description='Desired output format name\n'
                'You can get the list of supported formats at:\n/server/annotation/formats',
                location=OpenApiParameter.QUERY, type=OpenApiTypes.STR, required=False),
            OpenApiParameter('filename', description='Desired output file name',
                location=OpenApiParameter.QUERY, type=OpenApiTypes.STR, required=False),
            OpenApiParameter('action', description='Used to start downloading process locally after annotation file has been created',
                location=OpenApiParameter.QUERY, type=OpenApiTypes.STR, required=False, enum=['download', 'import_status']),
            OpenApiParameter('location', description='Where need to save downloaded dataset',
                location=OpenApiParameter.QUERY, type=OpenApiTypes.STR, required=False,
                enum=Location.list()),
            OpenApiParameter('cloud_storage_id', description='Storage id',
                location=OpenApiParameter.QUERY, type=OpenApiTypes.INT, required=False),
            OpenApiParameter('use_default_location', description='Use the location that was configured in project to import dataset',
                location=OpenApiParameter.QUERY, type=OpenApiTypes.BOOL, required=False,
                default=True, deprecated=True),
            OpenApiParameter('rq_id', description='rq id',
                location=OpenApiParameter.QUERY, type=OpenApiTypes.STR, required=False),
        ],
        # deprecated=True, FUTURE-TODO: uncomment when new API for result downloading will be implemented
        responses={
            '200': OpenApiResponse(OpenApiTypes.BINARY, description='Download of file started'),
            '201': OpenApiResponse(description='Output file is ready for downloading'),
            '202': OpenApiResponse(description='Exporting has been started'),
            '405': OpenApiResponse(description='Format is not available'),
        })
    @extend_schema(methods=['POST'],
        summary='Import a dataset into a project',
        description=textwrap.dedent("""
            The request POST /api/projects/id/dataset will initiate file upload and will create
            the rq job on the server in which the process of dataset import from a file
            will be carried out. Please, use the GET /api/projects/id/dataset endpoint for checking status of the process.
        """),
        parameters=[
            OpenApiParameter('format', description='Desired dataset format name\n'
                'You can get the list of supported formats at:\n/server/annotation/formats',
                location=OpenApiParameter.QUERY, type=OpenApiTypes.STR, required=False),
            OpenApiParameter('location', description='Where to import the dataset from',
                location=OpenApiParameter.QUERY, type=OpenApiTypes.STR, required=False,
                enum=Location.list()),
            OpenApiParameter('cloud_storage_id', description='Storage id',
                location=OpenApiParameter.QUERY, type=OpenApiTypes.INT, required=False),
            OpenApiParameter('use_default_location', description='Use the location that was configured in the project to import annotations',
                location=OpenApiParameter.QUERY, type=OpenApiTypes.BOOL, required=False,
                default=True, deprecated=True),
            OpenApiParameter('filename', description='Dataset file name',
                location=OpenApiParameter.QUERY, type=OpenApiTypes.STR, required=False),
        ],
        request=PolymorphicProxySerializer('DatasetWrite',
            # TODO: refactor to use required=False when possible
            serializers=[DatasetFileSerializer, OpenApiTypes.NONE],
            resource_type_field_name=None
        ),
        responses={
            '202': OpenApiResponse(RqIdSerializer, description='Importing has been started'),
            '400': OpenApiResponse(description='Failed to import dataset'),
            '405': OpenApiResponse(description='Format is not available'),
        })
    @action(detail=True, methods=['GET', 'POST', 'OPTIONS'], serializer_class=None,
        url_path=r'dataset/?$', parser_classes=_UPLOAD_PARSER_CLASSES,
        csrf_workaround_is_needed=lambda qp:
            csrf_workaround_is_needed_for_export(qp) and qp.get("action") != "import_status")
    def dataset(self, request, pk):
        self._object = self.get_object() # force call of check_object_permissions()

        if request.method in {'POST', 'OPTIONS'}:
            return self.import_annotations(
                request=request,
                db_obj=self._object,
                import_func=_import_project_dataset,
                rq_func=dm.project.import_dataset_as_project,
                rq_id_factory=self.IMPORT_RQ_ID_FACTORY,
            )
        else:
            action = request.query_params.get("action", "").lower()
            if action in ("import_status",):
                queue = django_rq.get_queue(settings.CVAT_QUEUES.IMPORT_DATA.value)
                rq_id = request.query_params.get('rq_id')
                if not rq_id:
                    return Response(
                        'The rq_id param should be specified in the query parameters',
                        status=status.HTTP_400_BAD_REQUEST,
                    )

                rq_job = queue.fetch_job(rq_id)

                if rq_job is None:
                    return Response(status=status.HTTP_404_NOT_FOUND)
                # check that the user has access to the current rq_job
                elif not is_rq_job_owner(rq_job, request.user.id):
                    return Response(status=status.HTTP_403_FORBIDDEN)

                if rq_job.is_finished:
                    rq_job.delete()
                    return Response(status=status.HTTP_201_CREATED)
                elif rq_job.is_failed:
                    exc_info = process_failed_job(rq_job)

                    return Response(
                        data=str(exc_info),
                        status=status.HTTP_500_INTERNAL_SERVER_ERROR,
                    )
                else:
                    return Response(
                        data=self._get_rq_response(
                            settings.CVAT_QUEUES.IMPORT_DATA.value,
                            rq_id,
                        ),
                        status=status.HTTP_202_ACCEPTED,
                    )
            else:
                return self.export_dataset_v1(request=request, save_images=True)

    @tus_chunk_action(detail=True, suffix_base="dataset")
    def append_dataset_chunk(self, request, pk, file_id):
        self._object = self.get_object()
        return self.append_tus_chunk(request, file_id)

    def get_upload_dir(self):
        if 'dataset' in self.action:
            return self._object.get_tmp_dirname()
        elif 'backup' in self.action:
            return backup.get_backup_dirname()
        return ""

    def upload_finished(self, request):
        if self.action == 'dataset':
            format_name = request.query_params.get("format", "")
            filename = request.query_params.get("filename", "")
            conv_mask_to_poly = to_bool(request.query_params.get('conv_mask_to_poly', True))
            tmp_dir = self._object.get_tmp_dirname()
            uploaded_file = None
            if os.path.isfile(os.path.join(tmp_dir, filename)):
                uploaded_file = os.path.join(tmp_dir, filename)
            return _import_project_dataset(
                request=request,
                filename=uploaded_file,
                rq_id_factory=self.IMPORT_RQ_ID_FACTORY,
                rq_func=dm.project.import_dataset_as_project,
                db_obj=self._object,
                format_name=format_name,
                conv_mask_to_poly=conv_mask_to_poly
            )
        elif self.action == 'import_backup':
            filename = request.query_params.get("filename", "")
            if filename:
                tmp_dir = backup.get_backup_dirname()
                backup_file = os.path.join(tmp_dir, filename)
                if os.path.isfile(backup_file):
                    return backup.import_project(
                        request,
                        settings.CVAT_QUEUES.IMPORT_DATA.value,
                        filename=backup_file,
                    )
                return Response(data='No such file were uploaded',
                        status=status.HTTP_400_BAD_REQUEST)
            return backup.import_project(request, settings.CVAT_QUEUES.IMPORT_DATA.value)
        return Response(data='Unknown upload was finished',
                        status=status.HTTP_400_BAD_REQUEST)

    @extend_schema(summary='Export project annotations as a dataset',
        description=textwrap.dedent("""\
            Deprecation warning:

            Using this endpoint to initiate export of annotations as a dataset or to check export status is deprecated.
            Consider using new API:
            - POST /api/projects/<project_id>/dataset/export?save_images=False to initiate exporting process
            - GET /api/requests/<rq_id> to check export status,
                where rq_id is request id returned on initializing request'
        """),
        parameters=[
            OpenApiParameter('format', description='Desired output format name\n'
                'You can get the list of supported formats at:\n/server/annotation/formats',
                location=OpenApiParameter.QUERY, type=OpenApiTypes.STR, required=True),
            OpenApiParameter('filename', description='Desired output file name',
                location=OpenApiParameter.QUERY, type=OpenApiTypes.STR, required=False),
            OpenApiParameter('action', description='Used to start downloading process locally after annotation file has been created',
                location=OpenApiParameter.QUERY, type=OpenApiTypes.STR, required=False, enum=['download']),
            OpenApiParameter('location', description='Where need to save downloaded dataset',
                location=OpenApiParameter.QUERY, type=OpenApiTypes.STR, required=False,
                enum=Location.list()),
            OpenApiParameter('cloud_storage_id', description='Storage id',
                location=OpenApiParameter.QUERY, type=OpenApiTypes.INT, required=False),
            OpenApiParameter('use_default_location', description='Use the location that was configured in project to export annotation',
                location=OpenApiParameter.QUERY, type=OpenApiTypes.BOOL, required=False,
                default=True, deprecated=True),
        ],
        responses={
            '200': OpenApiResponse(PolymorphicProxySerializer(
                component_name='AnnotationsRead',
                serializers=[LabeledDataSerializer, OpenApiTypes.BINARY],
                resource_type_field_name=None
            ), description='Download of file started'),
            '201': OpenApiResponse(description='Annotations file is ready to download'),
            '202': OpenApiResponse(description='Dump of annotations has been started'),
            '401': OpenApiResponse(description='Format is not specified'),
            '405': OpenApiResponse(description='Format is not available'),
        })
    @action(detail=True, methods=['GET'],
        serializer_class=LabeledDataSerializer,
        csrf_workaround_is_needed=csrf_workaround_is_needed_for_export)
    def annotations(self, request, pk):
        # FUTURE-TODO: mark exporting dataset using this endpoint as deprecated when new API for result file downloading will be implemented
        self._object = self.get_object() # force call of check_object_permissions()
        return self.export_dataset_v1(request=request, save_images=False)

    @extend_schema(summary='Back up a project',
        description=textwrap.dedent("""\
        Deprecation warning:

        This endpoint will be deprecated in one of the next releases.
        Consider using new API:
        - POST /api/projects/<project_id>/backup/export to initiate backup process
        - GET /api/requests/<rq_id> to check process status,
            where rq_id is request id returned on initializing request
        """),
        parameters=[
            OpenApiParameter('action', location=OpenApiParameter.QUERY,
                description='Used to start downloading process after backup file had been created',
                type=OpenApiTypes.STR, required=False, enum=['download']),
            OpenApiParameter('filename', description='Backup file name',
                location=OpenApiParameter.QUERY, type=OpenApiTypes.STR, required=False),
            OpenApiParameter('location', description='Where need to save downloaded backup',
                location=OpenApiParameter.QUERY, type=OpenApiTypes.STR, required=False,
                enum=Location.list()),
            OpenApiParameter('cloud_storage_id', description='Storage id',
                location=OpenApiParameter.QUERY, type=OpenApiTypes.INT, required=False),
            OpenApiParameter('use_default_location', description='Use the location that was configured in project to export backup',
                location=OpenApiParameter.QUERY, type=OpenApiTypes.BOOL, required=False,
                default=True, deprecated=True),
        ],
        responses={
            '200': OpenApiResponse(description='Download of file started'),
            '201': OpenApiResponse(description='Output backup file is ready for downloading'),
            '202': OpenApiResponse(description='Creating a backup file has been started'),
        })
    @action(methods=['GET'], detail=True, url_path='backup',
        csrf_workaround_is_needed=csrf_workaround_is_needed_for_backup)
    def export_backup(self, request, pk=None):
        # FUTURE-TODO: mark this endpoint as deprecated when new API for result file downloading will be implemented
        return self.export_backup_v1(request)

    @extend_schema(methods=['POST'], summary='Recreate a project from a backup',
        description=textwrap.dedent("""
            The backup import process is as follows:

            The first request POST /api/projects/backup will initiate file upload and will create
            the rq job on the server in which the process of a project creating from an uploaded backup
            will be carried out.

            After initiating the backup upload, you will receive an rq_id parameter.
            Make sure to include this parameter as a query parameter in your subsequent requests
            to track the status of the project creation.
            Once the project has been successfully created, the server will return the id of the newly created project.
        """),
        parameters=[
            *ORGANIZATION_OPEN_API_PARAMETERS,
            OpenApiParameter('location', description='Where to import the backup file from',
                location=OpenApiParameter.QUERY, type=OpenApiTypes.STR, required=False,
                enum=Location.list(), default=Location.LOCAL),
            OpenApiParameter('cloud_storage_id', description='Storage id',
                location=OpenApiParameter.QUERY, type=OpenApiTypes.INT, required=False),
            OpenApiParameter('filename', description='Backup file name',
                location=OpenApiParameter.QUERY, type=OpenApiTypes.STR, required=False),
            OpenApiParameter('rq_id', description='rq id',
                location=OpenApiParameter.QUERY, type=OpenApiTypes.STR, required=False),
        ],
        request=PolymorphicProxySerializer('BackupWrite',
            # TODO: refactor to use required=False when possible
            serializers=[ProjectFileSerializer, OpenApiTypes.NONE],
            resource_type_field_name=None
        ),
        # TODO: for some reason the code generated by the openapi generator from schema with different serializers
        # contains only one serializer, need to fix that.
        # https://github.com/OpenAPITools/openapi-generator/issues/6126
        responses={
            # 201: OpenApiResponse(inline_serializer("ImportedProjectIdSerializer", fields={"id": serializers.IntegerField(required=True)})
            '201': OpenApiResponse(description='The project has been imported'),
            '202': OpenApiResponse(RqIdSerializer, description='Importing a backup file has been started'),
        })
    @action(detail=False, methods=['OPTIONS', 'POST'], url_path=r'backup/?$',
        serializer_class=None,
        parser_classes=_UPLOAD_PARSER_CLASSES)
    def import_backup(self, request, pk=None):
        return self.import_backup_v1(request, backup.import_project)

    @tus_chunk_action(detail=False, suffix_base="backup")
    def append_backup_chunk(self, request, file_id):
        return self.append_tus_chunk(request, file_id)

    @extend_schema(summary='Get a preview image for a project',
        responses={
            '200': OpenApiResponse(description='Project image preview'),
            '404': OpenApiResponse(description='Project image preview not found'),

        })
    @action(detail=True, methods=['GET'], url_path='preview')
    def preview(self, request, pk):
        self._object = self.get_object() # call check_object_permissions as well

        first_task: Optional[models.Task] = self._object.tasks.order_by('-id').first()
        if not first_task:
            return HttpResponseNotFound('Project image preview not found')

        data_getter = _TaskDataGetter(
            db_task=first_task,
            data_type='preview',
            data_quality='compressed',
        )

        return data_getter()

    @staticmethod
    def _get_rq_response(queue, job_id):
        queue = django_rq.get_queue(queue)
        job = queue.fetch_job(job_id)
        response = {}
        if job is None or job.is_finished:
            response = { "state": "Finished" }
        elif job.is_queued or job.is_deferred:
            response = { "state": "Queued" }
        elif job.is_failed:
            response = { "state": "Failed", "message": job.exc_info }
        else:
            response = { "state": "Started" }
            response['message'] = job.meta.get('status', '')
            response['progress'] = job.meta.get('progress', 0.)

        return response

class _DataGetter(metaclass=ABCMeta):
    def __init__(
        self, data_type: str, data_num: Optional[Union[str, int]], data_quality: str
    ) -> None:
        possible_data_type_values = ('chunk', 'frame', 'preview', 'context_image')
        possible_quality_values = ('compressed', 'original')

        if not data_type or data_type not in possible_data_type_values:
            raise ValidationError('Data type not specified or has wrong value')
        elif data_type == 'chunk' or data_type == 'frame' or data_type == 'preview':
            if data_num is None and data_type != 'preview':
                raise ValidationError('Number is not specified')
            elif data_quality not in possible_quality_values:
                raise ValidationError('Wrong quality value')

        self.type = data_type
        self.number = int(data_num) if data_num is not None else None
        self.quality = FrameQuality.COMPRESSED \
            if data_quality == 'compressed' else FrameQuality.ORIGINAL

    @abstractmethod
    def _get_frame_provider(self) -> IFrameProvider: ...

    def __call__(self):
        frame_provider = self._get_frame_provider()

        try:
            if self.type == 'chunk':
                data = frame_provider.get_chunk(self.number, quality=self.quality)
                return HttpResponse(data.data.getvalue(), content_type=data.mime)
            elif self.type == 'frame' or self.type == 'preview':
                if self.type == 'preview':
                    data = frame_provider.get_preview()
                else:
                    data = frame_provider.get_frame(self.number, quality=self.quality)

                return HttpResponse(data.data.getvalue(), content_type=data.mime)

            elif self.type == 'context_image':
                data = frame_provider.get_frame_context_images_chunk(self.number)
                if not data:
                    return HttpResponseNotFound()

                return HttpResponse(data.data, content_type=data.mime)
            else:
                return Response(data='unknown data type {}.'.format(self.type),
                    status=status.HTTP_400_BAD_REQUEST)
        except (ValidationError, PermissionDenied, NotFound) as ex:
            msg = str(ex) if not isinstance(ex, ValidationError) else \
                '\n'.join([str(d) for d in ex.detail])
            return Response(data=msg, status=ex.status_code)

class _TaskDataGetter(_DataGetter):
    def __init__(
        self,
        db_task: models.Task,
        *,
        data_type: str,
        data_quality: str,
        data_num: Optional[Union[str, int]] = None,
    ) -> None:
        super().__init__(data_type=data_type, data_num=data_num, data_quality=data_quality)
        self._db_task = db_task

    def _get_frame_provider(self) -> TaskFrameProvider:
        return TaskFrameProvider(self._db_task)


class _JobDataGetter(_DataGetter):
    def __init__(
        self,
        db_job: models.Job,
        *,
        data_type: str,
        data_quality: str,
        data_num: Optional[Union[str, int]] = None,
        data_index: Optional[Union[str, int]] = None,
    ) -> None:
        possible_data_type_values = ('chunk', 'frame', 'preview', 'context_image')
        possible_quality_values = ('compressed', 'original')

        if not data_type or data_type not in possible_data_type_values:
            raise ValidationError('Data type not specified or has wrong value')
        elif data_type == 'chunk' or data_type == 'frame' or data_type == 'preview':
            if data_type == 'chunk':
                if data_num is None and data_index is None:
                    raise ValidationError('Number or Index is not specified')
                if data_num is not None and data_index is not None:
                    raise ValidationError('Number and Index cannot be used together')
            elif data_num is None and data_type != 'preview':
                raise ValidationError('Number is not specified')
            elif data_quality not in possible_quality_values:
                raise ValidationError('Wrong quality value')

        self.type = data_type

        self.index = int(data_index) if data_index is not None else None
        self.number = int(data_num) if data_num is not None else None

        self.quality = FrameQuality.COMPRESSED \
            if data_quality == 'compressed' else FrameQuality.ORIGINAL

        self._db_job = db_job

    def _get_frame_provider(self) -> JobFrameProvider:
        return JobFrameProvider(self._db_job)

    def __call__(self):
        if self.type == 'chunk':
            # Reproduce the task chunk indexing
            frame_provider = self._get_frame_provider()

            if self.index is not None:
                data = frame_provider.get_chunk(
                    self.index, quality=self.quality, is_task_chunk=False
                )
            else:
                data = frame_provider.get_chunk(
                    self.number, quality=self.quality, is_task_chunk=True
                )

            return HttpResponse(data.data.getvalue(), content_type=data.mime)
        else:
            return super().__call__()

@extend_schema(tags=['tasks'])
@extend_schema_view(
    list=extend_schema(
        summary='List tasks',
        responses={
            '200': TaskReadSerializer(many=True),
        }),
    create=extend_schema(
        summary='Create a task',
        description=textwrap.dedent("""\
            The new task will not have any attached images or videos.
            To attach them, use the /api/tasks/<id>/data endpoint.
        """),
        request=TaskWriteSerializer,
        parameters=ORGANIZATION_OPEN_API_PARAMETERS,
        responses={
            '201': TaskReadSerializer, # check TaskWriteSerializer.to_representation
        }),
    retrieve=extend_schema(
        summary='Get task details',
        responses={
            '200': TaskReadSerializer
        }),
    destroy=extend_schema(
        summary='Delete a task',
        description='All attached jobs, annotations and data will be deleted as well.',
        responses={
            '204': OpenApiResponse(description='The task has been deleted'),
        }),
    partial_update=extend_schema(
        summary='Update a task',
        request=TaskWriteSerializer(partial=True),
        responses={
            '200': TaskReadSerializer, # check TaskWriteSerializer.to_representation
        })
)

class TaskViewSet(viewsets.GenericViewSet, mixins.ListModelMixin,
    mixins.RetrieveModelMixin, mixins.CreateModelMixin, mixins.DestroyModelMixin,
    PartialUpdateModelMixin, UploadMixin, DatasetMixin, BackupMixin, CsrfWorkaroundMixin
):
    queryset = Task.objects.select_related(
        'data', 'assignee', 'owner',
        'target_storage', 'source_storage', 'annotation_guide',
    ).prefetch_related(
        'segment_set__job_set',
        'segment_set__job_set__assignee',
    ).with_job_summary().all()

    lookup_fields = {
        'project_name': 'project__name',
        'owner': 'owner__username',
        'assignee': 'assignee__username',
        'tracker_link': 'bug_tracker',
    }
    search_fields = (
        'project_name', 'name', 'owner', 'status', 'assignee',
        'subset', 'mode', 'dimension', 'tracker_link'
    )
    filter_fields = list(search_fields) + ['id', 'project_id', 'updated_date']
    filter_description = textwrap.dedent("""

        There are few examples for complex filtering tasks:\n
            - Get all tasks from 1,2,3 projects - { "and" : [{ "in" : [{ "var" : "project_id" }, [1, 2, 3]]}]}\n
            - Get all completed tasks from 1 project - { "and": [{ "==": [{ "var" : "status" }, "completed"]}, { "==" : [{ "var" : "project_id"}, 1]}]}\n
    """)
    simple_filters = list(search_fields) + ['project_id']
    ordering_fields = list(filter_fields)
    ordering = "-id"
    iam_organization_field = 'organization'
    IMPORT_RQ_ID_FACTORY = functools.partial(RQId,
        RequestAction.IMPORT, RequestTarget.TASK, subresource=RequestSubresource.ANNOTATIONS,
    )

    def get_serializer_class(self):
        if self.request.method in SAFE_METHODS:
            return TaskReadSerializer
        else:
            return TaskWriteSerializer

    def get_queryset(self):
        queryset = super().get_queryset()

        if self.action == 'list':
            perm = TaskPermission.create_scope_list(self.request)
            queryset = perm.filter(queryset)
        elif self.action == 'preview':
            queryset = Task.objects.select_related('data')

        return queryset

    @extend_schema(summary='Recreate a task from a backup',
        description=textwrap.dedent("""
            The backup import process is as follows:

            The first request POST /api/tasks/backup will initiate file upload and will create
            the rq job on the server in which the process of a task creating from an uploaded backup
            will be carried out.

            After initiating the backup upload, you will receive an rq_id parameter.
            Make sure to include this parameter as a query parameter in your subsequent requests
            to track the status of the task creation.
            Once the task has been successfully created, the server will return the id of the newly created task.
        """),
        parameters=[
            *ORGANIZATION_OPEN_API_PARAMETERS,
            OpenApiParameter('location', description='Where to import the backup file from',
                location=OpenApiParameter.QUERY, type=OpenApiTypes.STR, required=False,
                enum=Location.list(), default=Location.LOCAL),
            OpenApiParameter('cloud_storage_id', description='Storage id',
                location=OpenApiParameter.QUERY, type=OpenApiTypes.INT, required=False),
            OpenApiParameter('filename', description='Backup file name',
                location=OpenApiParameter.QUERY, type=OpenApiTypes.STR, required=False),
            OpenApiParameter('rq_id', description='rq id',
                location=OpenApiParameter.QUERY, type=OpenApiTypes.STR, required=False),
        ],
        request=TaskFileSerializer(required=False),
        # TODO: for some reason the code generated by the openapi generator from schema with different serializers
        # contains only one serializer, need to fix that.
        # https://github.com/OpenAPITools/openapi-generator/issues/6126
        responses={
            # 201: OpenApiResponse(inline_serializer("ImportedTaskIdSerializer", fields={"id": serializers.IntegerField(required=True)})
            '201': OpenApiResponse(description='The task has been imported'),
            '202': OpenApiResponse(RqIdSerializer, description='Importing a backup file has been started'),
        })

    @action(detail=False, methods=['OPTIONS', 'POST'], url_path=r'backup/?$',
        serializer_class=None,
        parser_classes=_UPLOAD_PARSER_CLASSES)
    def import_backup(self, request, pk=None):
        return self.import_backup_v1(request, backup.import_task)

    @tus_chunk_action(detail=False, suffix_base="backup")
    def append_backup_chunk(self, request, file_id):
        return self.append_tus_chunk(request, file_id)

    @extend_schema(summary='Back up a task',
        description=textwrap.dedent("""\
        Deprecation warning:
            This endpoint will be deprecated in one of the next releases.
            Consider using new API:
            - POST /api/tasks/<task_id>/backup/export to initiate backup process
            - GET /api/requests/<rq_id> to check process status,
                where rq_id is request id returned on initializing request'
        """),
        parameters=[
            OpenApiParameter('action', location=OpenApiParameter.QUERY,
                description='Used to start downloading process after backup file had been created',
                type=OpenApiTypes.STR, required=False, enum=['download']),
            OpenApiParameter('filename', description='Backup file name',
                location=OpenApiParameter.QUERY, type=OpenApiTypes.STR, required=False),
            OpenApiParameter('location', description='Where need to save downloaded backup',
                location=OpenApiParameter.QUERY, type=OpenApiTypes.STR, required=False,
                enum=Location.list()),
            OpenApiParameter('cloud_storage_id', description='Storage id',
                location=OpenApiParameter.QUERY, type=OpenApiTypes.INT, required=False),
            OpenApiParameter('use_default_location', description='Use the location that was configured in the task to export backup',
                location=OpenApiParameter.QUERY, type=OpenApiTypes.BOOL, required=False,
                default=True, deprecated=True),
        ],
        responses={
            '200': OpenApiResponse(description='Download of file started'),
            '201': OpenApiResponse(description='Output backup file is ready for downloading'),
            '202': OpenApiResponse(description='Creating a backup file has been started'),
            '400': OpenApiResponse(description='Backup of a task without data is not allowed'),
        })
    @action(methods=['GET'], detail=True, url_path='backup',
        csrf_workaround_is_needed=csrf_workaround_is_needed_for_backup)
    def export_backup(self, request, pk=None):
        # FUTURE-TODO: mark this endpoint as deprecated when new API for result file downloading will be implemented
        if self.get_object().data is None:
            return Response(
                data='Backup of a task without data is not allowed',
                status=status.HTTP_400_BAD_REQUEST
            )
        return self.export_backup_v1(request)

    @transaction.atomic
    def perform_update(self, serializer):
        instance = serializer.instance

        super().perform_update(serializer)

        updated_instance = serializer.instance

        if instance.project:
            instance.project.touch()
        if updated_instance.project and updated_instance.project != instance.project:
            updated_instance.project.touch()

    @transaction.atomic
    def perform_create(self, serializer, **kwargs):
        serializer.save(
            owner=self.request.user,
            organization=self.request.iam_context['organization']
        )

        if db_project := serializer.instance.project:
            db_project.touch()
            assert serializer.instance.organization == db_project.organization

        # Required for the extra summary information added in the queryset
        serializer.instance = self.get_queryset().get(pk=serializer.instance.pk)

    def _is_data_uploading(self) -> bool:
        return 'data' in self.action

    # UploadMixin method
    def get_upload_dir(self):
        if 'annotations' in self.action:
            return self._object.get_tmp_dirname()
        elif self._is_data_uploading():
            return self._object.data.get_upload_dirname()
        elif 'backup' in self.action:
            return backup.get_backup_dirname()
        return ""

    def _prepare_upload_info_entry(self, filename: str) -> str:
        filename = osp.normpath(filename)
        upload_dir = self.get_upload_dir()
        return osp.join(upload_dir, filename)

    def _maybe_append_upload_info_entry(self, filename: str):
        task_data = cast(Data, self._object.data)

        filename = self._prepare_upload_info_entry(filename)
        task_data.client_files.get_or_create(file=filename)

    def _append_upload_info_entries(self, client_files: List[Dict[str, Any]]):
        # batch version of _maybe_append_upload_info_entry() without optional insertion
        task_data = cast(Data, self._object.data)
        task_data.client_files.bulk_create([
            ClientFile(file=self._prepare_upload_info_entry(cf['file'].name), data=task_data)
            for cf in client_files
        ])

    def _sort_uploaded_files(self, uploaded_files: List[str], ordering: List[str]) -> List[str]:
        """
        Applies file ordering for the "predefined" file sorting method of the task creation.

        Read more: https://github.com/cvat-ai/cvat/issues/5061
        """

        expected_files = ordering

        uploaded_file_names = set(uploaded_files)
        mismatching_files = list(uploaded_file_names.symmetric_difference(expected_files))
        if mismatching_files:
            DISPLAY_ENTRIES_COUNT = 5
            mismatching_display = [
                fn + (" (extra)" if fn in uploaded_file_names else " (missing)")
                for fn in mismatching_files[:DISPLAY_ENTRIES_COUNT]
            ]
            remaining_count = len(mismatching_files) - DISPLAY_ENTRIES_COUNT
            raise ValidationError(
                "Uploaded files do not match the '{}' field contents. "
                "Please check the uploaded data and the list of uploaded files. "
                "Mismatching files: {}{}"
                .format(
                    self._UPLOAD_FILE_ORDER_FIELD,
                    ", ".join(mismatching_display),
                    f" (and {remaining_count} more). " if 0 < remaining_count else ""
                )
            )

        return list(expected_files)

    # UploadMixin method
    def init_tus_upload(self, request):
        response = super().init_tus_upload(request)

        if self._is_data_uploading() and response.status_code == status.HTTP_201_CREATED:
            self._maybe_append_upload_info_entry(self._get_metadata(request)['filename'])

        return response

    # UploadMixin method
    @transaction.atomic
    def append_files(self, request):
        client_files = self._get_request_client_files(request)
        if self._is_data_uploading() and client_files:
            self._append_upload_info_entries(client_files)

        return super().append_files(request)

    # UploadMixin method
    def upload_finished(self, request):
        @transaction.atomic
        def _handle_upload_annotations(request):
            format_name = request.query_params.get("format", "")
            filename = request.query_params.get("filename", "")
            conv_mask_to_poly = to_bool(request.query_params.get('conv_mask_to_poly', True))
            tmp_dir = self._object.get_tmp_dirname()
            if os.path.isfile(os.path.join(tmp_dir, filename)):
                annotation_file = os.path.join(tmp_dir, filename)
                return _import_annotations(
                        request=request,
                        filename=annotation_file,
                        rq_id_factory=self.IMPORT_RQ_ID_FACTORY,
                        rq_func=dm.task.import_task_annotations,
                        db_obj=self._object,
                        format_name=format_name,
                        conv_mask_to_poly=conv_mask_to_poly,
                    )
            return Response(data='No such file were uploaded',
                    status=status.HTTP_400_BAD_REQUEST)

        def _handle_upload_data(request):
            with transaction.atomic():
                task_data = self._object.data
                serializer = DataSerializer(task_data, data=request.data)
                serializer.is_valid(raise_exception=True)

                # Append new files to the previous ones
                if uploaded_files := serializer.validated_data.get('client_files', None):
                    self.append_files(request)
                    serializer.validated_data['client_files'] = [] # avoid file info duplication

                # Refresh the db value with the updated file list and other request parameters
                db_data = serializer.save()
                self._object.data = db_data
                self._object.save()

                # Create a temporary copy of the parameters we will try to create the task with
                data = copy(serializer.data)

                for optional_field in ['job_file_mapping', 'server_files_exclude', 'validation_params']:
                    if optional_field in serializer.validated_data:
                        data[optional_field] = serializer.validated_data[optional_field]

                if validation_params := getattr(db_data, 'validation_params', None):
                    data['validation_params']['frames'] = set(itertools.chain(
                        data['validation_params'].get('frames', []),
                        validation_params.frames.values_list('path', flat=True).all()
                    ))

                if (
                    data['sorting_method'] == models.SortingMethod.PREDEFINED
                    and (uploaded_files := data['client_files'])
                    and (
                        uploaded_file_order := serializer.validated_data[self._UPLOAD_FILE_ORDER_FIELD]
                    )
                ):
                    # In the case of predefined sorting and custom file ordering,
                    # the requested order must be applied
                    data['client_files'] = self._sort_uploaded_files(
                        uploaded_files, uploaded_file_order
                    )

                data['use_zip_chunks'] = serializer.validated_data['use_zip_chunks']
                data['use_cache'] = serializer.validated_data['use_cache']
                data['copy_data'] = serializer.validated_data['copy_data']

                if data['use_cache']:
                    self._object.data.storage_method = StorageMethodChoice.CACHE
                    self._object.data.save(update_fields=['storage_method'])
                if data['server_files'] and not data.get('copy_data'):
                    self._object.data.storage = StorageChoice.SHARE
                    self._object.data.save(update_fields=['storage'])
                if db_data.cloud_storage:
                    self._object.data.storage = StorageChoice.CLOUD_STORAGE
                    self._object.data.save(update_fields=['storage'])
                if 'stop_frame' not in serializer.validated_data:
                    # if the value of stop_frame is 0, then inside the function we cannot know
                    # the value specified by the user or it's default value from the database
                    data['stop_frame'] = None

            # Need to process task data when the transaction is committed
            rq_id = task.create(self._object, data, request)
            rq_id_serializer = RqIdSerializer(data={'rq_id': rq_id})
            rq_id_serializer.is_valid(raise_exception=True)

            return Response(rq_id_serializer.data, status=status.HTTP_202_ACCEPTED)

        @transaction.atomic
        def _handle_upload_backup(request):
            filename = request.query_params.get("filename", "")
            if filename:
                tmp_dir = backup.get_backup_dirname()
                backup_file = os.path.join(tmp_dir, filename)
                if os.path.isfile(backup_file):
                    return backup.import_task(
                        request,
                        settings.CVAT_QUEUES.IMPORT_DATA.value,
                        filename=backup_file,
                    )
                return Response(data='No such file were uploaded',
                        status=status.HTTP_400_BAD_REQUEST)
            return backup.import_task(request, settings.CVAT_QUEUES.IMPORT_DATA.value)

        if self.action == 'annotations':
            return _handle_upload_annotations(request)
        elif self.action == 'data':
            return _handle_upload_data(request)
        elif self.action == 'import_backup':
            return _handle_upload_backup(request)

        return Response(data='Unknown upload was finished',
                        status=status.HTTP_400_BAD_REQUEST)

    _UPLOAD_FILE_ORDER_FIELD = 'upload_file_order'
    assert _UPLOAD_FILE_ORDER_FIELD in DataSerializer().fields

    @extend_schema(methods=['POST'],
        summary="Attach data to a task",
        description=textwrap.dedent("""\
            Allows to upload data (images, video, etc.) to a task.
            Supports the TUS open file uploading protocol (https://tus.io/).

            Supports the following protocols:

            1. A single Data request

            and

            2.1. An Upload-Start request
            2.2.a. Regular TUS protocol requests (Upload-Length + Chunks)
            2.2.b. Upload-Multiple requests
            2.3. An Upload-Finish request

            Requests:
            - Data - POST, no extra headers or 'Upload-Start' + 'Upload-Finish' headers.
              Contains data in the body.
            - Upload-Start - POST, has an 'Upload-Start' header. No body is expected.
            - Upload-Length - POST, has an 'Upload-Length' header (see the TUS specification)
            - Chunk - HEAD/PATCH (see the TUS specification). Sent to /data/<file id> endpoints.
            - Upload-Finish - POST, has an 'Upload-Finish' header. Can contain data in the body.
            - Upload-Multiple - POST, has an 'Upload-Multiple' header. Contains data in the body.

            The 'Upload-Finish' request allows to specify the uploaded files should be ordered.
            This may be needed if the files can be sent unordered. To state that the input files
            are sent ordered, pass an empty list of files in the '{upload_file_order_field}' field.
            If the files are sent unordered, the ordered file list is expected
            in the '{upload_file_order_field}' field. It must be a list of string file paths,
            relative to the dataset root.

            Example:
            files = [
                "cats/cat_1.jpg",
                "dogs/dog2.jpg",
                "image_3.png",
                ...
            ]

            Independently of the file declaration field used
            ('client_files', 'server_files', etc.), when the 'predefined'
            sorting method is selected, the uploaded files will be ordered according
            to the '.jsonl' manifest file, if it is found in the list of files.
            For archives (e.g. '.zip'), a manifest file ('*.jsonl') is required when using
            the 'predefined' file ordering. Such file must be provided next to the archive
            in the list of files. Read more about manifest files here:
            https://docs.cvat.ai/docs/manual/advanced/dataset_manifest/

            After all data is sent, the operation status can be retrieved via
            the `GET /api/requests/<rq_id>`, where **rq_id** is request ID returned for this request.

            Once data is attached to a task, it cannot be detached or replaced.
        """.format_map(
            {'upload_file_order_field': _UPLOAD_FILE_ORDER_FIELD}
        )),
        # TODO: add a tutorial on this endpoint in the REST API docs
        request=DataSerializer(required=False),
        parameters=[
            OpenApiParameter('Upload-Start', location=OpenApiParameter.HEADER, type=OpenApiTypes.BOOL,
                description='Initializes data upload. Optionally, can include upload metadata in the request body.'),
            OpenApiParameter('Upload-Multiple', location=OpenApiParameter.HEADER, type=OpenApiTypes.BOOL,
                description='Indicates that data with this request are single or multiple files that should be attached to a task'),
            OpenApiParameter('Upload-Finish', location=OpenApiParameter.HEADER, type=OpenApiTypes.BOOL,
                description='Finishes data upload. Can be combined with Upload-Start header to create task data with one request'),
        ],
        responses={
            '202': OpenApiResponse(
                response=PolymorphicProxySerializer(
                    component_name='DataResponse',
                    # FUTURE-FIXME: endpoint should return RqIdSerializer or OpenApiTypes.NONE
                    # but SDK generated from a schema with nullable RqIdSerializer
                    # throws an error when tried to convert empty response to a specific type
                    serializers=[RqIdSerializer, OpenApiTypes.BINARY],
                    resource_type_field_name=None
                ),

                description='Request to attach a data to a task has been accepted'
            ),
        })
    @extend_schema(methods=['GET'],
        summary='Get data of a task',
        parameters=[
            OpenApiParameter('type', location=OpenApiParameter.QUERY, required=False,
                type=OpenApiTypes.STR, enum=['chunk', 'frame', 'context_image'],
                description='Specifies the type of the requested data'),
            OpenApiParameter('quality', location=OpenApiParameter.QUERY, required=False,
                type=OpenApiTypes.STR, enum=['compressed', 'original'],
                description="Specifies the quality level of the requested data"),
            OpenApiParameter('number', location=OpenApiParameter.QUERY, required=False, type=OpenApiTypes.INT,
                description="A unique number value identifying chunk or frame"),
        ],
        responses={
            '200': OpenApiResponse(description='Data of a specific type'),
        })
    @action(detail=True, methods=['OPTIONS', 'POST', 'GET'], url_path=r'data/?$',
        parser_classes=_UPLOAD_PARSER_CLASSES)
    def data(self, request, pk):
        self._object = self.get_object() # call check_object_permissions as well
        if request.method == 'POST' or request.method == 'OPTIONS':
            with transaction.atomic():
                # Need to make sure that only one Data object can be attached to the task,
                # otherwise this can lead to many problems such as Data objects without a task,
                # multiple RQ data processing jobs at least.
                # It is not possible to use select_for_update with GROUP BY statement and
                # other aggregations that are defined by the viewset queryset,
                # we just need to lock 1 row with the target Task entity.
                locked_instance = Task.objects.select_for_update().get(pk=pk)
                task_data = locked_instance.data
                if not task_data:
                    task_data = Data.objects.create()
                    task_data.make_dirs()
                    locked_instance.data = task_data
                    self._object.data = task_data
                    locked_instance.save()
                elif task_data.size != 0:
                    return Response(data='Adding more data is not supported',
                        status=status.HTTP_400_BAD_REQUEST)
                return self.upload_data(request)
        else:
            data_type = request.query_params.get('type', None)
            data_num = request.query_params.get('number', None)
            data_quality = request.query_params.get('quality', 'compressed')

            data_getter = _TaskDataGetter(
                self._object, data_type=data_type, data_num=data_num, data_quality=data_quality
            )
            return data_getter()

    @tus_chunk_action(detail=True, suffix_base="data")
    def append_data_chunk(self, request, pk, file_id):
        self._object = self.get_object()
        return self.append_tus_chunk(request, file_id)

    def get_export_callback(self, save_images: bool) -> Callable:
        return dm.views.export_task_as_dataset if save_images else dm.views.export_task_annotations

    # TODO: mark this endpoint as deprecated when new endpoint for downloading results will be implemented
    @extend_schema(methods=['GET'], summary='Get task annotations or export them as a dataset in a specific format',
        description=textwrap.dedent("""\
            Deprecation warning:

            Utilizing this endpoint ot export annotations as a dataset in
            a specific format will be deprecated in one of the next releases.

            Consider using new API:
            - POST /api/tasks/<task_id>/dataset/export?save_images=False to initiate export process
            - GET /api/requests/<rq_id> to check process status,
                where rq_id is request id returned on initializing request
        """),
        parameters=[
            OpenApiParameter('format', location=OpenApiParameter.QUERY, type=OpenApiTypes.STR, required=False,
                description="Desired output format name\nYou can get the list of supported formats at:\n/server/annotation/formats",
            ),
            OpenApiParameter('filename', description='Desired output file name',
                location=OpenApiParameter.QUERY, type=OpenApiTypes.STR, required=False),
            OpenApiParameter('action', location=OpenApiParameter.QUERY,
                description='Used to start downloading process locally after annotation file has been created',
                type=OpenApiTypes.STR, required=False, enum=['download']),
            OpenApiParameter('location', description='Where need to save downloaded dataset',
                location=OpenApiParameter.QUERY, type=OpenApiTypes.STR, required=False,
                enum=Location.list()),
            OpenApiParameter('cloud_storage_id', description='Storage id',
                location=OpenApiParameter.QUERY, type=OpenApiTypes.INT, required=False),
            OpenApiParameter('use_default_location', description='Use the location that was configured in the task to export annotation',
                location=OpenApiParameter.QUERY, type=OpenApiTypes.BOOL, required=False,
                default=True, deprecated=True),
        ],
        responses={
            '200': OpenApiResponse(PolymorphicProxySerializer(
                component_name='AnnotationsRead',
                serializers=[LabeledDataSerializer, OpenApiTypes.BINARY],
                resource_type_field_name=None
            ), description='Download of file started'),
            '201': OpenApiResponse(description='Annotations file is ready to download'),
            '202': OpenApiResponse(description='Dump of annotations has been started'),
            '400': OpenApiResponse(description='Exporting without data is not allowed'),
            '405': OpenApiResponse(description='Format is not available'),
        })
    @extend_schema(methods=['PUT'], summary='Replace task annotations / Get annotation import status',
        description=textwrap.dedent("""
            To check the status of an import request:

            After initiating the annotation import, you will receive an rq_id parameter.
            Make sure to include this parameter as a query parameter in your subsequent
            PUT /api/tasks/id/annotations requests to track the status of the import.
        """),
        parameters=[
            OpenApiParameter('format', location=OpenApiParameter.QUERY, type=OpenApiTypes.STR, required=False,
                description='Input format name\nYou can get the list of supported formats at:\n/server/annotation/formats'),
            OpenApiParameter('rq_id', location=OpenApiParameter.QUERY, type=OpenApiTypes.STR, required=False,
                description='rq id'),
        ],
        request=PolymorphicProxySerializer('TaskAnnotationsUpdate',
            # TODO: refactor to use required=False when possible
            serializers=[LabeledDataSerializer, AnnotationFileSerializer, OpenApiTypes.NONE],
            resource_type_field_name=None
        ),
        responses={
            '201': OpenApiResponse(description='Import has finished'),
            '202': OpenApiResponse(description='Import is in progress'),
            '405': OpenApiResponse(description='Format is not available'),
        })
    @extend_schema(methods=['POST'],
        summary="Import annotations into a task",
        description=textwrap.dedent("""
            The request POST /api/tasks/id/annotations will initiate the import and will create
            the rq job on the server in which the import will be carried out.
            Please, use the PUT /api/tasks/id/annotations endpoint for checking status of the process.
        """),
        parameters=[
            OpenApiParameter('format', location=OpenApiParameter.QUERY, type=OpenApiTypes.STR, required=False,
                description='Input format name\nYou can get the list of supported formats at:\n/server/annotation/formats'),
            OpenApiParameter('location', description='where to import the annotation from',
                location=OpenApiParameter.QUERY, type=OpenApiTypes.STR, required=False,
                enum=Location.list()),
            OpenApiParameter('cloud_storage_id', description='Storage id',
                location=OpenApiParameter.QUERY, type=OpenApiTypes.INT, required=False),
            OpenApiParameter('use_default_location', description='Use the location that was configured in task to import annotations',
                location=OpenApiParameter.QUERY, type=OpenApiTypes.BOOL, required=False,
                default=True, deprecated=True),
            OpenApiParameter('filename', description='Annotation file name',
                location=OpenApiParameter.QUERY, type=OpenApiTypes.STR, required=False),
        ],
        request=PolymorphicProxySerializer('TaskAnnotationsWrite',
            # TODO: refactor to use required=False when possible
            serializers=[AnnotationFileSerializer, OpenApiTypes.NONE],
            resource_type_field_name=None
        ),
        responses={
            '201': OpenApiResponse(description='Uploading has finished'),
            '202': OpenApiResponse(RqIdSerializer, description='Uploading has been started'),
            '405': OpenApiResponse(description='Format is not available'),
        })
    @extend_schema(methods=['PATCH'], summary='Update task annotations',
        parameters=[
            OpenApiParameter('action', location=OpenApiParameter.QUERY, required=True,
                type=OpenApiTypes.STR, enum=['create', 'update', 'delete']),
        ],
        request=LabeledDataSerializer,
        responses={
            '200': LabeledDataSerializer,
        })
    @extend_schema(methods=['DELETE'], summary='Delete task annotations',
        responses={
            '204': OpenApiResponse(description='The annotation has been deleted'),
        })
    @action(detail=True, methods=['GET', 'DELETE', 'PUT', 'PATCH', 'POST', 'OPTIONS'], url_path=r'annotations/?$',
        serializer_class=None, parser_classes=_UPLOAD_PARSER_CLASSES,
        csrf_workaround_is_needed=csrf_workaround_is_needed_for_export)
    def annotations(self, request, pk):
        self._object = self.get_object() # force call of check_object_permissions()
        if request.method == 'GET':
            if self._object.data:
                return self.export_dataset_v1(
                    request=request,
                    save_images=False,
                    get_data=dm.task.get_task_data,
                )
            else:
                return HttpResponseBadRequest("Exporting annotations from a task without data is not allowed")

        elif request.method == 'POST' or request.method == 'OPTIONS':
            # NOTE: initialization process of annotations import
            format_name = request.query_params.get('format', '')
            return self.import_annotations(
                request=request,
                db_obj=self._object,
                import_func=_import_annotations,
                rq_func=dm.task.import_task_annotations,
                rq_id_factory=self.IMPORT_RQ_ID_FACTORY,
            )
        elif request.method == 'PUT':
            format_name = request.query_params.get('format', '')
            if format_name:
                # NOTE: continue process of import annotations
                conv_mask_to_poly = to_bool(request.query_params.get('conv_mask_to_poly', True))
                location_conf = get_location_configuration(
                    db_instance=self._object, query_params=request.query_params, field_name=StorageType.SOURCE
                )
                return _import_annotations(
                    request=request,
                    rq_id_factory=self.IMPORT_RQ_ID_FACTORY,
                    rq_func=dm.task.import_task_annotations,
                    db_obj=self._object,
                    format_name=format_name,
                    location_conf=location_conf,
                    conv_mask_to_poly=conv_mask_to_poly
                )
            else:
                serializer = LabeledDataSerializer(data=request.data)
                if serializer.is_valid(raise_exception=True):
                    data = dm.task.put_task_data(pk, serializer.validated_data)
                    return Response(data)
        elif request.method == 'DELETE':
            dm.task.delete_task_data(pk)
            return Response(status=status.HTTP_204_NO_CONTENT)
        elif request.method == 'PATCH':
            action = self.request.query_params.get("action", None)
            if action not in dm.task.PatchAction.values():
                raise serializers.ValidationError(
                    "Please specify a correct 'action' for the request")
            serializer = LabeledDataSerializer(data=request.data)
            if serializer.is_valid(raise_exception=True):
                try:
                    data = dm.task.patch_task_data(pk, serializer.validated_data, action)
                except (AttributeError, IntegrityError) as e:
                    return Response(data=str(e), status=status.HTTP_400_BAD_REQUEST)
                return Response(data)

    @tus_chunk_action(detail=True, suffix_base="annotations")
    def append_annotations_chunk(self, request, pk, file_id):
        self._object = self.get_object()
        return self.append_tus_chunk(request, file_id)

    ### --- DEPRECATED METHOD --- ###
    @extend_schema(
        summary='Get the creation status of a task',
        responses={
            '200': RqStatusSerializer,
        },
        deprecated=True,
        description="This method is deprecated and will be removed in one of the next releases. "
                    "To check status of task creation, use new common API "
                    "for managing background operations: GET /api/requests/?action=create&task_id=<task_id>",
    )
    @action(detail=True, methods=['GET'], serializer_class=RqStatusSerializer)
    def status(self, request, pk):
        task = self.get_object() # force call of check_object_permissions()
        response = self._get_rq_response(
            queue=settings.CVAT_QUEUES.IMPORT_DATA.value,
            job_id=RQId(RequestAction.CREATE, RequestTarget.TASK, task.id).render()
        )
        serializer = RqStatusSerializer(data=response)

        serializer.is_valid(raise_exception=True)
        return Response(serializer.data,  headers={'Deprecation': 'true'})

    ### --- DEPRECATED METHOD--- ###
    @staticmethod
    def _get_rq_response(queue, job_id):
        queue = django_rq.get_queue(queue)
        job = queue.fetch_job(job_id)
        response = {}
        if job is None or job.is_finished:
            response = { "state": "Finished" }
        elif job.is_queued or job.is_deferred:
            response = { "state": "Queued" }
        elif job.is_failed:
            # FIXME: It seems that in some cases exc_info can be None.
            # It's not really clear how it is possible, but it can
            # lead to an error in serializing the response
            # https://github.com/cvat-ai/cvat/issues/5215
            response = { "state": "Failed", "message": parse_exception_message(job.exc_info or "Unknown error") }
        else:
            response = { "state": "Started" }
            if job.meta.get('status'):
                response['message'] = job.meta['status']
            response['progress'] = job.meta.get('task_progress', 0.)

        return response

    @extend_schema(methods=['GET'], summary='Get metainformation for media files in a task',
        responses={
            '200': DataMetaReadSerializer,
        })
    @extend_schema(methods=['PATCH'], summary='Update metainformation for media files in a task',
        request=DataMetaWriteSerializer,
        responses={
            '200': DataMetaReadSerializer,
        })
    @action(detail=True, methods=['GET', 'PATCH'], serializer_class=DataMetaReadSerializer,
        url_path='data/meta')
    def metadata(self, request, pk):
        self.get_object() #force to call check_object_permissions
        db_task = models.Task.objects.prefetch_related(
            Prefetch('data', queryset=models.Data.objects.select_related('video').prefetch_related(
                Prefetch('images', queryset=models.Image.objects.prefetch_related('related_files').order_by('frame'))
            ))
        ).get(pk=pk)

        if request.method == 'PATCH':
            serializer = DataMetaWriteSerializer(instance=db_task.data, data=request.data)
            serializer.is_valid(raise_exception=True)
            db_task.data = serializer.save()

        if hasattr(db_task.data, 'video'):
            media = [db_task.data.video]
        else:
            media = list(db_task.data.images.all())

        frame_meta = [{
            'width': item.width,
            'height': item.height,
            'name': item.path,
            'related_files': item.related_files.count() if hasattr(item, 'related_files') else 0
        } for item in media]

        db_data = db_task.data
        db_data.frames = frame_meta

        serializer = DataMetaReadSerializer(db_data)
        return Response(serializer.data)

    @extend_schema(summary='Export task as a dataset in a specific format',
        description=textwrap.dedent("""\
            Deprecation warning:

            Utilizing this endpoint to export task dataset in
            a specific format will be deprecated in one of the next releases.

            Consider using new API:
            - POST /api/tasks/<task_id>/dataset/export?save_images=True to initiate export process
            - GET /api/requests/<rq_id> to check process status,
                where rq_id is request id returned on initializing request
        """),
        parameters=[
            OpenApiParameter('format', location=OpenApiParameter.QUERY,
                description='Desired output format name\nYou can get the list of supported formats at:\n/server/annotation/formats',
                type=OpenApiTypes.STR, required=True),
            OpenApiParameter('filename', description='Desired output file name',
                location=OpenApiParameter.QUERY, type=OpenApiTypes.STR, required=False),
            OpenApiParameter('action', location=OpenApiParameter.QUERY,
                description='Used to start downloading process locally after annotation file has been created',
                type=OpenApiTypes.STR, required=False, enum=['download']),
            OpenApiParameter('use_default_location', description='Use the location that was configured in task to export annotations',
                location=OpenApiParameter.QUERY, type=OpenApiTypes.BOOL, required=False,
                default=True, deprecated=True),
            OpenApiParameter('location', description='Where need to save downloaded dataset',
                location=OpenApiParameter.QUERY, type=OpenApiTypes.STR, required=False,
                enum=Location.list()),
            OpenApiParameter('cloud_storage_id', description='Storage id',
                location=OpenApiParameter.QUERY, type=OpenApiTypes.INT, required=False),
        ],
        responses={
            '200': OpenApiResponse(OpenApiTypes.BINARY, description='Download of file started'),
            '201': OpenApiResponse(description='Output file is ready for downloading'),
            '202': OpenApiResponse(description='Exporting has been started'),
            '400': OpenApiResponse(description='Exporting without data is not allowed'),
            '405': OpenApiResponse(description='Format is not available'),
        },
    )
    @action(detail=True, methods=['GET'], serializer_class=None,
        url_path='dataset', csrf_workaround_is_needed=csrf_workaround_is_needed_for_export)
    def dataset_export(self, request, pk):
        # FUTURE-TODO: mark this endpoint as deprecated when new API for result file downloading will be implemented
        self._object = self.get_object() # force call of check_object_permissions()

        if self._object.data:
            return self.export_dataset_v1(
                request=request,
                save_images=True
            )

        return HttpResponseBadRequest("Exporting a dataset from a task without data is not allowed")

    @extend_schema(summary='Get a preview image for a task',
        responses={
            '200': OpenApiResponse(description='Task image preview'),
            '404': OpenApiResponse(description='Task image preview not found'),
        })
    @action(detail=True, methods=['GET'], url_path='preview')
    def preview(self, request, pk):
        self._object = self.get_object() # call check_object_permissions as well

        if not self._object.data:
            return HttpResponseNotFound('Task image preview not found')

        data_getter = _TaskDataGetter(
            db_task=self._object,
            data_type='preview',
            data_quality='compressed',
        )
        return data_getter()


@extend_schema(tags=['jobs'])
@extend_schema_view(
    create=extend_schema(
        summary='Create a job',
        request=JobWriteSerializer,
        responses={
            '201': JobReadSerializer, # check JobWriteSerializer.to_representation
        }),
    retrieve=extend_schema(
        summary='Get job details',
        responses={
            '200': JobReadSerializer,
        }),
    list=extend_schema(
        summary='List jobs',
        responses={
            '200': JobReadSerializer(many=True),
        }),
    partial_update=extend_schema(
        summary='Update a job',
        request=JobWriteSerializer(partial=True),
        responses={
            '200': JobReadSerializer, # check JobWriteSerializer.to_representation
        }),
    destroy=extend_schema(
        summary='Delete a job',
        description=textwrap.dedent("""\
            Related annotations will be deleted as well.

            Please note, that not every job can be removed. Currently,
            it is only available for Ground Truth jobs.
            """),
        responses={
            '204': OpenApiResponse(description='The job has been deleted'),
        }),
)
class JobViewSet(viewsets.GenericViewSet, mixins.ListModelMixin, mixins.CreateModelMixin,
    mixins.RetrieveModelMixin, PartialUpdateModelMixin, mixins.DestroyModelMixin,
    UploadMixin, DatasetMixin, CsrfWorkaroundMixin
):
    queryset = Job.objects.select_related('assignee', 'segment__task__data',
        'segment__task__project', 'segment__task__annotation_guide', 'segment__task__project__annotation_guide',
    ).annotate(
        Count('issues', distinct=True),
    ).all()

    iam_organization_field = 'segment__task__organization'
    search_fields = ('task_name', 'project_name', 'assignee', 'state', 'stage')
    filter_fields = list(search_fields) + [
        'id', 'task_id', 'project_id', 'updated_date', 'dimension', 'type'
    ]
    simple_filters = list(set(filter_fields) - {'id', 'updated_date'})
    ordering_fields = list(filter_fields)
    ordering = "-id"
    lookup_fields = {
        'dimension': 'segment__task__dimension',
        'task_id': 'segment__task_id',
        'project_id': 'segment__task__project_id',
        'task_name': 'segment__task__name',
        'project_name': 'segment__task__project__name',
        'assignee': 'assignee__username'
    }
    IMPORT_RQ_ID_FACTORY = functools.partial(RQId,
        RequestAction.IMPORT, RequestTarget.JOB, subresource=RequestSubresource.ANNOTATIONS
    )

    def get_queryset(self):
        queryset = super().get_queryset()

        if self.action == 'list':
            perm = JobPermission.create_scope_list(self.request)
            queryset = perm.filter(queryset)

        return queryset

    def get_serializer_class(self):
        if self.request.method in SAFE_METHODS:
            return JobReadSerializer
        else:
            return JobWriteSerializer

    @transaction.atomic
    def perform_create(self, serializer):
        super().perform_create(serializer)

        # Required for the extra summary information added in the queryset
        serializer.instance = self.get_queryset().get(pk=serializer.instance.pk)

    @transaction.atomic
    def perform_destroy(self, instance):
        if instance.type != JobType.GROUND_TRUTH:
            raise ValidationError("Only ground truth jobs can be removed")

        validation_layout: Optional[models.ValidationLayout] = getattr(
            instance.segment.task.data, 'validation_layout', None
        )
        if (validation_layout and validation_layout.mode == models.ValidationMode.GT_POOL):
            raise ValidationError(
                'GT jobs cannot be removed when task validation mode is "{}"'.format(
                    models.ValidationMode.GT_POOL
                )
            )

        super().perform_destroy(instance)

        if validation_layout:
            validation_layout.delete()

    # UploadMixin method
    def get_upload_dir(self):
        return self._object.get_tmp_dirname()

    # UploadMixin method
    def upload_finished(self, request):
        if self.action == 'annotations':
            format_name = request.query_params.get("format", "")
            filename = request.query_params.get("filename", "")
            conv_mask_to_poly = to_bool(request.query_params.get('conv_mask_to_poly', True))
            tmp_dir = self.get_upload_dir()
            if os.path.isfile(os.path.join(tmp_dir, filename)):
                annotation_file = os.path.join(tmp_dir, filename)
                return _import_annotations(
                        request=request,
                        filename=annotation_file,
                        rq_id_factory=self.IMPORT_RQ_ID_FACTORY,
                        rq_func=dm.task.import_job_annotations,
                        db_obj=self._object,
                        format_name=format_name,
                        conv_mask_to_poly=conv_mask_to_poly,
                    )
            else:
                return Response(data='No such file were uploaded',
                        status=status.HTTP_400_BAD_REQUEST)
        return Response(data='Unknown upload was finished',
                        status=status.HTTP_400_BAD_REQUEST)

    @extend_schema(methods=['GET'],
        summary="Get job annotations or export job annotations as a dataset in a specific format",
        description=textwrap.dedent("""\
            If format is specified, a ZIP archive will be returned. Otherwise,
            the annotations will be returned as a JSON document.

            Deprecation warning:

            Utilizing this endpoint to export annotations as a dataset in
            a specific format will be deprecated in one of the next releases.

            Consider using new API:
            - POST /api/jobs/<job_id>/dataset/export?save_images=False to initiate export process
            - GET /api/requests/<rq_id> to check process status,
                where rq_id is request id returned on initializing request
        """),
        parameters=[
            OpenApiParameter('format', location=OpenApiParameter.QUERY,
                description='Desired output format name\nYou can get the list of supported formats at:\n/server/annotation/formats',
                type=OpenApiTypes.STR, required=False),
            OpenApiParameter('filename', description='Desired output file name',
                location=OpenApiParameter.QUERY, type=OpenApiTypes.STR, required=False),
            OpenApiParameter('action', location=OpenApiParameter.QUERY,
                description='Used to start downloading process locally after annotation file has been created',
                type=OpenApiTypes.STR, required=False, enum=['download']),
            OpenApiParameter('location', description='Where need to save downloaded annotation',
                location=OpenApiParameter.QUERY, type=OpenApiTypes.STR, required=False,
                enum=Location.list()),
            OpenApiParameter('cloud_storage_id', description='Storage id',
                location=OpenApiParameter.QUERY, type=OpenApiTypes.INT, required=False),
            OpenApiParameter('use_default_location', description='Use the location that was configured in the task to export annotation',
                location=OpenApiParameter.QUERY, type=OpenApiTypes.BOOL, required=False,
                default=True, deprecated=True),
        ],
        responses={
            '200': OpenApiResponse(PolymorphicProxySerializer(
                component_name='AnnotationsRead',
                serializers=[LabeledDataSerializer, OpenApiTypes.BINARY],
                resource_type_field_name=None
            ), description='Download of file started'),
            '201': OpenApiResponse(description='Output file is ready for downloading'),
            '202': OpenApiResponse(description='Exporting has been started'),
            '405': OpenApiResponse(description='Format is not available'),
        })
    @extend_schema(methods=['POST'],
        summary='Import annotations into a job',
        description=textwrap.dedent("""
            The request POST /api/jobs/id/annotations will initiate the import and will create
            the rq job on the server in which the import will be carried out.
            Please, use the PUT /api/jobs/id/annotations endpoint for checking status of the process.
        """),
        parameters=[
            OpenApiParameter('format', location=OpenApiParameter.QUERY, type=OpenApiTypes.STR, required=False,
                description='Input format name\nYou can get the list of supported formats at:\n/server/annotation/formats'),
            OpenApiParameter('location', description='where to import the annotation from',
                location=OpenApiParameter.QUERY, type=OpenApiTypes.STR, required=False,
                enum=Location.list()),
            OpenApiParameter('cloud_storage_id', description='Storage id',
                location=OpenApiParameter.QUERY, type=OpenApiTypes.INT, required=False),
            OpenApiParameter('use_default_location', description='Use the location that was configured in the task to import annotation',
                location=OpenApiParameter.QUERY, type=OpenApiTypes.BOOL, required=False,
                default=True, deprecated=True),
            OpenApiParameter('filename', description='Annotation file name',
                location=OpenApiParameter.QUERY, type=OpenApiTypes.STR, required=False),
        ],
        request=AnnotationFileSerializer(required=False),
        responses={
            '201': OpenApiResponse(description='Uploading has finished'),
            '202': OpenApiResponse(RqIdSerializer, description='Uploading has been started'),
            '405': OpenApiResponse(description='Format is not available'),
        })
    @extend_schema(methods=['PUT'],
                   summary='Replace job annotations / Get annotation import status',
        description=textwrap.dedent("""
            To check the status of an import request:

            After initiating the annotation import, you will receive an rq_id parameter.
            Make sure to include this parameter as a query parameter in your subsequent
            PUT /api/jobs/id/annotations requests to track the status of the import.
        """),
        parameters=[
            OpenApiParameter('format', location=OpenApiParameter.QUERY, type=OpenApiTypes.STR, required=False,
                description='Input format name\nYou can get the list of supported formats at:\n/server/annotation/formats'),
            OpenApiParameter('location', description='where to import the annotation from',
                location=OpenApiParameter.QUERY, type=OpenApiTypes.STR, required=False,
                enum=Location.list()),
            OpenApiParameter('cloud_storage_id', description='Storage id',
                location=OpenApiParameter.QUERY, type=OpenApiTypes.INT, required=False),
            OpenApiParameter('use_default_location', description='Use the location that was configured in the task to import annotation',
                location=OpenApiParameter.QUERY, type=OpenApiTypes.BOOL, required=False,
                default=True, deprecated=True),
            OpenApiParameter('filename', description='Annotation file name',
                location=OpenApiParameter.QUERY, type=OpenApiTypes.STR, required=False),
            OpenApiParameter('rq_id', location=OpenApiParameter.QUERY, type=OpenApiTypes.STR, required=False,
                description='rq id'),
        ],
        request=PolymorphicProxySerializer(
            component_name='JobAnnotationsUpdate',
            serializers=[LabeledDataSerializer, AnnotationFileSerializer(required=False)],
            resource_type_field_name=None
        ),
        responses={
            '201': OpenApiResponse(description='Import has finished'),
            '202': OpenApiResponse(description='Import is in progress'),
            '405': OpenApiResponse(description='Format is not available'),
        })
    @extend_schema(methods=['PATCH'], summary='Update job annotations',
        parameters=[
            OpenApiParameter('action', location=OpenApiParameter.QUERY, type=OpenApiTypes.STR,
                required=True, enum=['create', 'update', 'delete'])
        ],
        request=LabeledDataSerializer,
        responses={
            '200': OpenApiResponse(description='Annotations successfully uploaded'),
        })
    @extend_schema(methods=['DELETE'], summary='Delete job annotations',
        responses={
            '204': OpenApiResponse(description='The annotation has been deleted'),
        })
    @action(detail=True, methods=['GET', 'DELETE', 'PUT', 'PATCH', 'POST', 'OPTIONS'], url_path=r'annotations/?$',
        serializer_class=LabeledDataSerializer, parser_classes=_UPLOAD_PARSER_CLASSES,
        csrf_workaround_is_needed=csrf_workaround_is_needed_for_export)
    def annotations(self, request, pk):
        self._object = self.get_object() # force call of check_object_permissions()
        if request.method == 'GET':
            # FUTURE-TODO: mark as deprecated using this endpoint to export annotations when new API for result file downloading will be implemented
            return self.export_dataset_v1(
                request=request,
                save_images=False,
                get_data=dm.task.get_job_data,
            )

        elif request.method == 'POST' or request.method == 'OPTIONS':
            format_name = request.query_params.get('format', '')
            return self.import_annotations(
                request=request,
                db_obj=self._object,
                import_func=_import_annotations,
                rq_func=dm.task.import_job_annotations,
                rq_id_factory=self.IMPORT_RQ_ID_FACTORY,
            )

        elif request.method == 'PUT':
            format_name = request.query_params.get('format', '')
            if format_name:
                conv_mask_to_poly = to_bool(request.query_params.get('conv_mask_to_poly', True))
                location_conf = get_location_configuration(
                    db_instance=self._object, query_params=request.query_params, field_name=StorageType.SOURCE
                )
                return _import_annotations(
                    request=request,
                    rq_id_factory=self.IMPORT_RQ_ID_FACTORY,
                    rq_func=dm.task.import_job_annotations,
                    db_obj=self._object,
                    format_name=format_name,
                    location_conf=location_conf,
                    conv_mask_to_poly=conv_mask_to_poly
                )
            else:
                serializer = LabeledDataSerializer(data=request.data)
                if serializer.is_valid(raise_exception=True):
                    try:
                        data = dm.task.put_job_data(pk, serializer.validated_data)
                    except (AttributeError, IntegrityError) as e:
                        return Response(data=str(e), status=status.HTTP_400_BAD_REQUEST)
                    return Response(data)
        elif request.method == 'DELETE':
            dm.task.delete_job_data(pk)
            return Response(status=status.HTTP_204_NO_CONTENT)
        elif request.method == 'PATCH':
            action = self.request.query_params.get("action", None)
            if action not in dm.task.PatchAction.values():
                raise serializers.ValidationError(
                    "Please specify a correct 'action' for the request")
            serializer = LabeledDataSerializer(data=request.data)
            if serializer.is_valid(raise_exception=True):
                try:
                    data = dm.task.patch_job_data(pk, serializer.validated_data, action)
                except (AttributeError, IntegrityError) as e:
                    return Response(data=str(e), status=status.HTTP_400_BAD_REQUEST)
                return Response(data)


    @tus_chunk_action(detail=True, suffix_base="annotations")
    def append_annotations_chunk(self, request, pk, file_id):
        self._object = self.get_object()
        return self.append_tus_chunk(request, file_id)


    @extend_schema(summary='Export job as a dataset in a specific format',
        description=textwrap.dedent("""\
            Deprecation warning:
                This endpoint will be deprecated in one of the next releases.
                Consider using new API:
                - POST /api/jobs/<job_id>/dataset/export?save_images=True to initiate export process
                - GET /api/requests/<rq_id> to check process status,
                    where rq_id is request id returned on initializing request
        """),
        parameters=[
            OpenApiParameter('format', location=OpenApiParameter.QUERY,
                description='Desired output format name\nYou can get the list of supported formats at:\n/server/annotation/formats',
                type=OpenApiTypes.STR, required=True),
            OpenApiParameter('filename', description='Desired output file name',
                location=OpenApiParameter.QUERY, type=OpenApiTypes.STR, required=False),
            OpenApiParameter('action', location=OpenApiParameter.QUERY,
                description='Used to start downloading process locally after annotation file has been created',
                type=OpenApiTypes.STR, required=False, enum=['download']),
            OpenApiParameter('use_default_location', description='Use the location that was configured in the task to export dataset',
                location=OpenApiParameter.QUERY, type=OpenApiTypes.BOOL, required=False,
                default=True, deprecated=True),
            OpenApiParameter('location', description='Where need to save downloaded dataset',
                location=OpenApiParameter.QUERY, type=OpenApiTypes.STR, required=False,
                enum=Location.list()),
            OpenApiParameter('cloud_storage_id', description='Storage id',
                location=OpenApiParameter.QUERY, type=OpenApiTypes.INT, required=False),
        ],
        responses={
            '200': OpenApiResponse(OpenApiTypes.BINARY, description='Download of file started'),
            '201': OpenApiResponse(description='Output file is ready for downloading'),
            '202': OpenApiResponse(description='Exporting has been started'),
            '405': OpenApiResponse(description='Format is not available'),
        },
    )
    @action(detail=True, methods=['GET'], serializer_class=None,
        url_path='dataset', csrf_workaround_is_needed=csrf_workaround_is_needed_for_export)
    def dataset_export(self, request, pk):
        # FUTURE-TODO: mark this endpoint as deprecated when new API for result file downloading will be implemented
        self._object = self.get_object() # force call of check_object_permissions()

        return self.export_dataset_v1(request=request, save_images=True)

    def get_export_callback(self, save_images: bool) -> Callable:
        return dm.views.export_job_as_dataset if save_images else dm.views.export_job_annotations

    @extend_schema(summary='Get data of a job',
        parameters=[
            OpenApiParameter('type', description='Specifies the type of the requested data',
                location=OpenApiParameter.QUERY, required=False, type=OpenApiTypes.STR,
                enum=['chunk', 'frame', 'context_image']),
            OpenApiParameter('quality', location=OpenApiParameter.QUERY, required=False,
                type=OpenApiTypes.STR, enum=['compressed', 'original'],
                description="Specifies the quality level of the requested data"),
            OpenApiParameter('number',
                location=OpenApiParameter.QUERY, required=False, type=OpenApiTypes.INT,
                description="A unique number value identifying chunk or frame. "
                    "The numbers are the same as for the task. "
                    "Deprecated for chunks in favor of 'index'"),
            OpenApiParameter('index',
                location=OpenApiParameter.QUERY, required=False, type=OpenApiTypes.INT,
                description="A unique number value identifying chunk, starts from 0 for each job"),
            ],
        responses={
            '200': OpenApiResponse(OpenApiTypes.BINARY, description='Data of a specific type'),
        })
    @action(detail=True, methods=['GET'],
        simple_filters=[] # type query parameter conflicts with the filter
    )
    def data(self, request, pk):
        db_job = self.get_object() # call check_object_permissions as well
        data_type = request.query_params.get('type', None)
        data_num = request.query_params.get('number', None)
        data_index = request.query_params.get('index', None)
        data_quality = request.query_params.get('quality', 'compressed')

        data_getter = _JobDataGetter(
            db_job,
            data_type=data_type, data_quality=data_quality,
            data_index=data_index, data_num=data_num
        )
        return data_getter()


    @extend_schema(methods=['GET'], summary='Get metainformation for media files in a job',
        responses={
            '200': DataMetaReadSerializer,
        })
    @extend_schema(methods=['PATCH'], summary='Update metainformation for media files in a job',
        request=JobDataMetaWriteSerializer,
        responses={
            '200': DataMetaReadSerializer,
        }, versions=['2.0'])
    @action(detail=True, methods=['GET', 'PATCH'], serializer_class=DataMetaReadSerializer,
        url_path='data/meta')
    def metadata(self, request, pk):
        self.get_object() # force call of check_object_permissions()

        db_job = models.Job.objects.select_related(
            'segment',
            'segment__task',
        ).prefetch_related(
            Prefetch(
                'segment__task__data',
                queryset=models.Data.objects.select_related(
                    'video',
                    'validation_layout',
                ).prefetch_related(
                    Prefetch(
                        'images',
                        queryset=(
                            models.Image.objects
                            .prefetch_related('related_files')
                            .order_by('frame')
                        )
                    )
                )
            )
        ).get(pk=pk)

        if request.method == 'PATCH':
            serializer = JobDataMetaWriteSerializer(instance=db_job, data=request.data)
            serializer.is_valid(raise_exception=True)
            db_job = serializer.save()

        db_segment = db_job.segment
        db_task = db_segment.task
        db_data = db_task.data
        start_frame = db_segment.start_frame
        stop_frame = db_segment.stop_frame
        frame_step = db_data.get_frame_step()
        data_start_frame = db_data.start_frame + start_frame * frame_step
        data_stop_frame = min(db_data.stop_frame, db_data.start_frame + stop_frame * frame_step)
        segment_frame_set = db_segment.frame_set

        if hasattr(db_data, 'video'):
            media = [db_data.video]
        else:
            media = [
                # Insert placeholders if frames are skipped
                # TODO: remove placeholders, UI supports chunks without placeholders already
                # after https://github.com/cvat-ai/cvat/pull/8272
                f if f.frame in segment_frame_set else SimpleNamespace(
                    path=f'placeholder.jpg', width=f.width, height=f.height
                )
                for f in db_data.images.all()
                if f.frame in range(data_start_frame, data_stop_frame + frame_step, frame_step)
            ]

        deleted_frames = set(db_data.deleted_frames)
        if db_job.type == models.JobType.GROUND_TRUTH:
            deleted_frames.update(db_data.validation_layout.disabled_frames)

        # Filter data with segment size
        db_data.deleted_frames = sorted(filter(
            lambda frame: frame >= start_frame and frame <= stop_frame,
            deleted_frames,
        ))

        db_data.start_frame = data_start_frame
        db_data.stop_frame = data_stop_frame
        db_data.size = len(segment_frame_set)
        db_data.included_frames = db_segment.frames or None

        frame_meta = [{
            'width': item.width,
            'height': item.height,
            'name': item.path,
            'related_files': item.related_files.count() if hasattr(item, 'related_files') else 0
        } for item in media]

        db_data.frames = frame_meta

        serializer = DataMetaReadSerializer(db_data)
        return Response(serializer.data)

    @extend_schema(summary='Get a preview image for a job',
        responses={
            '200': OpenApiResponse(description='Job image preview'),
        })
    @action(detail=True, methods=['GET'], url_path='preview')
    def preview(self, request, pk):
        self._object = self.get_object() # call check_object_permissions as well

        data_getter = _JobDataGetter(
            db_job=self._object,
            data_type='preview',
            data_quality='compressed',
        )
        return data_getter()

    @extend_schema(
        methods=["GET"],
        summary="Allows to get current honeypot frames",
        responses={
            '200': OpenApiResponse(JobHoneypotReadSerializer),
        })
    @extend_schema(
        methods=["PATCH"],
        summary="Allows to update current honeypot frames",
        request=JobHoneypotWriteSerializer,
        responses={
            '200': OpenApiResponse(JobHoneypotReadSerializer),
        })
    @action(detail=True, methods=["GET", "PATCH"], url_path='honeypot')
    @transaction.atomic
    def honeypot(self, request, pk):
        self.get_object() # call check_object_permissions as well

        db_job = models.Job.objects.prefetch_related(
            'segment',
            'segment__task',
            Prefetch('segment__task__data',
                queryset=(
                    models.Data.objects
                    .select_related('video', 'validation_layout')
                    .prefetch_related(
                        Prefetch('images', queryset=models.Image.objects.order_by('frame'))
                    )
                )
            )
        ).get(pk=pk)

        if not (
            hasattr(db_job.segment.task.data, 'validation_layout') and
            db_job.segment.task.data.validation_layout.mode == models.ValidationMode.GT_POOL
        ):
            raise ValidationError("Honeypots are not configured in the task")

        db_segment = db_job.segment
        db_task = db_segment.task
        db_data = db_task.data
        task_all_honeypots = set(db_task.gt_job.segment.frame_set)

        db_task_frames: dict[int, models.Image] = {
            frame.frame: frame for frame in db_data.images.all()
        }
        task_placeholder_frames = set(
            frame_id for frame_id, frame in db_task_frames.items()
            if frame.is_placeholder
        )
        segment_honeypots = set(db_segment.frame_set) & task_placeholder_frames

        if request.method == "PATCH":
            request_serializer = JobHoneypotWriteSerializer(data=request.data)
            request_serializer.is_valid(raise_exception=True)
            input_data = request_serializer.validated_data

            deleted_task_frames = db_data.deleted_frames
            task_active_honeypots = task_all_honeypots.difference(deleted_task_frames)

            segment_honeypots_count = len(segment_honeypots)

            frame_selection_method = input_data['frame_selection_method']
            if frame_selection_method == models.JobFrameSelectionMethod.MANUAL:
                task_honeypot_frame_map: dict[str, int] = {
                    v.path: k for k, v in db_task_frames.items()
                } # frame_name -> id

                requested_frame_names: list[str] = input_data['frames']
                requested_frame_ids: list[int] = []
                requested_unknown_frames: list[str] = []
                requested_inactive_frames: list[str] = []
                requested_normal_frames: list[str] = []
                for requested_frame_name in requested_frame_names:
                    requested_frame_id = task_honeypot_frame_map.get(requested_frame_name)

                    if requested_frame_id is None:
                        requested_unknown_frames.append(requested_frame_name)
                        continue

                    if requested_frame_id not in task_all_honeypots:
                        requested_normal_frames.append(requested_frame_name)
                        continue

                    if requested_frame_id not in task_active_honeypots:
                        requested_inactive_frames.append(requested_frame_name)
                        continue

                    requested_frame_ids.append(requested_frame_id)

                if requested_unknown_frames:
                    raise ValidationError(
                        "Could not update honeypot frames: "
                        "frames {} do not exist in the task".format(
                            format_list(requested_unknown_frames)
                        )
                    )

                if requested_normal_frames:
                    raise ValidationError(
                        "Could not update honeypot frames: "
                        "frames {} are not in the honeypot pool. ".format(
                            format_list(requested_normal_frames)
                        )
                    )

                if requested_inactive_frames:
                    raise ValidationError(
                        "Could not update honeypot frames: frames {} are removed. "
                        "Restore them in the honeypot pool first.".format(
                            format_list(requested_inactive_frames)
                        )
                    )

                if len(requested_frame_names) != segment_honeypots_count:
                    raise ValidationError(
                        "Could not update honeypot frames: "
                        "the requested number of validation frames must be remain the same."
                        "Requested {}, current {}".format(
                            len(requested_frame_names), segment_honeypots_count
                        )
                    )

                if len(set(requested_frame_ids)) != len(requested_frame_names):
                    repeated_frames = tuple(
                        frame_name
                        for frame_name, repeats in Counter(requested_frame_names).most_common()
                        if 1 < repeats
                    )
                    raise ValidationError(
                        "Could not update honeypot frames: validation frames cannot repeat. "
                        "Repeated frames: {}".format(format_list(repeated_frames))
                    )

            elif frame_selection_method == models.JobFrameSelectionMethod.RANDOM_UNIFORM:
                requested_frame_ids = random.sample(
                    task_active_honeypots, k=segment_honeypots_count
                )
            else:
                assert False

            # Replace validation frames in the job
            old_honeypot_real_ids = []
            updated_db_frames = []
            new_validation_frame_iter = iter(requested_frame_ids)
            for current_frame_id in db_segment.frame_set:
                if current_frame_id in segment_honeypots:
                    requested_frame_id = next(new_validation_frame_iter)
                    db_requested_frame = db_task_frames[requested_frame_id]
                    db_segment_frame = db_task_frames[current_frame_id]
                    assert db_segment_frame.is_placeholder

                    old_honeypot_real_ids.append(db_segment_frame.real_frame_id)

                    # Change image in the current segment frame
                    db_segment_frame.path = db_requested_frame.path
                    db_segment_frame.width = db_requested_frame.width
                    db_segment_frame.height = db_requested_frame.height
                    db_segment_frame.real_frame_id = db_requested_frame.frame

                    updated_db_frames.append(db_segment_frame)

            assert next(new_validation_frame_iter, None) is None

            models.Image.objects.bulk_update(
                updated_db_frames, fields=['path', 'width', 'height', 'real_frame_id']
            )
            db_segment.save()

            updated_validation_frames = [
                segment_frame_id
                for new_honeypot_id, old_honeypot_id, segment_frame_id in zip(
                    requested_frame_ids, old_honeypot_real_ids, segment_honeypots
                )
                if new_honeypot_id != old_honeypot_id
            ]
            if updated_validation_frames:
                # Remove annotations on changed validation frames
                job_annotation = JobAnnotation(db_job.id)
                job_annotation.init_from_db()
                job_annotation_manager = AnnotationManager(
                    job_annotation.ir_data, dimension=db_task.dimension
                )
                job_annotation_manager.clear_frames(
                    set(db_segment.frame_set).difference(updated_validation_frames)
                )
                job_annotation.delete(job_annotation_manager.data)

                # Update chunks
                task_frame_provider = TaskFrameProvider(db_task)
                job_frame_provider = JobFrameProvider(db_job)
                updated_segment_chunk_ids = set(
                    job_frame_provider.get_chunk_number(updated_segment_frame_id)
                    for updated_segment_frame_id in requested_frame_ids
                )
                segment_frames = sorted(db_segment.frame_set)

                media_cache = MediaCache()
                for chunk_id in sorted(updated_segment_chunk_ids):
                    chunk_frames = segment_frames[
                        chunk_id * db_task.segment_size :
                        (chunk_id + 1) * db_task.segment_size
                    ]

                    for quality in FrameQuality.__members__.values():
                        media_cache.remove_segment_chunk(db_segment, chunk_id, quality=quality)

                        if db_data.storage_method != models.StorageMethodChoice.FILE_SYSTEM:
                            continue

                        # Write updated chunks
                        def _iterate_chunk_frames():
                            for chunk_frame in chunk_frames:
                                yield task_frame_provider.get_frame(chunk_frame, quality=quality)[0]

                        with closing(_iterate_chunk_frames()) as frame_iter:
                            chunk, _ = prepare_chunk(
                                frame_iter, quality=quality, db_task=db_task, dump_unchanged=True,
                            )

                            get_chunk_path = {
                                FrameQuality.COMPRESSED: db_data.get_compressed_segment_chunk_path,
                                FrameQuality.ORIGINAL: db_data.get_original_segment_chunk_path,
                            }[quality]

                            with open(get_chunk_path(chunk_id, db_segment.id), 'bw') as f:
                                f.write(chunk)

            segment_honeypots = requested_frame_ids

        response_serializer = JobHoneypotReadSerializer({'frames': sorted(segment_honeypots)})
        return Response(response_serializer.data, status=status.HTTP_200_OK)

@extend_schema(tags=['issues'])
@extend_schema_view(
    retrieve=extend_schema(
        summary='Get issue details',
        responses={
            '200': IssueReadSerializer,
        }),
    list=extend_schema(
        summary='List issues',
        responses={
            '200': IssueReadSerializer(many=True),
        }),
    partial_update=extend_schema(
        summary='Update an issue',
        request=IssueWriteSerializer(partial=True),
        responses={
            '200': IssueReadSerializer, # check IssueWriteSerializer.to_representation
        }),
    create=extend_schema(
        summary='Create an issue',
        request=IssueWriteSerializer,
        parameters=ORGANIZATION_OPEN_API_PARAMETERS,
        responses={
            '201': IssueReadSerializer, # check IssueWriteSerializer.to_representation
        }),
    destroy=extend_schema(
        summary='Delete an issue',
        responses={
            '204': OpenApiResponse(description='The issue has been deleted'),
        })
)
class IssueViewSet(viewsets.GenericViewSet, mixins.ListModelMixin,
    mixins.RetrieveModelMixin, mixins.CreateModelMixin, mixins.DestroyModelMixin,
    PartialUpdateModelMixin
):
    queryset = Issue.objects.prefetch_related(
        'job__segment__task', 'owner', 'assignee', 'job'
    ).all()

    iam_organization_field = 'job__segment__task__organization'
    search_fields = ('owner', 'assignee')
    filter_fields = list(search_fields) + ['id', 'job_id', 'task_id', 'resolved', 'frame_id']
    simple_filters = list(search_fields) + ['job_id', 'task_id', 'resolved', 'frame_id']
    ordering_fields = list(filter_fields)
    lookup_fields = {
        'owner': 'owner__username',
        'assignee': 'assignee__username',
        'job_id': 'job',
        'task_id': 'job__segment__task__id',
        'frame_id': 'frame',
    }
    ordering = '-id'

    def get_queryset(self):
        queryset = super().get_queryset()

        if self.action == 'list':
            perm = IssuePermission.create_scope_list(self.request)
            queryset = perm.filter(queryset)

        return queryset

    def get_serializer_class(self):
        if self.request.method in SAFE_METHODS:
            return IssueReadSerializer
        else:
            return IssueWriteSerializer

    def perform_create(self, serializer, **kwargs):
        serializer.save(owner=self.request.user)

@extend_schema(tags=['comments'])
@extend_schema_view(
    retrieve=extend_schema(
        summary='Get comment details',
        responses={
            '200': CommentReadSerializer,
        }),
    list=extend_schema(
        summary='List comments',
        responses={
            '200': CommentReadSerializer(many=True),
        }),
    partial_update=extend_schema(
        summary='Update a comment',
        request=CommentWriteSerializer(partial=True),
        responses={
            '200': CommentReadSerializer, # check CommentWriteSerializer.to_representation
        }),
    create=extend_schema(
        summary='Create a comment',
        request=CommentWriteSerializer,
        parameters=ORGANIZATION_OPEN_API_PARAMETERS,
        responses={
            '201': CommentReadSerializer, # check CommentWriteSerializer.to_representation
        }),
    destroy=extend_schema(
        summary='Delete a comment',
        responses={
            '204': OpenApiResponse(description='The comment has been deleted'),
        })
)
class CommentViewSet(viewsets.GenericViewSet, mixins.ListModelMixin,
    mixins.RetrieveModelMixin, mixins.CreateModelMixin, mixins.DestroyModelMixin,
    PartialUpdateModelMixin
):
    queryset = Comment.objects.prefetch_related(
        'issue', 'issue__job', 'owner'
    ).all()

    iam_organization_field = 'issue__job__segment__task__organization'
    search_fields = ('owner',)
    filter_fields = list(search_fields) + ['id', 'issue_id', 'frame_id', 'job_id']
    simple_filters = list(search_fields) + ['issue_id', 'frame_id', 'job_id']
    ordering_fields = list(filter_fields)
    ordering = '-id'
    lookup_fields = {
        'owner': 'owner__username',
        'issue_id': 'issue__id',
        'job_id': 'issue__job__id',
        'frame_id': 'issue__frame',
    }

    def get_queryset(self):
        queryset = super().get_queryset()

        if self.action == 'list':
            perm = CommentPermission.create_scope_list(self.request)
            queryset = perm.filter(queryset)

        return queryset

    def get_serializer_class(self):
        if self.request.method in SAFE_METHODS:
            return CommentReadSerializer
        else:
            return CommentWriteSerializer

    def perform_create(self, serializer, **kwargs):
        serializer.save(owner=self.request.user)


@extend_schema(tags=['labels'])
@extend_schema_view(
    retrieve=extend_schema(
        summary='Get label details',
        responses={
            '200': LabelSerializer,
        }),
    list=extend_schema(
        summary='List labels',
        parameters=[
            # These filters are implemented differently from others
            OpenApiParameter('job_id', type=OpenApiTypes.INT,
                description='A simple equality filter for job id'),
            OpenApiParameter('task_id', type=OpenApiTypes.INT,
                description='A simple equality filter for task id'),
            OpenApiParameter('project_id', type=OpenApiTypes.INT,
                description='A simple equality filter for project id'),
            *ORGANIZATION_OPEN_API_PARAMETERS
        ],
        responses={
            '200': LabelSerializer(many=True),
        }),
    partial_update=extend_schema(
        summary='Update a label',
        description='To modify a sublabel, please use the PATCH method of the parent label.',
        request=LabelSerializer(partial=True),
        responses={
            '200': LabelSerializer,
        }),
    destroy=extend_schema(
        summary='Delete a label',
        description='To delete a sublabel, please use the PATCH method of the parent label.',
        responses={
            '204': OpenApiResponse(description='The label has been deleted'),
        })
)
class LabelViewSet(viewsets.GenericViewSet, mixins.ListModelMixin,
    mixins.RetrieveModelMixin, mixins.DestroyModelMixin, PartialUpdateModelMixin
):
    queryset = Label.objects.prefetch_related(
        'attributespec_set',
        'sublabels__attributespec_set',
        'task',
        'task__owner',
        'task__assignee',
        'task__organization',
        'project',
        'project__owner',
        'project__assignee',
        'project__organization'
    ).all()

    iam_organization_field = ('task__organization', 'project__organization')

    search_fields = ('name', 'parent')
    filter_fields = list(search_fields) + ['id', 'type', 'color', 'parent_id']
    simple_filters = list(set(filter_fields) - {'id'})
    ordering_fields = list(filter_fields)
    lookup_fields = {
        'parent': 'parent__name',
    }
    ordering = 'id'
    serializer_class = LabelSerializer

    def get_queryset(self):
        if self.action == 'list':
            job_id = self.request.GET.get('job_id', None)
            task_id = self.request.GET.get('task_id', None)
            project_id = self.request.GET.get('project_id', None)
            if sum(v is not None for v in [job_id, task_id, project_id]) > 1:
                raise ValidationError(
                    "job_id, task_id and project_id parameters cannot be used together",
                    code=status.HTTP_400_BAD_REQUEST
                )

            if job_id or task_id or project_id:
                if job_id:
                    instance = Job.objects.select_related(
                        'assignee', 'segment__task__organization',
                        'segment__task__owner', 'segment__task__assignee',
                        'segment__task__project__organization',
                        'segment__task__project__owner',
                        'segment__task__project__assignee',
                    ).get(id=job_id)
                elif task_id:
                    instance = Task.objects.select_related(
                        'owner', 'assignee', 'organization',
                        'project__owner', 'project__assignee', 'project__organization',
                    ).get(id=task_id)
                elif project_id:
                    instance = Project.objects.select_related(
                        'owner', 'assignee', 'organization',
                    ).get(id=project_id)

                # NOTE: This filter is too complex to be implemented by other means
                # It requires the following filter query:
                # (
                #  project__task__segment__job__id = job_id
                #  OR
                #  task__segment__job__id = job_id
                #  OR
                #  project__task__id = task_id
                # )
                self.check_object_permissions(self.request, instance)
                queryset = instance.get_labels(prefetch=True)
            else:
                # In other cases permissions are checked already
                queryset = super().get_queryset()
                perm = LabelPermission.create_scope_list(self.request)
                # Include only 1st level labels in list responses
                queryset = perm.filter(queryset).filter(parent__isnull=True)
        else:
            queryset = super().get_queryset()

        return queryset

    def get_serializer(self, *args, **kwargs):
        kwargs['local'] = True
        return super().get_serializer(*args, **kwargs)

    def perform_update(self, serializer):
        if serializer.instance.parent is not None:
            # NOTE: this can be relaxed when skeleton updates are implemented properly
            raise ValidationError(
                "Sublabels cannot be modified this way. "
                "Please send a PATCH request with updated parent label data instead.",
                code=status.HTTP_400_BAD_REQUEST)

        return super().perform_update(serializer)

    def perform_destroy(self, instance: models.Label):
        if instance.parent is not None:
            # NOTE: this can be relaxed when skeleton updates are implemented properly
            raise ValidationError(
                "Sublabels cannot be deleted this way. "
                "Please send a PATCH request with updated parent label data instead.",
                code=status.HTTP_400_BAD_REQUEST)

        if project := instance.project:
            project.touch()
            ProjectWriteSerializer(project).update_child_objects_on_labels_update(project)
        elif task := instance.task:
            task.touch()
            TaskWriteSerializer(task).update_child_objects_on_labels_update(task)

        return super().perform_destroy(instance)


@extend_schema(tags=['users'])
@extend_schema_view(
    list=extend_schema(
        summary='List users',
        responses={
            '200': PolymorphicProxySerializer(
                component_name='MetaUser',
                serializers=[
                    UserSerializer,
                    BasicUserSerializer,
                ],
                resource_type_field_name=None,
                many=True, # https://github.com/tfranzel/drf-spectacular/issues/910
            ),
        }),
    retrieve=extend_schema(
        summary='Get user details',
        responses={
            '200': PolymorphicProxySerializer(
                component_name='MetaUser',
                serializers=[
                    UserSerializer,
                    BasicUserSerializer,
                ],
                resource_type_field_name=None,
            ),
        }),
    partial_update=extend_schema(
        summary='Update a user',
        responses={
            '200': PolymorphicProxySerializer(
                component_name='MetaUser',
                serializers=[
                    UserSerializer(partial=True),
                    BasicUserSerializer(partial=True),
                ],
                resource_type_field_name=None,
            ),
        }),
    destroy=extend_schema(
        summary='Delete a user',
        responses={
            '204': OpenApiResponse(description='The user has been deleted'),
        })
)
class UserViewSet(viewsets.GenericViewSet, mixins.ListModelMixin,
    mixins.RetrieveModelMixin, PartialUpdateModelMixin, mixins.DestroyModelMixin):
    queryset = User.objects.prefetch_related('groups').all()
    iam_organization_field = 'memberships__organization'

    search_fields = ('username', 'first_name', 'last_name')
    filter_fields = list(search_fields) + ['id', 'is_active']
    simple_filters = list(search_fields) + ['is_active']
    ordering_fields = list(filter_fields)
    ordering = "-id"

    def get_queryset(self):
        queryset = super().get_queryset()

        if self.action == 'list':
            perm = UserPermission.create_scope_list(self.request)
            queryset = perm.filter(queryset)

        return queryset

    def get_serializer_class(self):
        # Early exit for drf-spectacular compatibility
        if getattr(self, 'swagger_fake_view', False):
            return UserSerializer

        user = self.request.user
        is_self = int(self.kwargs.get("pk", 0)) == user.id or \
            self.action == "self"
        if user.is_staff:
            return UserSerializer if not is_self else UserSerializer
        else:
            if is_self and self.request.method in SAFE_METHODS:
                return UserSerializer
            else:
                return BasicUserSerializer

    @extend_schema(summary='Get details of the current user',
        responses={
            '200': PolymorphicProxySerializer(component_name='MetaUser',
                serializers=[
                    UserSerializer, BasicUserSerializer,
                ], resource_type_field_name=None),
        })
    @action(detail=False, methods=['GET'])
    def self(self, request):
        """
        Method returns an instance of a user who is currently authenticated
        """
        serializer_class = self.get_serializer_class()
        serializer = serializer_class(request.user, context={ "request": request })
        return Response(serializer.data)

@extend_schema(tags=['cloudstorages'])
@extend_schema_view(
    retrieve=extend_schema(
        summary='Get cloud storage details',
        responses={
            '200': CloudStorageReadSerializer,
        }),
    list=extend_schema(
        summary='List cloud storages',
        responses={
            '200': CloudStorageReadSerializer(many=True),
        }),
    destroy=extend_schema(
        summary='Delete a cloud storage',
        responses={
            '204': OpenApiResponse(description='The cloud storage has been removed'),
        }),
    partial_update=extend_schema(
        summary='Update a cloud storage',
        request=CloudStorageWriteSerializer(partial=True),
        responses={
            '200': CloudStorageReadSerializer, # check CloudStorageWriteSerializer.to_representation
        }),
    create=extend_schema(
        summary='Create a cloud storage',
        request=CloudStorageWriteSerializer,
        parameters=ORGANIZATION_OPEN_API_PARAMETERS,
        responses={
            '201': CloudStorageReadSerializer, # check CloudStorageWriteSerializer.to_representation
        })
)
class CloudStorageViewSet(viewsets.GenericViewSet, mixins.ListModelMixin,
    mixins.RetrieveModelMixin, mixins.CreateModelMixin, mixins.DestroyModelMixin,
    PartialUpdateModelMixin
):
    queryset = CloudStorageModel.objects.prefetch_related('data').all()

    search_fields = ('provider_type', 'name', 'resource',
                    'credentials_type', 'owner', 'description')
    filter_fields = list(search_fields) + ['id']
    simple_filters = list(set(search_fields) - {'description'})
    ordering_fields = list(filter_fields)
    ordering = "-id"
    lookup_fields = {'owner': 'owner__username', 'name': 'display_name'}
    iam_organization_field = 'organization'

    # Multipart support is necessary here, as CloudStorageWriteSerializer
    # contains a file field (key_file).
    parser_classes = _UPLOAD_PARSER_CLASSES

    def get_serializer_class(self):
        if self.request.method in ('POST', 'PATCH'):
            return CloudStorageWriteSerializer
        else:
            return CloudStorageReadSerializer

    def get_queryset(self):
        queryset = super().get_queryset()

        if self.action == 'list':
            perm = CloudStoragePermission.create_scope_list(self.request)
            queryset = perm.filter(queryset)

        provider_type = self.request.query_params.get('provider_type', None)
        if provider_type:
            if provider_type in CloudProviderChoice.list():
                return queryset.filter(provider_type=provider_type)
            raise ValidationError('Unsupported type of cloud provider')
        return queryset

    def perform_create(self, serializer):
        serializer.save(
            owner=self.request.user,
            organization=self.request.iam_context['organization'])

    def create(self, request, *args, **kwargs):
        try:
            response = super().create(request, *args, **kwargs)
        except ValidationError as exceptions:
            msg_body = ""
            for ex in exceptions.args:
                for field, ex_msg in ex.items():
                    msg_body += ': '.join([field, ex_msg if isinstance(ex_msg, str) else str(ex_msg[0])])
                    msg_body += '\n'
            return HttpResponseBadRequest(msg_body)
        except APIException as ex:
            return Response(data=ex.get_full_details(), status=ex.status_code)
        except Exception as ex:
            response = HttpResponseBadRequest(str(ex))
        return response

    @extend_schema(summary='Get cloud storage content',
        parameters=[
            OpenApiParameter('manifest_path', description='Path to the manifest file in a cloud storage',
                location=OpenApiParameter.QUERY, type=OpenApiTypes.STR),
            OpenApiParameter('prefix', description='Prefix to filter data',
                location=OpenApiParameter.QUERY, type=OpenApiTypes.STR),
            OpenApiParameter('next_token', description='Used to continue listing files in the bucket',
                location=OpenApiParameter.QUERY, type=OpenApiTypes.STR),
            OpenApiParameter('page_size', location=OpenApiParameter.QUERY, type=OpenApiTypes.INT),
        ],
        responses={
            '200': OpenApiResponse(response=CloudStorageContentSerializer, description='A manifest content'),
        },
    )
    @action(detail=True, methods=['GET'], url_path='content-v2')
    def content_v2(self, request, pk):
        storage = None
        try:
            db_storage = self.get_object()
            storage = db_storage_to_storage_instance(db_storage)
            prefix = request.query_params.get('prefix', "")
            page_size = request.query_params.get('page_size', str(settings.BUCKET_CONTENT_MAX_PAGE_SIZE))
            if not page_size.isnumeric():
                return HttpResponseBadRequest('Wrong value for page_size was found')
            page_size = min(int(page_size), settings.BUCKET_CONTENT_MAX_PAGE_SIZE)

            # make api identical to share api
            if prefix and prefix.startswith('/'):
                prefix = prefix[1:]


            next_token = request.query_params.get('next_token')

            if (manifest_path := request.query_params.get('manifest_path')):
                manifest_prefix = os.path.dirname(manifest_path)

                full_manifest_path = os.path.join(db_storage.get_storage_dirname(), manifest_path)
                if not os.path.exists(full_manifest_path) or \
                        datetime.fromtimestamp(os.path.getmtime(full_manifest_path), tz=timezone.utc) < storage.get_file_last_modified(manifest_path):
                    storage.download_file(manifest_path, full_manifest_path)
                manifest = ImageManifestManager(full_manifest_path, db_storage.get_storage_dirname())
                # need to update index
                manifest.set_index()
                try:
                    start_index = int(next_token or '0')
                except ValueError:
                    return HttpResponseBadRequest('Wrong value for the next_token parameter was found.')
                content = manifest.emulate_hierarchical_structure(
                    page_size, manifest_prefix=manifest_prefix, prefix=prefix, default_prefix=storage.prefix, start_index=start_index)
            else:
                content = storage.list_files_on_one_page(prefix, next_token, page_size, _use_sort=True)
            for i in content['content']:
                mime_type = get_mime(i['name']) if i['type'] != 'DIR' else 'DIR' # identical to share point
                if mime_type == 'zip':
                    mime_type = 'archive'
                i['mime_type'] = mime_type
            serializer = CloudStorageContentSerializer(data=content)
            serializer.is_valid(raise_exception=True)
            content = serializer.data
            return Response(data=content)

        except CloudStorageModel.DoesNotExist:
            message = f"Storage {pk} does not exist"
            slogger.glob.error(message)
            return HttpResponseNotFound(message)
        except (ValidationError, PermissionDenied, NotFound) as ex:
            msg = str(ex) if not isinstance(ex, ValidationError) else \
                '\n'.join([str(d) for d in ex.detail])
            slogger.cloud_storage[pk].info(msg)
            return Response(data=msg, status=ex.status_code)
        except Exception as ex:
            slogger.glob.error(str(ex))
            return Response("An internal error has occurred",
                status=status.HTTP_500_INTERNAL_SERVER_ERROR)

    @extend_schema(summary='Get a preview image for a cloud storage',
        responses={
            '200': OpenApiResponse(description='Cloud Storage preview'),
            '400': OpenApiResponse(description='Failed to get cloud storage preview'),
            '404': OpenApiResponse(description='Cloud Storage preview not found'),
        })
    @action(detail=True, methods=['GET'], url_path='preview')
    def preview(self, request, pk):
        try:
            db_storage = self.get_object()
            cache = MediaCache()

            # The idea is try to define real manifest preview only for the storages that have related manifests
            # because otherwise it can lead to extra calls to a bucket, that are usually not free.
            if not db_storage.has_at_least_one_manifest:
                result = cache.get_cloud_preview(db_storage)
                if not result:
                    return HttpResponseNotFound('Cloud storage preview not found')
                return HttpResponse(result[0].getvalue(), result[1])

            preview, mime = cache.get_or_set_cloud_preview(db_storage)
            return HttpResponse(preview.getvalue(), mime)
        except CloudStorageModel.DoesNotExist:
            message = f"Storage {pk} does not exist"
            slogger.glob.error(message)
            return HttpResponseNotFound(message)
        except (ValidationError, PermissionDenied, NotFound) as ex:
            msg = str(ex) if not isinstance(ex, ValidationError) else \
                '\n'.join([str(d) for d in ex.detail])
            slogger.cloud_storage[pk].info(msg)
            return Response(data=msg, status=ex.status_code)
        except Exception as ex:
            slogger.glob.error(str(ex))
            return Response("An internal error has occurred",
                status=status.HTTP_500_INTERNAL_SERVER_ERROR)

    @extend_schema(summary='Get the status of a cloud storage',
        responses={
            '200': OpenApiResponse(response=OpenApiTypes.STR, description='Cloud Storage status (AVAILABLE | NOT_FOUND | FORBIDDEN)'),
        })
    @action(detail=True, methods=['GET'], url_path='status')
    def status(self, request, pk):
        try:
            db_storage = self.get_object()
            storage = db_storage_to_storage_instance(db_storage)
            storage_status = storage.get_status()
            return Response(storage_status)
        except CloudStorageModel.DoesNotExist:
            message = f"Storage {pk} does not exist"
            slogger.glob.error(message)
            return HttpResponseNotFound(message)
        except Exception as ex:
            msg = str(ex)
            return HttpResponseBadRequest(msg)

    @extend_schema(summary='Get allowed actions for a cloud storage',
        responses={
            '200': OpenApiResponse(response=OpenApiTypes.STR, description='Cloud Storage actions (GET | PUT | DELETE)'),
        })
    @action(detail=True, methods=['GET'], url_path='actions')
    def actions(self, request, pk):
        '''
        Method return allowed actions for cloud storage. It's required for reading/writing
        '''
        try:
            db_storage = self.get_object()
            storage = db_storage_to_storage_instance(db_storage)
            actions = storage.supported_actions
            return Response(actions, content_type="text/plain")
        except CloudStorageModel.DoesNotExist:
            message = f"Storage {pk} does not exist"
            slogger.glob.error(message)
            return HttpResponseNotFound(message)
        except Exception as ex:
            msg = str(ex)
            return HttpResponseBadRequest(msg)

@extend_schema(tags=['assets'])
@extend_schema_view(
    create=extend_schema(
        summary='Create an asset',
        request={
            'multipart/form-data': {
                'type': 'object',
                'properties': {
                    'file': {
                        'type': 'string',
                        'format': 'binary'
                    }
                }
            }
        },
        responses={
            '201': AssetReadSerializer,
        }),
    retrieve=extend_schema(
        summary='Get an asset',
        responses={
            '200': OpenApiResponse(description='Asset file')
        }),
    destroy=extend_schema(
        summary='Delete an asset',
        responses={
            '204': OpenApiResponse(description='The asset has been deleted'),
        }),
)
class AssetsViewSet(
    viewsets.GenericViewSet, mixins.RetrieveModelMixin,
    mixins.CreateModelMixin, mixins.DestroyModelMixin
):
    queryset = Asset.objects.select_related(
        'owner', 'guide', 'guide__project', 'guide__task', 'guide__project__organization', 'guide__task__organization',
    ).all()
    parser_classes=_UPLOAD_PARSER_CLASSES
    search_fields = ()
    ordering = "uuid"

    def check_object_permissions(self, request, obj):
        super().check_object_permissions(request, obj.guide)

    def get_permissions(self):
        if self.action == 'retrieve':
            return [IsAuthenticatedOrReadPublicResource(), PolicyEnforcer()]
        return super().get_permissions()

    def get_serializer_class(self):
        if self.request.method in SAFE_METHODS:
            return AssetReadSerializer
        else:
            return AssetWriteSerializer

    def create(self, request, *args, **kwargs):
        file = request.data.get('file', None)
        if not file:
            raise ValidationError('Asset file was not provided')

        if file.size / (1024 * 1024) > settings.ASSET_MAX_SIZE_MB:
            raise ValidationError(f'Maximum size of asset is {settings.ASSET_MAX_SIZE_MB} MB')

        if file.content_type not in settings.ASSET_SUPPORTED_TYPES:
            raise ValidationError(f'File is not supported as an asset. Supported are {settings.ASSET_SUPPORTED_TYPES}')

        guide_id = request.data.get('guide_id')
        db_guide = AnnotationGuide.objects.prefetch_related('assets').get(pk=guide_id)
        if db_guide.assets.count() >= settings.ASSET_MAX_COUNT_PER_GUIDE:
            raise ValidationError(f'Maximum number of assets per guide reached')

        serializer = self.get_serializer(data={
            'filename': file.name,
            'guide_id': guide_id,
        })

        serializer.is_valid(raise_exception=True)
        self.perform_create(serializer)
        path = os.path.join(settings.ASSETS_ROOT, str(serializer.instance.uuid))
        os.makedirs(path)
        if file.content_type in ('image/jpeg', 'image/png'):
            image = Image.open(file)
            if any(map(lambda x: x > settings.ASSET_MAX_IMAGE_SIZE, image.size)):
                scale_factor = settings.ASSET_MAX_IMAGE_SIZE / max(image.size)
                image = image.resize((map(lambda x: int(x * scale_factor), image.size)))
            image.save(os.path.join(path, file.name))
        else:
            with open(os.path.join(path, file.name), 'wb+') as destination:
                for chunk in file.chunks():
                    destination.write(chunk)

        headers = self.get_success_headers(serializer.data)
        return Response(serializer.data, status=status.HTTP_201_CREATED, headers=headers)

    def perform_create(self, serializer):
        serializer.save(owner=self.request.user)

    def retrieve(self, request, *args, **kwargs):
        instance = self.get_object()
        return sendfile(request, os.path.join(settings.ASSETS_ROOT, str(instance.uuid), instance.filename))

    def perform_destroy(self, instance):
        full_path = os.path.join(instance.get_asset_dir(), instance.filename)
        if os.path.exists(full_path):
            os.remove(full_path)
        instance.delete()


@extend_schema(tags=['guides'])
@extend_schema_view(
    create=extend_schema(
        summary='Create an annotation guide',
        description='The new guide will be bound either to a project or a task, depending on parameters.',
        request=AnnotationGuideWriteSerializer,
        responses={
            '201': AnnotationGuideReadSerializer,
        }),
    retrieve=extend_schema(
        summary='Get annotation guide details',
        responses={
            '200': AnnotationGuideReadSerializer,
        }),
    destroy=extend_schema(
        summary='Delete an annotation guide',
        description='This also deletes all assets attached to the guide.',
        responses={
            '204': OpenApiResponse(description='The annotation guide has been deleted'),
        }),
    partial_update=extend_schema(
        summary='Update an annotation guide',
        request=AnnotationGuideWriteSerializer(partial=True),
        responses={
            '200': AnnotationGuideReadSerializer, # check TaskWriteSerializer.to_representation
        })
)
class AnnotationGuidesViewSet(
    viewsets.GenericViewSet, mixins.RetrieveModelMixin,
    mixins.CreateModelMixin, mixins.DestroyModelMixin, PartialUpdateModelMixin
):
    queryset = AnnotationGuide.objects.order_by('-id').select_related(
        'project', 'project__owner', 'project__organization', 'task', 'task__owner', 'task__organization'
    ).prefetch_related('assets').all()
    search_fields = ()
    ordering = "-id"
    iam_organization_field = None

    def _update_related_assets(self, request, guide: AnnotationGuide):
        existing_assets = list(guide.assets.all())
        new_assets = []

        # pylint: disable=anomalous-backslash-in-string
        pattern = re.compile(r'\(/api/assets/([0-9a-fA-F]{8}-[0-9a-fA-F]{4}-[0-9a-fA-F]{4}-[0-9a-fA-F]{4}-[0-9a-fA-F]{12})\)')
        results = set(re.findall(pattern, guide.markdown))

        db_assets_to_copy = {}

        # first check if we need to copy some assets and if user has permissions to access them
        for asset_id in results:
            with suppress(models.Asset.DoesNotExist):
                db_asset = models.Asset.objects.select_related('guide').get(pk=asset_id)
                if db_asset.guide.id != guide.id:
                    perm = AnnotationGuidePermission.create_base_perm(
                        request,
                        self,
                        AnnotationGuidePermission.Scopes.VIEW,
                        get_iam_context(request, db_asset.guide),
                        db_asset.guide
                    )

                    if perm.check_access().allow:
                        db_assets_to_copy[asset_id] = db_asset
                else:
                    new_assets.append(db_asset)

        # then copy those assets, where user has permissions
        assets_mapping = {}
        with transaction.atomic():
            for asset_id in results:
                db_asset = db_assets_to_copy.get(asset_id)
                if db_asset is not None:
                    copied_asset = Asset(
                        filename=db_asset.filename,
                        owner=request.user,
                        guide=guide,
                    )
                    copied_asset.save()
                    assets_mapping[asset_id] = copied_asset

        # finally apply changes on filesystem out of transaction
        try:
            for asset_id in results:
                copied_asset = assets_mapping.get(asset_id)
                if copied_asset is not None:
                    db_asset = db_assets_to_copy.get(asset_id)
                    os.makedirs(copied_asset.get_asset_dir())
                    shutil.copyfile(
                        os.path.join(db_asset.get_asset_dir(), db_asset.filename),
                        os.path.join(copied_asset.get_asset_dir(), db_asset.filename),
                    )

                    guide.markdown = guide.markdown.replace(
                        f'(/api/assets/{asset_id})',
                        f'(/api/assets/{assets_mapping[asset_id].uuid})',
                    )

                    new_assets.append(copied_asset)
        except Exception as ex:
            # in case of any errors, remove copied assets
            for asset_id in assets_mapping:
                assets_mapping[asset_id].delete()
            raise ex

        guide.save()
        for existing_asset in existing_assets:
            if existing_asset not in new_assets:
                existing_asset.delete()

    def get_serializer_class(self):
        if self.request.method in SAFE_METHODS:
            return AnnotationGuideReadSerializer
        else:
            return AnnotationGuideWriteSerializer

    def perform_create(self, serializer):
        super().perform_create(serializer)
        self._update_related_assets(self.request, serializer.instance)
        serializer.instance.target.touch()

    def perform_update(self, serializer):
        super().perform_update(serializer)
        self._update_related_assets(self.request, serializer.instance)
        serializer.instance.target.touch()

    def perform_destroy(self, instance):
        target = instance.target
        super().perform_destroy(instance)
        target.touch()

def rq_exception_handler(rq_job, exc_type, exc_value, tb):
    rq_job.meta[RQJobMetaField.FORMATTED_EXCEPTION] = "".join(
        traceback.format_exception_only(exc_type, exc_value))
    rq_job.save_meta()

    return True

def _import_annotations(request, rq_id_factory, rq_func, db_obj, format_name,
                        filename=None, location_conf=None, conv_mask_to_poly=True):

    format_desc = {f.DISPLAY_NAME: f
        for f in dm.views.get_import_formats()}.get(format_name)
    if format_desc is None:
        raise serializers.ValidationError(
            "Unknown input format '{}'".format(format_name))
    elif not format_desc.ENABLED:
        return Response(status=status.HTTP_405_METHOD_NOT_ALLOWED)

    rq_id = request.query_params.get('rq_id')
    rq_id_should_be_checked = bool(rq_id)
    if not rq_id:
        rq_id = rq_id_factory(db_obj.pk).render()

    queue = django_rq.get_queue(settings.CVAT_QUEUES.IMPORT_DATA.value)
    rq_job = queue.fetch_job(rq_id)

    if rq_job and rq_id_should_be_checked and not is_rq_job_owner(rq_job, request.user.id):
        return Response(status=status.HTTP_403_FORBIDDEN)

    if rq_job and request.method == 'POST':
        # If there is a previous job that has not been deleted
        if rq_job.is_finished or rq_job.is_failed:
            rq_job.delete()
            rq_job = queue.fetch_job(rq_id)
        else:
            return Response(status=status.HTTP_409_CONFLICT, data='Import job already exists')

    if not rq_job:
        # If filename is specified we consider that file was uploaded via TUS, so it exists in filesystem
        # Then we dont need to create temporary file
        # Or filename specify key in cloud storage so we need to download file
        location = location_conf.get('location') if location_conf else Location.LOCAL
        db_storage = None

        if not filename or location == Location.CLOUD_STORAGE:
            if location != Location.CLOUD_STORAGE:
                serializer = AnnotationFileSerializer(data=request.data)
                if serializer.is_valid(raise_exception=True):
                    anno_file = serializer.validated_data['annotation_file']
                    with NamedTemporaryFile(
                        prefix='cvat_{}'.format(db_obj.pk),
                        dir=settings.TMP_FILES_ROOT,
                        delete=False) as tf:
                        filename = tf.name
                        for chunk in anno_file.chunks():
                            tf.write(chunk)
            else:
                assert filename, 'The filename was not specified'

                try:
                    storage_id = location_conf['storage_id']
                except KeyError:
                    raise serializers.ValidationError(
                        'Cloud storage location was selected as the source,'
                        ' but cloud storage id was not specified')
                db_storage = get_cloud_storage_for_import_or_export(
                    storage_id=storage_id, request=request,
                    is_default=location_conf['is_default'])

                key = filename
                with NamedTemporaryFile(
                    prefix='cvat_{}'.format(db_obj.pk),
                    dir=settings.TMP_FILES_ROOT,
                    delete=False) as tf:
                    filename = tf.name

        func = import_resource_with_clean_up_after
        func_args = (rq_func, filename, db_obj.pk, format_name, conv_mask_to_poly)

        if location == Location.CLOUD_STORAGE:
            func_args = (db_storage, key, func) + func_args
            func = import_resource_from_cloud_storage

        av_scan_paths(filename)
        user_id = request.user.id

        with get_rq_lock_by_user(queue, user_id):
            rq_job = queue.enqueue_call(
                func=func,
                args=func_args,
                job_id=rq_id,
                depends_on=define_dependent_job(queue, user_id, rq_id=rq_id),
                meta={
                    'tmp_file': filename,
                    **get_rq_job_meta(request=request, db_obj=db_obj),
                },
                result_ttl=settings.IMPORT_CACHE_SUCCESS_TTL.total_seconds(),
                failure_ttl=settings.IMPORT_CACHE_FAILED_TTL.total_seconds()
            )

        handle_dataset_import(db_obj, format_name=format_name, cloud_storage_id=db_storage.id if db_storage else None)

        serializer = RqIdSerializer(data={'rq_id': rq_id})
        serializer.is_valid(raise_exception=True)

        return Response(serializer.data, status=status.HTTP_202_ACCEPTED)
    else:
        if rq_job.is_finished:
            rq_job.delete()
            return Response(status=status.HTTP_201_CREATED)
        elif rq_job.is_failed:
            exc_info = process_failed_job(rq_job)

            import_error_prefix = f'{CvatImportError.__module__}.{CvatImportError.__name__}:'
            if exc_info.startswith("Traceback") and import_error_prefix in exc_info:
                exc_message = exc_info.split(import_error_prefix)[-1].strip()
                return Response(data=exc_message, status=status.HTTP_400_BAD_REQUEST)
            else:
                return Response(data=exc_info,
                    status=status.HTTP_500_INTERNAL_SERVER_ERROR)

    return Response(status=status.HTTP_202_ACCEPTED)

def _import_project_dataset(
    request, rq_id_factory, rq_func, db_obj, format_name,
    filename=None, conv_mask_to_poly=True, location_conf=None
):
    format_desc = {f.DISPLAY_NAME: f
        for f in dm.views.get_import_formats()}.get(format_name)
    if format_desc is None:
        raise serializers.ValidationError(
            "Unknown input format '{}'".format(format_name))
    elif not format_desc.ENABLED:
        return Response(status=status.HTTP_405_METHOD_NOT_ALLOWED)

    rq_id = rq_id_factory(db_obj.pk).render()

    queue = django_rq.get_queue(settings.CVAT_QUEUES.IMPORT_DATA.value)
    rq_job = queue.fetch_job(rq_id)

    if not rq_job or rq_job.is_finished or rq_job.is_failed:
        if rq_job and (rq_job.is_finished or rq_job.is_failed):
            # for some reason the previous job has not been deleted
            # (e.g the user closed the browser tab when job has been created
            # but no one requests for checking status were not made)
            rq_job.delete()

        location = location_conf.get('location') if location_conf else None
        db_storage = None

        if not filename and location != Location.CLOUD_STORAGE:
            serializer = DatasetFileSerializer(data=request.data)
            if serializer.is_valid(raise_exception=True):
                dataset_file = serializer.validated_data['dataset_file']
                with NamedTemporaryFile(
                    prefix='cvat_{}'.format(db_obj.pk),
                    dir=settings.TMP_FILES_ROOT,
                    delete=False) as tf:
                    filename = tf.name
                    for chunk in dataset_file.chunks():
                        tf.write(chunk)

        elif location == Location.CLOUD_STORAGE:
            assert filename, 'The filename was not specified'
            try:
                storage_id = location_conf['storage_id']
            except KeyError:
                raise serializers.ValidationError(
                    'Cloud storage location was selected as the source,'
                    ' but cloud storage id was not specified')
            db_storage = get_cloud_storage_for_import_or_export(
                storage_id=storage_id, request=request,
                is_default=location_conf['is_default'])

            key = filename
            with NamedTemporaryFile(
                prefix='cvat_{}'.format(db_obj.pk),
                dir=settings.TMP_FILES_ROOT,
                delete=False) as tf:
                filename = tf.name

        func = import_resource_with_clean_up_after
        func_args = (rq_func, filename, db_obj.pk, format_name, conv_mask_to_poly)

        if location == Location.CLOUD_STORAGE:
            func_args = (db_storage, key, func) + func_args
            func = import_resource_from_cloud_storage

        user_id = request.user.id

        with get_rq_lock_by_user(queue, user_id):
            rq_job = queue.enqueue_call(
                func=func,
                args=func_args,
                job_id=rq_id,
                meta={
                    'tmp_file': filename,
                    **get_rq_job_meta(request=request, db_obj=db_obj),
                },
                depends_on=define_dependent_job(queue, user_id, rq_id=rq_id),
                result_ttl=settings.IMPORT_CACHE_SUCCESS_TTL.total_seconds(),
                failure_ttl=settings.IMPORT_CACHE_FAILED_TTL.total_seconds()
            )

        handle_dataset_import(db_obj, format_name=format_name, cloud_storage_id=db_storage.id if db_storage else None)
    else:
        return Response(status=status.HTTP_409_CONFLICT, data='Import job already exists')

    serializer = RqIdSerializer(data={'rq_id': rq_id})
    serializer.is_valid(raise_exception=True)

    return Response(serializer.data, status=status.HTTP_202_ACCEPTED)

@extend_schema(tags=['requests'])
@extend_schema_view(
    list=extend_schema(
        summary='List requests',
        responses={
            '200': RequestSerializer(many=True),
        }
    ),
    retrieve=extend_schema(
        summary='Get request details',
        responses={
            '200': RequestSerializer,
        }
    ),
)
class RequestViewSet(viewsets.GenericViewSet):
    # FUTURE-TODO: support re-enqueue action
    # FUTURE-TODO: implement endpoint to download result file
    SUPPORTED_QUEUES = (
        settings.CVAT_QUEUES.IMPORT_DATA.value,
        settings.CVAT_QUEUES.EXPORT_DATA.value,
    )

    serializer_class = RequestSerializer
    iam_organization_field = None
    filter_backends = [
        NonModelSimpleFilter,
        NonModelJsonLogicFilter,
        NonModelOrderingFilter,
    ]

    ordering_fields = ['created_date', 'status', 'action']
    ordering = '-created_date'

    filter_fields = [
        # RQ job fields
        'status',
        # derivatives fields (from meta)
        'project_id',
        'task_id',
        'job_id',
        # derivatives fields (from parsed rq_id)
        'action',
        'target',
        'subresource',
        'format',
    ]

    simple_filters = filter_fields + ['org']

    lookup_fields = {
        'created_date': 'created_at',
        'action': 'parsed_rq_id.action',
        'target': 'parsed_rq_id.target',
        'subresource': 'parsed_rq_id.subresource',
        'format': 'parsed_rq_id.format',
        'status': 'get_status',
        'project_id': 'meta.project_id',
        'task_id': 'meta.task_id',
        'job_id': 'meta.job_id',
        'org': 'meta.org_slug',
    }

    SchemaField = namedtuple('SchemaField', ['type', 'choices'], defaults=(None,))

    simple_filters_schema = {
        'status': SchemaField('string', RequestStatus.choices),
        'project_id': SchemaField('integer'),
        'task_id': SchemaField('integer'),
        'job_id': SchemaField('integer'),
        'action': SchemaField('string', RequestAction.choices),
        'target': SchemaField('string', RequestTarget.choices),
        'subresource': SchemaField('string', RequestSubresource.choices),
        'format': SchemaField('string'),
        'org': SchemaField('string'),
    }

    def get_queryset(self):
        return None

    @property
    def queues(self) -> Iterable[DjangoRQ]:
        return (django_rq.get_queue(queue_name) for queue_name in self.SUPPORTED_QUEUES)

    def _get_rq_jobs_from_queue(self, queue: DjangoRQ, user_id: int) -> List[RQJob]:
        job_ids = set(queue.get_job_ids() +
            queue.started_job_registry.get_job_ids() +
            queue.finished_job_registry.get_job_ids() +
            queue.failed_job_registry.get_job_ids() +
            queue.deferred_job_registry.get_job_ids()
        )
        jobs = []
        for job in queue.job_class.fetch_many(job_ids, queue.connection):
            if job and is_rq_job_owner(job, user_id):
                try:
                    parsed_rq_id = RQId.parse(job.id)
                except Exception: # nosec B112
                    continue
                job.parsed_rq_id = parsed_rq_id
                jobs.append(job)

        return jobs


    def _get_rq_jobs(self, user_id: int) -> List[RQJob]:
        """
        Get all RQ jobs for a specific user and return them as a list of RQJob objects.

        Parameters:
            user_id (int): The ID of the user for whom to retrieve jobs.

        Returns:
            List[RQJob]: A list of RQJob objects representing all jobs for the specified user.
        """
        all_jobs = []
        for queue in self.queues:
            jobs = self._get_rq_jobs_from_queue(queue, user_id)
            all_jobs.extend(jobs)

        return all_jobs

    def _get_rq_job_by_id(self, rq_id: str) -> Optional[RQJob]:
        """
        Get a RQJob by its ID from the queues.

        Args:
            rq_id (str): The ID of the RQJob to retrieve.

        Returns:
            Optional[RQJob]: The retrieved RQJob, or None if not found.
        """
        try:
            parsed_rq_id = RQId.parse(rq_id)
        except Exception:
            return None

        job: Optional[RQJob] = None

        for queue in self.queues:
            job = queue.fetch_job(rq_id)
            if job:
                job.parsed_rq_id = parsed_rq_id
                break

        return job

    def _handle_redis_exceptions(func):
        @functools.wraps(func)
        def wrapper(*args, **kwargs):
            try:
                return func(*args, **kwargs)
            except RedisConnectionError as ex:
                msg = 'Redis service is not available'
                slogger.glob.exception(f'{msg}: {str(ex)}')
                return Response(msg, status=status.HTTP_503_SERVICE_UNAVAILABLE)
        return wrapper

    @method_decorator(never_cache)
    @_handle_redis_exceptions
    def retrieve(self, request: HttpRequest, pk: str):
        job = self._get_rq_job_by_id(pk)

        if not job:
            return HttpResponseNotFound("There is no request with specified id")

        self.check_object_permissions(request, job)

        serializer = self.get_serializer(job, context={'request': request})
        return Response(data=serializer.data, status=status.HTTP_200_OK)

    @method_decorator(never_cache)
    @_handle_redis_exceptions
    def list(self, request: HttpRequest):
        user_id = request.user.id
        user_jobs = self._get_rq_jobs(user_id)

        filtered_jobs = self.filter_queryset(user_jobs)

        page = self.paginate_queryset(filtered_jobs)
        if page is not None:
            serializer = self.get_serializer(page, many=True, context={'request': request})
            return self.get_paginated_response(serializer.data)

        serializer = self.get_serializer(filtered_jobs, many=True, context={'request': request})
        return Response(data=serializer.data, status=status.HTTP_200_OK)

    @extend_schema(
        summary='Cancel request',
        request=None,
        responses={
            '200': OpenApiResponse(description='The request has been cancelled'),
        },
    )
    @method_decorator(never_cache)
    @action(detail=True, methods=['POST'], url_path='cancel')
    @_handle_redis_exceptions
    def cancel(self, request: HttpRequest, pk: str):
        rq_job = self._get_rq_job_by_id(pk)

        if not rq_job:
            return HttpResponseNotFound("There is no request with specified id")

        self.check_object_permissions(request, rq_job)

        if rq_job.get_status(refresh=False) not in {RQJobStatus.QUEUED, RQJobStatus.DEFERRED}:
            return HttpResponseBadRequest("Only requests that have not yet been started can be cancelled")

        # FUTURE-TODO: race condition is possible here
        rq_job.cancel(enqueue_dependents=settings.ONE_RUNNING_JOB_IN_QUEUE_PER_USER)
        rq_job.delete()

        return Response(status=status.HTTP_200_OK)<|MERGE_RESOLUTION|>--- conflicted
+++ resolved
@@ -76,15 +76,10 @@
 )
 from cvat.apps.engine.serializers import (
     AboutSerializer, AnnotationFileSerializer, BasicUserSerializer,
-<<<<<<< HEAD
-    DataMetaReadSerializer, DataMetaWriteSerializer, DataSerializer,
-    FileInfoSerializer, JobHoneypotReadSerializer, JobHoneypotWriteSerializer,
-    JobReadSerializer, JobWriteSerializer, LabelSerializer,
-=======
     DataMetaReadSerializer, DataMetaWriteSerializer, DataSerializer, FileInfoSerializer,
-    JobDataMetaWriteSerializer, JobReadSerializer, JobWriteSerializer, LabelSerializer,
->>>>>>> 8f784d91
-    LabeledDataSerializer,
+    JobDataMetaWriteSerializer, JobReadSerializer, JobWriteSerializer,
+    JobHoneypotReadSerializer, JobHoneypotWriteSerializer,
+    LabelSerializer, LabeledDataSerializer,
     ProjectReadSerializer, ProjectWriteSerializer,
     RqStatusSerializer, TaskReadSerializer, TaskWriteSerializer,
     UserSerializer, PluginsSerializer, IssueReadSerializer,
