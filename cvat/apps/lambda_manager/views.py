--- conflicted
+++ resolved
@@ -1,5 +1,5 @@
 # Copyright (C) 2022 Intel Corporation
-# Copyright (C) 2022-2023 CVAT.ai Corporation
+# Copyright (C) 2022-2024 CVAT.ai Corporation
 #
 # SPDX-License-Identifier: MIT
 
@@ -32,16 +32,11 @@
 from rest_framework.request import Request
 
 import cvat.apps.dataset_manager as dm
-<<<<<<< HEAD
 from cvat.apps.engine.frame_provider import FrameQuality, TaskFrameProvider
-from cvat.apps.engine.models import Job, ShapeType, SourceType, Task, Label
-=======
-from cvat.apps.engine.frame_provider import FrameProvider
 from cvat.apps.engine.models import (
-    Job, ShapeType, SourceType, Task, Label, RequestAction, RequestTarget,
+    Job, ShapeType, SourceType, Task, Label, RequestAction, RequestTarget
 )
 from cvat.apps.engine.rq_job_handler import RQId, RQJobMetaField
->>>>>>> fe3f79f4
 from cvat.apps.engine.serializers import LabeledDataSerializer
 from cvat.apps.lambda_manager.permissions import LambdaPermission
 from cvat.apps.lambda_manager.serializers import (
