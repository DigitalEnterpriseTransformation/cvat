--- conflicted
+++ resolved
@@ -1369,25 +1369,6 @@
   }
 },
 {
-  "model": "engine.data",
-  "pk": 21,
-  "fields": {
-    "chunk_size": 72,
-    "size": 11,
-    "image_quality": 70,
-    "start_frame": 0,
-    "stop_frame": 10,
-    "frame_filter": "",
-    "compressed_chunk_type": "imageset",
-    "original_chunk_type": "imageset",
-    "storage_method": "cache",
-    "storage": "local",
-    "cloud_storage": null,
-    "sorting_method": "lexicographical",
-    "deleted_frames": "[]"
-  }
-},
-{
   "model": "engine.video",
   "pk": 1,
   "fields": {
@@ -2659,127 +2640,6 @@
     "frame": 9,
     "width": 993,
     "height": 151
-  }
-},
-{
-  "model": "engine.image",
-  "pk": 467,
-  "fields": {
-    "data": 21,
-    "path": "30.png",
-    "frame": 0,
-    "width": 810,
-    "height": 399
-  }
-},
-{
-  "model": "engine.image",
-  "pk": 468,
-  "fields": {
-    "data": 21,
-    "path": "31.png",
-    "frame": 1,
-    "width": 916,
-    "height": 158
-  }
-},
-{
-  "model": "engine.image",
-  "pk": 469,
-  "fields": {
-    "data": 21,
-    "path": "32.png",
-    "frame": 2,
-    "width": 936,
-    "height": 182
-  }
-},
-{
-  "model": "engine.image",
-  "pk": 470,
-  "fields": {
-    "data": 21,
-    "path": "33.png",
-    "frame": 3,
-    "width": 783,
-    "height": 433
-  }
-},
-{
-  "model": "engine.image",
-  "pk": 471,
-  "fields": {
-    "data": 21,
-    "path": "34.png",
-    "frame": 4,
-    "width": 231,
-    "height": 121
-  }
-},
-{
-  "model": "engine.image",
-  "pk": 472,
-  "fields": {
-    "data": 21,
-    "path": "35.png",
-    "frame": 5,
-    "width": 721,
-    "height": 705
-  }
-},
-{
-  "model": "engine.image",
-  "pk": 473,
-  "fields": {
-    "data": 21,
-    "path": "36.png",
-    "frame": 6,
-    "width": 631,
-    "height": 225
-  }
-},
-{
-  "model": "engine.image",
-  "pk": 474,
-  "fields": {
-    "data": 21,
-    "path": "37.png",
-    "frame": 7,
-    "width": 540,
-    "height": 167
-  }
-},
-{
-  "model": "engine.image",
-  "pk": 475,
-  "fields": {
-    "data": 21,
-    "path": "38.png",
-    "frame": 8,
-    "width": 203,
-    "height": 211
-  }
-},
-{
-  "model": "engine.image",
-  "pk": 476,
-  "fields": {
-    "data": 21,
-    "path": "39.png",
-    "frame": 9,
-    "width": 677,
-    "height": 144
-  }
-},
-{
-  "model": "engine.image",
-  "pk": 477,
-  "fields": {
-    "data": 21,
-    "path": "40.png",
-    "frame": 10,
-    "width": 697,
-    "height": 954
   }
 },
 {
@@ -3427,31 +3287,6 @@
   }
 },
 {
-  "model": "engine.task",
-  "pk": 22,
-  "fields": {
-    "project": null,
-    "name": "task3_with_gt_job",
-    "mode": "annotation",
-    "owner": [
-      "user2"
-    ],
-    "assignee": null,
-    "bug_tracker": "",
-    "created_date": "2023-04-14T14:40:10.333Z",
-    "updated_date": "2023-05-23T14:45:08.348Z",
-    "overlap": 0,
-    "segment_size": 11,
-    "status": "annotation",
-    "data": 21,
-    "dimension": "2d",
-    "subset": "",
-    "organization": 2,
-    "source_storage": null,
-    "target_storage": null
-  }
-},
-{
   "model": "engine.clientfile",
   "pk": 131,
   "fields": {
@@ -4354,9 +4189,7 @@
   "fields": {
     "task": 2,
     "start_frame": 0,
-    "stop_frame": 22,
-    "type": "range",
-    "frames": "[]"
+    "stop_frame": 22
   }
 },
 {
@@ -4365,9 +4198,7 @@
   "fields": {
     "task": 5,
     "start_frame": 0,
-    "stop_frame": 24,
-    "type": "range",
-    "frames": "[]"
+    "stop_frame": 24
   }
 },
 {
@@ -4376,9 +4207,7 @@
   "fields": {
     "task": 6,
     "start_frame": 0,
-    "stop_frame": 0,
-    "type": "range",
-    "frames": "[]"
+    "stop_frame": 0
   }
 },
 {
@@ -4387,9 +4216,7 @@
   "fields": {
     "task": 7,
     "start_frame": 0,
-    "stop_frame": 10,
-    "type": "range",
-    "frames": "[]"
+    "stop_frame": 10
   }
 },
 {
@@ -4398,9 +4225,7 @@
   "fields": {
     "task": 8,
     "start_frame": 0,
-    "stop_frame": 13,
-    "type": "range",
-    "frames": "[]"
+    "stop_frame": 13
   }
 },
 {
@@ -4409,9 +4234,7 @@
   "fields": {
     "task": 9,
     "start_frame": 0,
-    "stop_frame": 4,
-    "type": "range",
-    "frames": "[]"
+    "stop_frame": 4
   }
 },
 {
@@ -4420,9 +4243,7 @@
   "fields": {
     "task": 9,
     "start_frame": 5,
-    "stop_frame": 9,
-    "type": "range",
-    "frames": "[]"
+    "stop_frame": 9
   }
 },
 {
@@ -4431,9 +4252,7 @@
   "fields": {
     "task": 9,
     "start_frame": 10,
-    "stop_frame": 14,
-    "type": "range",
-    "frames": "[]"
+    "stop_frame": 14
   }
 },
 {
@@ -4442,9 +4261,7 @@
   "fields": {
     "task": 9,
     "start_frame": 15,
-    "stop_frame": 19,
-    "type": "range",
-    "frames": "[]"
+    "stop_frame": 19
   }
 },
 {
@@ -4453,9 +4270,7 @@
   "fields": {
     "task": 11,
     "start_frame": 0,
-    "stop_frame": 10,
-    "type": "range",
-    "frames": "[]"
+    "stop_frame": 10
   }
 },
 {
@@ -4464,9 +4279,7 @@
   "fields": {
     "task": 13,
     "start_frame": 0,
-    "stop_frame": 4,
-    "type": "range",
-    "frames": "[]"
+    "stop_frame": 4
   }
 },
 {
@@ -4475,9 +4288,7 @@
   "fields": {
     "task": 14,
     "start_frame": 0,
-    "stop_frame": 7,
-    "type": "range",
-    "frames": "[]"
+    "stop_frame": 7
   }
 },
 {
@@ -4486,9 +4297,7 @@
   "fields": {
     "task": 15,
     "start_frame": 0,
-    "stop_frame": 24,
-    "type": "range",
-    "frames": "[]"
+    "stop_frame": 24
   }
 },
 {
@@ -4497,9 +4306,7 @@
   "fields": {
     "task": 17,
     "start_frame": 0,
-    "stop_frame": 4,
-    "type": "range",
-    "frames": "[]"
+    "stop_frame": 4
   }
 },
 {
@@ -4508,9 +4315,7 @@
   "fields": {
     "task": 18,
     "start_frame": 0,
-    "stop_frame": 1,
-    "type": "range",
-    "frames": "[]"
+    "stop_frame": 1
   }
 },
 {
@@ -4519,9 +4324,7 @@
   "fields": {
     "task": 19,
     "start_frame": 0,
-    "stop_frame": 1,
-    "type": "range",
-    "frames": "[]"
+    "stop_frame": 1
   }
 },
 {
@@ -4530,9 +4333,7 @@
   "fields": {
     "task": 20,
     "start_frame": 0,
-    "stop_frame": 1,
-    "type": "range",
-    "frames": "[]"
+    "stop_frame": 1
   }
 },
 {
@@ -4541,9 +4342,7 @@
   "fields": {
     "task": 21,
     "start_frame": 0,
-    "stop_frame": 5,
-    "type": "range",
-    "frames": "[]"
+    "stop_frame": 5
   }
 },
 {
@@ -4552,31 +4351,7 @@
   "fields": {
     "task": 21,
     "start_frame": 6,
-    "stop_frame": 9,
-    "type": "range",
-    "frames": "[]"
-  }
-},
-{
-  "model": "engine.segment",
-  "pk": 27,
-  "fields": {
-    "task": 22,
-    "start_frame": 0,
-    "stop_frame": 10,
-    "type": "range",
-    "frames": "[]"
-  }
-},
-{
-  "model": "engine.segment",
-  "pk": 28,
-  "fields": {
-    "task": 22,
-    "start_frame": 0,
-    "stop_frame": 10,
-    "type": "specific_frames",
-    "frames": "[0, 1, 2, 5]"
+    "stop_frame": 9
   }
 },
 {
@@ -4587,12 +4362,10 @@
     "assignee": [
       "worker1"
     ],
-    "created_date": "2021-12-14T18:50:29.458Z",
     "updated_date": "2022-06-22T09:18:45.296Z",
     "status": "annotation",
     "stage": "annotation",
-    "state": "new",
-    "type": "annotation"
+    "state": "new"
   }
 },
 {
@@ -4603,12 +4376,10 @@
     "assignee": [
       "worker4"
     ],
-    "created_date": "2022-02-16T06:25:48.168Z",
     "updated_date": "2022-06-22T09:18:45.296Z",
     "status": "annotation",
     "stage": "annotation",
-    "state": "in progress",
-    "type": "annotation"
+    "state": "in progress"
   }
 },
 {
@@ -4617,12 +4388,10 @@
   "fields": {
     "segment": 8,
     "assignee": null,
-    "created_date": "2022-02-16T06:26:54.631Z",
     "updated_date": "2022-06-22T09:18:45.296Z",
     "status": "annotation",
     "stage": "annotation",
-    "state": "new",
-    "type": "annotation"
+    "state": "new"
   }
 },
 {
@@ -4631,12 +4400,10 @@
   "fields": {
     "segment": 9,
     "assignee": null,
-    "created_date": "2022-02-21T10:31:52.429Z",
     "updated_date": "2022-06-22T09:18:45.296Z",
     "status": "annotation",
     "stage": "annotation",
-    "state": "in progress",
-    "type": "annotation"
+    "state": "in progress"
   }
 },
 {
@@ -4647,12 +4414,10 @@
     "assignee": [
       "admin1"
     ],
-    "created_date": "2022-03-05T08:30:48.612Z",
     "updated_date": "2022-06-22T09:18:45.296Z",
     "status": "annotation",
     "stage": "annotation",
-    "state": "in progress",
-    "type": "annotation"
+    "state": "in progress"
   }
 },
 {
@@ -4663,12 +4428,10 @@
     "assignee": [
       "worker4"
     ],
-    "created_date": "2022-03-05T09:33:10.420Z",
     "updated_date": "2022-06-22T09:18:45.296Z",
     "status": "annotation",
     "stage": "annotation",
-    "state": "in progress",
-    "type": "annotation"
+    "state": "in progress"
   }
 },
 {
@@ -4677,12 +4440,10 @@
   "fields": {
     "segment": 12,
     "assignee": null,
-    "created_date": "2022-03-05T09:33:10.420Z",
     "updated_date": "2022-06-22T09:18:45.296Z",
     "status": "validation",
     "stage": "validation",
-    "state": "new",
-    "type": "annotation"
+    "state": "new"
   }
 },
 {
@@ -4691,12 +4452,10 @@
   "fields": {
     "segment": 13,
     "assignee": null,
-    "created_date": "2022-03-05T09:33:10.420Z",
     "updated_date": "2022-06-22T09:18:45.296Z",
     "status": "validation",
     "stage": "acceptance",
-    "state": "new",
-    "type": "annotation"
+    "state": "new"
   }
 },
 {
@@ -4705,12 +4464,10 @@
   "fields": {
     "segment": 14,
     "assignee": null,
-    "created_date": "2022-03-05T09:33:10.420Z",
     "updated_date": "2022-11-03T13:57:26.346Z",
     "status": "annotation",
     "stage": "annotation",
-    "state": "in progress",
-    "type": "annotation"
+    "state": "in progress"
   }
 },
 {
@@ -4721,12 +4478,10 @@
     "assignee": [
       "worker2"
     ],
-    "created_date": "2022-03-05T10:32:19.149Z",
     "updated_date": "2022-06-22T09:18:45.296Z",
     "status": "annotation",
     "stage": "annotation",
-    "state": "in progress",
-    "type": "annotation"
+    "state": "in progress"
   }
 },
 {
@@ -4735,12 +4490,10 @@
   "fields": {
     "segment": 17,
     "assignee": null,
-    "created_date": "2022-06-08T08:33:06.505Z",
     "updated_date": "2022-12-05T07:47:01.633Z",
     "status": "annotation",
     "stage": "annotation",
-    "state": "in progress",
-    "type": "annotation"
+    "state": "in progress"
   }
 },
 {
@@ -4749,12 +4502,10 @@
   "fields": {
     "segment": 18,
     "assignee": null,
-    "created_date": "2022-09-22T14:22:25.820Z",
     "updated_date": "2022-09-23T11:57:02.302Z",
     "status": "annotation",
     "stage": "annotation",
-    "state": "in progress",
-    "type": "annotation"
+    "state": "in progress"
   }
 },
 {
@@ -4763,12 +4514,10 @@
   "fields": {
     "segment": 19,
     "assignee": null,
-    "created_date": "2022-12-01T12:53:10.425Z",
     "updated_date": "2022-12-01T12:53:35.354Z",
     "status": "annotation",
     "stage": "annotation",
-    "state": "in progress",
-    "type": "annotation"
+    "state": "in progress"
   }
 },
 {
@@ -4777,12 +4526,10 @@
   "fields": {
     "segment": 21,
     "assignee": null,
-    "created_date": "2023-02-10T14:05:25.947Z",
     "updated_date": "2023-02-10T14:05:26.022Z",
     "status": "annotation",
     "stage": "annotation",
-    "state": "new",
-    "type": "annotation"
+    "state": "new"
   }
 },
 {
@@ -4791,12 +4538,10 @@
   "fields": {
     "segment": 22,
     "assignee": null,
-    "created_date": "2023-03-01T15:36:26.668Z",
     "updated_date": "2023-03-01T15:36:38.114Z",
     "status": "annotation",
     "stage": "annotation",
-    "state": "in progress",
-    "type": "annotation"
+    "state": "in progress"
   }
 },
 {
@@ -4805,12 +4550,10 @@
   "fields": {
     "segment": 23,
     "assignee": null,
-    "created_date": "2023-03-10T11:56:33.757Z",
     "updated_date": "2023-03-10T11:56:55.066Z",
     "status": "annotation",
     "stage": "annotation",
-    "state": "in progress",
-    "type": "annotation"
+    "state": "in progress"
   }
 },
 {
@@ -4819,12 +4562,10 @@
   "fields": {
     "segment": 24,
     "assignee": null,
-    "created_date": "2023-03-10T11:57:31.614Z",
     "updated_date": "2023-03-10T11:57:49.019Z",
     "status": "annotation",
     "stage": "annotation",
-    "state": "in progress",
-    "type": "annotation"
+    "state": "in progress"
   }
 },
 {
@@ -4833,12 +4574,10 @@
   "fields": {
     "segment": 25,
     "assignee": null,
-    "created_date": "2023-03-27T19:08:07.649Z",
     "updated_date": "2023-03-27T19:08:27.216Z",
     "status": "annotation",
     "stage": "annotation",
-    "state": "in progress",
-    "type": "annotation"
+    "state": "in progress"
   }
 },
 {
@@ -4847,40 +4586,10 @@
   "fields": {
     "segment": 26,
     "assignee": null,
-    "created_date": "2023-03-27T19:08:07.649Z",
     "updated_date": "2023-03-27T19:08:40.166Z",
     "status": "annotation",
     "stage": "annotation",
-    "state": "in progress",
-    "type": "annotation"
-  }
-},
-{
-  "model": "engine.job",
-  "pk": 27,
-  "fields": {
-    "segment": 27,
-    "assignee": null,
-    "created_date": "2023-04-14T14:40:10.333Z",
-    "updated_date": "2023-05-23T14:45:08.385Z",
-    "status": "annotation",
-    "stage": "annotation",
-    "state": "in progress",
-    "type": "annotation"
-  }
-},
-{
-  "model": "engine.job",
-  "pk": 28,
-  "fields": {
-    "segment": 28,
-    "assignee": null,
-    "created_date": "2023-04-14T14:40:10.333Z",
-    "updated_date": "2023-05-23T14:44:02.697Z",
-    "status": "validation",
-    "stage": "acceptance",
-    "state": "completed",
-    "type": "ground_truth"
+    "state": "in progress"
   }
 },
 {
@@ -5546,8 +5255,6 @@
 {
   "model": "engine.label",
   "pk": 63,
-<<<<<<< HEAD
-=======
   "fields": {
     "task": 8,
     "project": null,
@@ -5584,79 +5291,6 @@
 {
   "model": "engine.skeleton",
   "pk": 1,
->>>>>>> 9b38f3e4
-  "fields": {
-    "task": 22,
-    "project": null,
-    "name": "cat",
-    "color": "#6080c0",
-    "type": "any",
-    "parent": null
-  }
-},
-{
-  "model": "engine.label",
-  "pk": 64,
-  "fields": {
-    "task": 22,
-    "project": null,
-    "name": "dog",
-    "color": "#406040",
-    "type": "any",
-    "parent": null
-  }
-},
-{
-  "model": "engine.label",
-  "pk": 66,
-  "fields": {
-    "task": 22,
-    "project": null,
-    "name": "sk",
-    "color": "#89b9bb",
-    "type": "skeleton",
-    "parent": null
-  }
-},
-{
-  "model": "engine.label",
-  "pk": 67,
-  "fields": {
-    "task": 22,
-    "project": null,
-    "name": "1",
-    "color": "#d12345",
-    "type": "points",
-    "parent": 66
-  }
-},
-{
-  "model": "engine.label",
-  "pk": 68,
-  "fields": {
-    "task": 22,
-    "project": null,
-    "name": "2",
-    "color": "#350dea",
-    "type": "points",
-    "parent": 66
-  }
-},
-{
-  "model": "engine.label",
-  "pk": 69,
-  "fields": {
-    "task": 22,
-    "project": null,
-    "name": "3",
-    "color": "#479ffe",
-    "type": "points",
-    "parent": 66
-  }
-},
-{
-  "model": "engine.skeleton",
-  "pk": 1,
   "fields": {
     "root": 18,
     "svg": "<line x1=\"36.37385177612305\" y1=\"50.334449768066406\" x2=\"70.15311431884766\" y2=\"21.237457275390625\" stroke=\"black\" data-type=\"edge\" data-node-from=\"2\" stroke-width=\"0.5\" data-node-to=\"3\"></line><line x1=\"29.517663955688477\" y1=\"15.050167083740234\" x2=\"36.37385177612305\" y2=\"50.334449768066406\" stroke=\"black\" data-type=\"edge\" data-node-from=\"1\" stroke-width=\"0.5\" data-node-to=\"2\"></line><circle r=\"1.5\" stroke=\"black\" fill=\"#b3b3b3\" cx=\"29.517663955688477\" cy=\"15.050167083740234\" stroke-width=\"0.1\" data-type=\"element node\" data-element-id=\"1\" data-node-id=\"1\" data-label-id=\"19\"></circle><circle r=\"1.5\" stroke=\"black\" fill=\"#b3b3b3\" cx=\"36.37385177612305\" cy=\"50.334449768066406\" stroke-width=\"0.1\" data-type=\"element node\" data-element-id=\"2\" data-node-id=\"2\" data-label-id=\"20\"></circle><circle r=\"1.5\" stroke=\"black\" fill=\"#b3b3b3\" cx=\"70.15311431884766\" cy=\"21.237457275390625\" stroke-width=\"0.1\" data-type=\"element node\" data-element-id=\"3\" data-node-id=\"3\" data-label-id=\"21\"></circle>"
@@ -5692,14 +5326,6 @@
   "fields": {
     "root": 58,
     "svg": "<line x1=\"49.88445281982422\" y1=\"18.897058486938477\" x2=\"35.59873962402344\" y2=\"61.081932067871094\" stroke=\"black\" data-type=\"edge\" data-node-from=\"3\" stroke-width=\"0.5\" data-node-to=\"2\"></line><line x1=\"70.72479248046875\" y1=\"68.30882263183594\" x2=\"49.88445281982422\" y2=\"18.897058486938477\" stroke=\"black\" data-type=\"edge\" data-node-from=\"4\" stroke-width=\"0.5\" data-node-to=\"3\"></line><line x1=\"25.0105037689209\" y1=\"31.165966033935547\" x2=\"70.72479248046875\" y2=\"68.30882263183594\" stroke=\"black\" data-type=\"edge\" data-node-from=\"1\" stroke-width=\"0.5\" data-node-to=\"4\"></line><circle r=\"1.5\" stroke=\"black\" fill=\"#b3b3b3\" cx=\"25.0105037689209\" cy=\"31.165966033935547\" stroke-width=\"0.1\" data-type=\"element node\" data-element-id=\"1\" data-node-id=\"1\" data-label-id=\"59\"></circle><circle r=\"1.5\" stroke=\"black\" fill=\"#b3b3b3\" cx=\"35.59873962402344\" cy=\"61.081932067871094\" stroke-width=\"0.1\" data-type=\"element node\" data-element-id=\"2\" data-node-id=\"2\" data-label-id=\"60\"></circle><circle r=\"1.5\" stroke=\"black\" fill=\"#b3b3b3\" cx=\"49.88445281982422\" cy=\"18.897058486938477\" stroke-width=\"0.1\" data-type=\"element node\" data-element-id=\"3\" data-node-id=\"3\" data-label-id=\"61\"></circle><circle r=\"1.5\" stroke=\"black\" fill=\"#b3b3b3\" cx=\"70.72479248046875\" cy=\"68.30882263183594\" stroke-width=\"0.1\" data-type=\"element node\" data-element-id=\"4\" data-node-id=\"4\" data-label-id=\"62\"></circle>"
-  }
-},
-{
-  "model": "engine.skeleton",
-  "pk": 6,
-  "fields": {
-    "root": 66,
-    "svg": "<line x1=\"22.996726989746094\" y1=\"10.472972869873047\" x2=\"41.57780838012695\" y2=\"21.79054069519043\" stroke=\"black\" data-type=\"edge\" data-node-from=\"1\" stroke-width=\"0.5\" data-node-to=\"2\"></line><line x1=\"25.192672729492188\" y1=\"28.885135650634766\" x2=\"22.996726989746094\" y2=\"10.472972869873047\" stroke=\"black\" data-type=\"edge\" data-node-from=\"3\" stroke-width=\"0.5\" data-node-to=\"1\"></line><circle r=\"1.5\" stroke=\"black\" fill=\"#b3b3b3\" cx=\"22.996726989746094\" cy=\"10.472972869873047\" stroke-width=\"0.1\" data-type=\"element node\" data-element-id=\"1\" data-node-id=\"1\" data-label-id=\"67\"></circle><circle r=\"1.5\" stroke=\"black\" fill=\"#b3b3b3\" cx=\"41.57780838012695\" cy=\"21.79054069519043\" stroke-width=\"0.1\" data-type=\"element node\" data-element-id=\"2\" data-node-id=\"2\" data-label-id=\"68\"></circle><circle r=\"1.5\" stroke=\"black\" fill=\"#b3b3b3\" cx=\"25.192672729492188\" cy=\"28.885135650634766\" stroke-width=\"0.1\" data-type=\"element node\" data-element-id=\"3\" data-node-id=\"3\" data-label-id=\"69\"></circle>"
   }
 },
 {
@@ -5843,18 +5469,6 @@
   }
 },
 {
-  "model": "engine.attributespec",
-  "pk": 13,
-  "fields": {
-    "label": 64,
-    "name": "a1",
-    "mutable": false,
-    "input_type": "checkbox",
-    "default_value": "false",
-    "values": "false"
-  }
-},
-{
   "model": "engine.labeledimage",
   "pk": 1,
   "fields": {
@@ -5894,28 +5508,6 @@
     "job": 21,
     "label": 38,
     "frame": 3,
-    "group": 0,
-    "source": "manual"
-  }
-},
-{
-  "model": "engine.labeledimage",
-  "pk": 230,
-  "fields": {
-    "job": 28,
-    "label": 63,
-    "frame": 0,
-    "group": 0,
-    "source": "manual"
-  }
-},
-{
-  "model": "engine.labeledimage",
-  "pk": 231,
-  "fields": {
-    "job": 28,
-    "label": 63,
-    "frame": 1,
     "group": 0,
     "source": "manual"
   }
@@ -6605,1248 +6197,6 @@
   }
 },
 {
-  "model": "engine.labeledshape",
-  "pk": 603,
-  "fields": {
-    "job": 28,
-    "label": 64,
-    "frame": 0,
-    "group": 0,
-    "source": "manual",
-    "type": "polygon",
-    "occluded": false,
-    "outside": false,
-    "z_order": 0,
-    "points": "[455.36, 88.24, 463.21, 158.9, 545.65, 155.63, 536.49, 84.97]",
-    "rotation": 0.0,
-    "parent": null
-  }
-},
-{
-  "model": "engine.labeledshape",
-  "pk": 604,
-  "fields": {
-    "job": 28,
-    "label": 63,
-    "frame": 0,
-    "group": 0,
-    "source": "manual",
-    "type": "polygon",
-    "occluded": false,
-    "outside": false,
-    "z_order": 0,
-    "points": "[227.02, 88.24, 223.74, 155.63, 297.02, 156.94, 299.64, 84.97, 261.04, 128.81]",
-    "rotation": 0.0,
-    "parent": null
-  }
-},
-{
-  "model": "engine.labeledshape",
-  "pk": 605,
-  "fields": {
-    "job": 28,
-    "label": 63,
-    "frame": 0,
-    "group": 0,
-    "source": "manual",
-    "type": "polyline",
-    "occluded": false,
-    "outside": false,
-    "z_order": 0,
-    "points": "[284.59, 248.54, 264.96, 261.63, 242.72, 251.16, 219.16, 270.79]",
-    "rotation": 0.0,
-    "parent": null
-  }
-},
-{
-  "model": "engine.labeledshape",
-  "pk": 606,
-  "fields": {
-    "job": 28,
-    "label": 63,
-    "frame": 0,
-    "group": 0,
-    "source": "manual",
-    "type": "polyline",
-    "occluded": false,
-    "outside": false,
-    "z_order": 0,
-    "points": "[419.37, 260.32, 436.39, 259.01, 448.82, 258.36, 463.87, 258.36]",
-    "rotation": 0.0,
-    "parent": null
-  }
-},
-{
-  "model": "engine.labeledshape",
-  "pk": 607,
-  "fields": {
-    "job": 28,
-    "label": 63,
-    "frame": 0,
-    "group": 0,
-    "source": "manual",
-    "type": "rectangle",
-    "occluded": false,
-    "outside": false,
-    "z_order": 0,
-    "points": "[107.28, 91.51, 152.43, 154.32]",
-    "rotation": 0.0,
-    "parent": null
-  }
-},
-{
-  "model": "engine.labeledshape",
-  "pk": 608,
-  "fields": {
-    "job": 28,
-    "label": 63,
-    "frame": 0,
-    "group": 0,
-    "source": "manual",
-    "type": "points",
-    "occluded": false,
-    "outside": false,
-    "z_order": 0,
-    "points": "[362.45, 298.92, 345.44, 317.24, 368.99, 315.93]",
-    "rotation": 0.0,
-    "parent": null
-  }
-},
-{
-  "model": "engine.labeledshape",
-  "pk": 609,
-  "fields": {
-    "job": 28,
-    "label": 63,
-    "frame": 0,
-    "group": 1,
-    "source": "manual",
-    "type": "rectangle",
-    "occluded": false,
-    "outside": false,
-    "z_order": 0,
-    "points": "[113.83, 18.23, 136.07, 40.5]",
-    "rotation": 0.0,
-    "parent": null
-  }
-},
-{
-  "model": "engine.labeledshape",
-  "pk": 610,
-  "fields": {
-    "job": 28,
-    "label": 63,
-    "frame": 0,
-    "group": 1,
-    "source": "manual",
-    "type": "rectangle",
-    "occluded": false,
-    "outside": false,
-    "z_order": 0,
-    "points": "[147.85, 18.89, 170.06, 42.41]",
-    "rotation": 0.0,
-    "parent": null
-  }
-},
-{
-  "model": "engine.labeledshape",
-  "pk": 611,
-  "fields": {
-    "job": 28,
-    "label": 63,
-    "frame": 0,
-    "group": 2,
-    "source": "manual",
-    "type": "rectangle",
-    "occluded": false,
-    "outside": false,
-    "z_order": 0,
-    "points": "[180.56, 19.54, 202.14, 41.77]",
-    "rotation": 0.0,
-    "parent": null
-  }
-},
-{
-  "model": "engine.labeledshape",
-  "pk": 612,
-  "fields": {
-    "job": 28,
-    "label": 63,
-    "frame": 0,
-    "group": 2,
-    "source": "manual",
-    "type": "rectangle",
-    "occluded": false,
-    "outside": false,
-    "z_order": 0,
-    "points": "[213.28, 18.23, 236.82, 44.37]",
-    "rotation": 0.0,
-    "parent": null
-  }
-},
-{
-  "model": "engine.labeledshape",
-  "pk": 613,
-  "fields": {
-    "job": 28,
-    "label": 63,
-    "frame": 0,
-    "group": 3,
-    "source": "manual",
-    "type": "rectangle",
-    "occluded": false,
-    "outside": false,
-    "z_order": 0,
-    "points": "[567.9, 14.31, 595.37, 43.8]",
-    "rotation": 0.0,
-    "parent": null
-  }
-},
-{
-  "model": "engine.labeledshape",
-  "pk": 614,
-  "fields": {
-    "job": 28,
-    "label": 63,
-    "frame": 0,
-    "group": 3,
-    "source": "manual",
-    "type": "rectangle",
-    "occluded": false,
-    "outside": false,
-    "z_order": 0,
-    "points": "[603.9, 13.65, 632.01, 43.1]",
-    "rotation": 0.0,
-    "parent": null
-  }
-},
-{
-  "model": "engine.labeledshape",
-  "pk": 615,
-  "fields": {
-    "job": 28,
-    "label": 63,
-    "frame": 0,
-    "group": 3,
-    "source": "manual",
-    "type": "rectangle",
-    "occluded": false,
-    "outside": false,
-    "z_order": 0,
-    "points": "[643.8, 12.35, 671.9, 43.8]",
-    "rotation": 0.0,
-    "parent": null
-  }
-},
-{
-  "model": "engine.labeledshape",
-  "pk": 616,
-  "fields": {
-    "job": 28,
-    "label": 63,
-    "frame": 0,
-    "group": 3,
-    "source": "manual",
-    "type": "rectangle",
-    "occluded": false,
-    "outside": false,
-    "z_order": 0,
-    "points": "[681.09, 14.31, 711.8, 43.8]",
-    "rotation": 0.0,
-    "parent": null
-  }
-},
-{
-  "model": "engine.labeledshape",
-  "pk": 617,
-  "fields": {
-    "job": 28,
-    "label": 63,
-    "frame": 0,
-    "group": 0,
-    "source": "manual",
-    "type": "rectangle",
-    "occluded": false,
-    "outside": false,
-    "z_order": 0,
-    "points": "[112.52, 47.02, 138.03, 69.92]",
-    "rotation": 0.0,
-    "parent": null
-  }
-},
-{
-  "model": "engine.labeledshape",
-  "pk": 618,
-  "fields": {
-    "job": 28,
-    "label": 63,
-    "frame": 0,
-    "group": 4,
-    "source": "manual",
-    "type": "rectangle",
-    "occluded": false,
-    "outside": false,
-    "z_order": 0,
-    "points": "[147.85, 47.02, 172.06, 72.54]",
-    "rotation": 0.0,
-    "parent": null
-  }
-},
-{
-  "model": "engine.labeledshape",
-  "pk": 619,
-  "fields": {
-    "job": 28,
-    "label": 63,
-    "frame": 0,
-    "group": 4,
-    "source": "manual",
-    "type": "rectangle",
-    "occluded": false,
-    "outside": false,
-    "z_order": 0,
-    "points": "[181.22, 47.68, 205.42, 73.85]",
-    "rotation": 0.0,
-    "parent": null
-  }
-},
-{
-  "model": "engine.labeledshape",
-  "pk": 620,
-  "fields": {
-    "job": 28,
-    "label": 63,
-    "frame": 0,
-    "group": 4,
-    "source": "manual",
-    "type": "rectangle",
-    "occluded": false,
-    "outside": false,
-    "z_order": 0,
-    "points": "[213.28, 47.68, 238.14, 73.85]",
-    "rotation": 0.0,
-    "parent": null
-  }
-},
-{
-  "model": "engine.labeledshape",
-  "pk": 621,
-  "fields": {
-    "job": 28,
-    "label": 63,
-    "frame": 0,
-    "group": 0,
-    "source": "manual",
-    "type": "polygon",
-    "occluded": false,
-    "outside": false,
-    "z_order": 0,
-    "points": "[527.0, 319.6, 530.3, 372.6, 500.83, 375.21, 502.79, 319.6]",
-    "rotation": 0.0,
-    "parent": null
-  }
-},
-{
-  "model": "engine.labeledshape",
-  "pk": 622,
-  "fields": {
-    "job": 28,
-    "label": 63,
-    "frame": 0,
-    "group": 5,
-    "source": "manual",
-    "type": "polygon",
-    "occluded": false,
-    "outside": false,
-    "z_order": 0,
-    "points": "[672.58, 219.1, 692.21, 239.38, 671.27, 257.7, 655.57, 239.38]",
-    "rotation": 0.0,
-    "parent": null
-  }
-},
-{
-  "model": "engine.labeledshape",
-  "pk": 623,
-  "fields": {
-    "job": 28,
-    "label": 63,
-    "frame": 0,
-    "group": 5,
-    "source": "manual",
-    "type": "mask",
-    "occluded": false,
-    "outside": false,
-    "z_order": 0,
-    "points": "[21.0, 5.0, 32.0, 10.0, 30.0, 12.0, 27.0, 15.0, 25.0, 17.0, 23.0, 19.0, 21.0, 21.0, 19.0, 23.0, 17.0, 25.0, 14.0, 28.0, 12.0, 30.0, 10.0, 31.0, 9.0, 33.0, 8.0, 34.0, 6.0, 36.0, 5.0, 36.0, 5.0, 36.0, 4.0, 38.0, 2.0, 39.0, 2.0, 326.0, 2.0, 38.0, 3.0, 38.0, 3.0, 37.0, 5.0, 35.0, 6.0, 34.0, 8.0, 31.0, 10.0, 29.0, 13.0, 26.0, 16.0, 23.0, 19.0, 21.0, 21.0, 18.0, 24.0, 15.0, 27.0, 13.0, 29.0, 9.0, 22.0, 627.0, 244.0, 667.0, 284.0]",
-    "rotation": 0.0,
-    "parent": null
-  }
-},
-{
-  "model": "engine.labeledshape",
-  "pk": 624,
-  "fields": {
-    "job": 28,
-    "label": 63,
-    "frame": 0,
-    "group": 7,
-    "source": "manual",
-    "type": "rectangle",
-    "occluded": false,
-    "outside": false,
-    "z_order": 0,
-    "points": "[37.27, 267.52, 83.07, 328.36]",
-    "rotation": 0.0,
-    "parent": null
-  }
-},
-{
-  "model": "engine.labeledshape",
-  "pk": 625,
-  "fields": {
-    "job": 28,
-    "label": 63,
-    "frame": 0,
-    "group": 7,
-    "source": "manual",
-    "type": "points",
-    "occluded": false,
-    "outside": false,
-    "z_order": 0,
-    "points": "[46.43, 290.42]",
-    "rotation": 0.0,
-    "parent": null
-  }
-},
-{
-  "model": "engine.labeledshape",
-  "pk": 626,
-  "fields": {
-    "job": 28,
-    "label": 63,
-    "frame": 0,
-    "group": 7,
-    "source": "manual",
-    "type": "points",
-    "occluded": false,
-    "outside": false,
-    "z_order": 0,
-    "points": "[64.75, 302.19]",
-    "rotation": 0.0,
-    "parent": null
-  }
-},
-{
-  "model": "engine.labeledshape",
-  "pk": 627,
-  "fields": {
-    "job": 28,
-    "label": 63,
-    "frame": 0,
-    "group": 7,
-    "source": "manual",
-    "type": "points",
-    "occluded": false,
-    "outside": false,
-    "z_order": 0,
-    "points": "[47.74, 309.39]",
-    "rotation": 0.0,
-    "parent": null
-  }
-},
-{
-  "model": "engine.labeledshape",
-  "pk": 628,
-  "fields": {
-    "job": 28,
-    "label": 64,
-    "frame": 0,
-    "group": 0,
-    "source": "manual",
-    "type": "points",
-    "occluded": false,
-    "outside": false,
-    "z_order": 0,
-    "points": "[140.7, 338.8]",
-    "rotation": 0.0,
-    "parent": null
-  }
-},
-{
-  "model": "engine.labeledshape",
-  "pk": 629,
-  "fields": {
-    "job": 28,
-    "label": 63,
-    "frame": 0,
-    "group": 0,
-    "source": "manual",
-    "type": "points",
-    "occluded": false,
-    "outside": false,
-    "z_order": 0,
-    "points": "[225.0, 315.2]",
-    "rotation": 0.0,
-    "parent": null
-  }
-},
-{
-  "model": "engine.labeledshape",
-  "pk": 630,
-  "fields": {
-    "job": 28,
-    "label": 63,
-    "frame": 1,
-    "group": 0,
-    "source": "manual",
-    "type": "polygon",
-    "occluded": false,
-    "outside": false,
-    "z_order": 0,
-    "points": "[213.08, 27.58, 242.67, 54.96, 220.48, 73.46, 182.0, 63.1, 165.72, 25.36]",
-    "rotation": 0.0,
-    "parent": null
-  }
-},
-{
-  "model": "engine.labeledshape",
-  "pk": 631,
-  "fields": {
-    "job": 28,
-    "label": 63,
-    "frame": 1,
-    "group": 0,
-    "source": "manual",
-    "type": "ellipse",
-    "occluded": false,
-    "outside": false,
-    "z_order": 0,
-    "points": "[359.22, 57.54, 381.79, 37.93]",
-    "rotation": 0.0,
-    "parent": null
-  }
-},
-{
-  "model": "engine.labeledshape",
-  "pk": 632,
-  "fields": {
-    "job": 28,
-    "label": 63,
-    "frame": 1,
-    "group": 0,
-    "source": "manual",
-    "type": "cuboid",
-    "occluded": false,
-    "outside": false,
-    "z_order": 0,
-    "points": "[503.86, 51.36, 503.86, 95.65, 574.15, 51.26, 574.15, 95.65, 581.18, 46.92, 581.18, 91.11, 510.89, 46.92, 510.89, 91.11]",
-    "rotation": 0.0,
-    "parent": null
-  }
-},
-{
-  "model": "engine.labeledshape",
-  "pk": 633,
-  "fields": {
-    "job": 28,
-    "label": 63,
-    "frame": 1,
-    "group": 0,
-    "source": "manual",
-    "type": "mask",
-    "occluded": false,
-    "outside": false,
-    "z_order": 0,
-    "points": "[45.0, 8.0, 64.0, 5.0, 7.0, 11.0, 61.0, 7.0, 5.0, 14.0, 58.0, 9.0, 3.0, 16.0, 56.0, 11.0, 2.0, 18.0, 54.0, 11.0, 2.0, 20.0, 52.0, 35.0, 50.0, 36.0, 49.0, 38.0, 47.0, 39.0, 45.0, 42.0, 43.0, 43.0, 42.0, 45.0, 40.0, 46.0, 39.0, 47.0, 16.0, 7.0, 15.0, 48.0, 14.0, 9.0, 14.0, 48.0, 13.0, 12.0, 12.0, 13.0, 11.0, 25.0, 11.0, 14.0, 10.0, 13.0, 14.0, 24.0, 10.0, 15.0, 9.0, 13.0, 16.0, 23.0, 8.0, 17.0, 7.0, 14.0, 16.0, 23.0, 8.0, 18.0, 5.0, 15.0, 17.0, 23.0, 6.0, 19.0, 5.0, 15.0, 18.0, 23.0, 4.0, 21.0, 3.0, 16.0, 19.0, 23.0, 3.0, 22.0, 2.0, 16.0, 19.0, 23.0, 3.0, 40.0, 19.0, 24.0, 2.0, 40.0, 20.0, 23.0, 2.0, 41.0, 19.0, 23.0, 2.0, 41.0, 19.0, 11.0, 1.0, 12.0, 1.0, 11.0, 1.0, 29.0, 19.0, 11.0, 1.0, 12.0, 1.0, 11.0, 1.0, 29.0, 19.0, 11.0, 2.0, 23.0, 2.0, 29.0, 18.0, 11.0, 2.0, 23.0, 3.0, 28.0, 18.0, 11.0, 2.0, 24.0, 3.0, 28.0, 17.0, 11.0, 3.0, 24.0, 3.0, 27.0, 16.0, 12.0, 3.0, 25.0, 2.0, 28.0, 15.0, 12.0, 2.0, 12.0, 1.0, 43.0, 14.0, 12.0, 3.0, 12.0, 2.0, 43.0, 13.0, 12.0, 3.0, 12.0, 2.0, 44.0, 11.0, 13.0, 3.0, 12.0, 3.0, 43.0, 11.0, 13.0, 3.0, 11.0, 4.0, 43.0, 10.0, 13.0, 4.0, 11.0, 5.0, 44.0, 8.0, 12.0, 5.0, 11.0, 6.0, 44.0, 7.0, 12.0, 5.0, 11.0, 7.0, 45.0, 4.0, 12.0, 5.0, 12.0, 9.0, 14.0, 3.0, 27.0, 3.0, 12.0, 5.0, 12.0, 11.0, 9.0, 7.0, 41.0, 5.0, 12.0, 12.0, 7.0, 9.0, 40.0, 5.0, 12.0, 28.0, 39.0, 5.0, 12.0, 30.0, 38.0, 5.0, 11.0, 32.0, 37.0, 5.0, 11.0, 33.0, 35.0, 5.0, 12.0, 34.0, 33.0, 6.0, 12.0, 35.0, 32.0, 6.0, 11.0, 37.0, 31.0, 6.0, 11.0, 39.0, 29.0, 5.0, 12.0, 40.0, 28.0, 5.0, 12.0, 42.0, 26.0, 4.0, 13.0, 44.0, 40.0, 46.0, 39.0, 47.0, 38.0, 49.0, 35.0, 57.0, 27.0, 60.0, 24.0, 62.0, 22.0, 65.0, 19.0, 68.0, 15.0, 71.0, 13.0, 77.0, 7.0, 14.0, 23.0, 57.0, 107.0, 124.0]",
-    "rotation": 0.0,
-    "parent": null
-  }
-},
-{
-  "model": "engine.labeledshape",
-  "pk": 634,
-  "fields": {
-    "job": 28,
-    "label": 63,
-    "frame": 1,
-    "group": 0,
-    "source": "manual",
-    "type": "points",
-    "occluded": false,
-    "outside": false,
-    "z_order": 0,
-    "points": "[276.71, 105.27, 301.12, 121.55, 273.75, 137.09, 252.29, 122.29]",
-    "rotation": 0.0,
-    "parent": null
-  }
-},
-{
-  "model": "engine.labeledshape",
-  "pk": 635,
-  "fields": {
-    "job": 28,
-    "label": 63,
-    "frame": 1,
-    "group": 0,
-    "source": "manual",
-    "type": "polyline",
-    "occluded": false,
-    "outside": false,
-    "z_order": 0,
-    "points": "[393.61, 109.71, 417.29, 139.31, 432.09, 123.03, 461.68, 140.05]",
-    "rotation": 0.0,
-    "parent": null
-  }
-},
-{
-  "model": "engine.labeledshape",
-  "pk": 636,
-  "fields": {
-    "job": 28,
-    "label": 63,
-    "frame": 1,
-    "group": 0,
-    "source": "manual",
-    "type": "rectangle",
-    "occluded": false,
-    "outside": false,
-    "z_order": 0,
-    "points": "[420.99, 33.5, 450.58, 62.36]",
-    "rotation": 0.0,
-    "parent": null
-  }
-},
-{
-  "model": "engine.labeledshape",
-  "pk": 637,
-  "fields": {
-    "job": 27,
-    "label": 63,
-    "frame": 0,
-    "group": 3,
-    "source": "manual",
-    "type": "polyline",
-    "occluded": false,
-    "outside": false,
-    "z_order": 0,
-    "points": "[439.0, 238.07, 442.27, 279.29]",
-    "rotation": 0.0,
-    "parent": null
-  }
-},
-{
-  "model": "engine.labeledshape",
-  "pk": 638,
-  "fields": {
-    "job": 27,
-    "label": 63,
-    "frame": 0,
-    "group": 1,
-    "source": "manual",
-    "type": "rectangle",
-    "occluded": false,
-    "outside": false,
-    "z_order": 0,
-    "points": "[109.62, 93.68, 150.75, 154.71]",
-    "rotation": 118.4,
-    "parent": null
-  }
-},
-{
-  "model": "engine.labeledshape",
-  "pk": 639,
-  "fields": {
-    "job": 27,
-    "label": 63,
-    "frame": 0,
-    "group": 3,
-    "source": "manual",
-    "type": "polyline",
-    "occluded": false,
-    "outside": false,
-    "z_order": 0,
-    "points": "[414.14, 256.39, 467.14, 255.08]",
-    "rotation": 0.0,
-    "parent": null
-  }
-},
-{
-  "model": "engine.labeledshape",
-  "pk": 640,
-  "fields": {
-    "job": 27,
-    "label": 63,
-    "frame": 0,
-    "group": 4,
-    "source": "manual",
-    "type": "polyline",
-    "occluded": false,
-    "outside": false,
-    "z_order": 0,
-    "points": "[210.0, 274.06, 240.1, 258.35, 267.1, 266.4, 278.7, 261.63, 281.32, 253.78]",
-    "rotation": 0.0,
-    "parent": null
-  }
-},
-{
-  "model": "engine.labeledshape",
-  "pk": 641,
-  "fields": {
-    "job": 27,
-    "label": 63,
-    "frame": 0,
-    "group": 5,
-    "source": "manual",
-    "type": "polygon",
-    "occluded": false,
-    "outside": false,
-    "z_order": 0,
-    "points": "[227.02, 87.59, 225.05, 153.02, 283.9, 158.2, 251.9, 121.0]",
-    "rotation": 0.0,
-    "parent": null
-  }
-},
-{
-  "model": "engine.labeledshape",
-  "pk": 642,
-  "fields": {
-    "job": 27,
-    "label": 63,
-    "frame": 0,
-    "group": 2,
-    "source": "manual",
-    "type": "mask",
-    "occluded": false,
-    "outside": false,
-    "z_order": 0,
-    "points": "[37.0, 25.0, 49.0, 32.0, 23.0, 59.0, 19.0, 61.0, 17.0, 63.0, 15.0, 65.0, 14.0, 66.0, 12.0, 68.0, 11.0, 69.0, 10.0, 70.0, 9.0, 70.0, 9.0, 70.0, 9.0, 70.0, 9.0, 71.0, 8.0, 71.0, 8.0, 72.0, 7.0, 72.0, 7.0, 72.0, 7.0, 72.0, 7.0, 72.0, 7.0, 73.0, 6.0, 73.0, 5.0, 74.0, 5.0, 74.0, 5.0, 74.0, 5.0, 74.0, 5.0, 74.0, 5.0, 74.0, 5.0, 74.0, 5.0, 74.0, 5.0, 74.0, 5.0, 74.0, 5.0, 74.0, 5.0, 74.0, 4.0, 75.0, 4.0, 75.0, 4.0, 75.0, 3.0, 76.0, 3.0, 76.0, 3.0, 77.0, 2.0, 77.0, 2.0, 77.0, 2.0, 77.0, 2.0, 77.0, 2.0, 77.0, 1.0, 1184.0, 1.0, 77.0, 3.0, 76.0, 4.0, 75.0, 4.0, 75.0, 4.0, 74.0, 5.0, 73.0, 7.0, 71.0, 9.0, 67.0, 13.0, 65.0, 15.0, 9.0, 1.0, 53.0, 29.0, 16.0, 4.0, 29.0, 31.0, 11.0, 16.0, 20.0, 12.0, 458.0, 87.0, 536.0, 158.0]",
-    "rotation": 0.0,
-    "parent": null
-  }
-},
-{
-  "model": "engine.labeledshape",
-  "pk": 643,
-  "fields": {
-    "job": 27,
-    "label": 63,
-    "frame": 0,
-    "group": 6,
-    "source": "manual",
-    "type": "polyline",
-    "occluded": false,
-    "outside": false,
-    "z_order": 0,
-    "points": "[414.49, 261.0, 467.48, 259.69]",
-    "rotation": 0.0,
-    "parent": null
-  }
-},
-{
-  "model": "engine.labeledshape",
-  "pk": 644,
-  "fields": {
-    "job": 27,
-    "label": 64,
-    "frame": 0,
-    "group": 0,
-    "source": "manual",
-    "type": "rectangle",
-    "occluded": false,
-    "outside": false,
-    "z_order": 1,
-    "points": "[459.5, 81.9, 545.8, 155.8]",
-    "rotation": 0.0,
-    "parent": null
-  }
-},
-{
-  "model": "engine.labeledshape",
-  "pk": 645,
-  "fields": {
-    "job": 27,
-    "label": 63,
-    "frame": 0,
-    "group": 0,
-    "source": "manual",
-    "type": "polygon",
-    "occluded": false,
-    "outside": false,
-    "z_order": 1,
-    "points": "[673.2, 222.4, 693.52, 240.04, 647.8, 287.2, 620.89, 266.86]",
-    "rotation": 0.0,
-    "parent": null
-  }
-},
-{
-  "model": "engine.labeledshape",
-  "pk": 646,
-  "fields": {
-    "job": 27,
-    "label": 63,
-    "frame": 0,
-    "group": 15,
-    "source": "manual",
-    "type": "rectangle",
-    "occluded": false,
-    "outside": false,
-    "z_order": 1,
-    "points": "[213.97, 46.73, 239.5, 72.3]",
-    "rotation": 0.0,
-    "parent": null
-  }
-},
-{
-  "model": "engine.labeledshape",
-  "pk": 647,
-  "fields": {
-    "job": 27,
-    "label": 63,
-    "frame": 0,
-    "group": 16,
-    "source": "manual",
-    "type": "rectangle",
-    "occluded": false,
-    "outside": false,
-    "z_order": 1,
-    "points": "[147.9, 45.42, 171.4, 70.3]",
-    "rotation": 0.0,
-    "parent": null
-  }
-},
-{
-  "model": "engine.labeledshape",
-  "pk": 648,
-  "fields": {
-    "job": 27,
-    "label": 63,
-    "frame": 0,
-    "group": 16,
-    "source": "manual",
-    "type": "rectangle",
-    "occluded": false,
-    "outside": false,
-    "z_order": 1,
-    "points": "[179.94, 46.08, 206.0, 72.8]",
-    "rotation": 0.0,
-    "parent": null
-  }
-},
-{
-  "model": "engine.labeledshape",
-  "pk": 649,
-  "fields": {
-    "job": 27,
-    "label": 63,
-    "frame": 0,
-    "group": 16,
-    "source": "manual",
-    "type": "rectangle",
-    "occluded": false,
-    "outside": false,
-    "z_order": 1,
-    "points": "[113.8, 45.4, 137.38, 69.0]",
-    "rotation": 0.0,
-    "parent": null
-  }
-},
-{
-  "model": "engine.labeledshape",
-  "pk": 650,
-  "fields": {
-    "job": 27,
-    "label": 63,
-    "frame": 0,
-    "group": 12,
-    "source": "manual",
-    "type": "rectangle",
-    "occluded": false,
-    "outside": false,
-    "z_order": 1,
-    "points": "[147.85, 17.61, 170.15, 39.87]",
-    "rotation": 0.0,
-    "parent": null
-  }
-},
-{
-  "model": "engine.labeledshape",
-  "pk": 651,
-  "fields": {
-    "job": 27,
-    "label": 63,
-    "frame": 0,
-    "group": 7,
-    "source": "manual",
-    "type": "rectangle",
-    "occluded": false,
-    "outside": false,
-    "z_order": 1,
-    "points": "[113.8, 17.6, 138.65, 40.47]",
-    "rotation": 0.0,
-    "parent": null
-  }
-},
-{
-  "model": "engine.labeledshape",
-  "pk": 652,
-  "fields": {
-    "job": 27,
-    "label": 63,
-    "frame": 0,
-    "group": 7,
-    "source": "manual",
-    "type": "rectangle",
-    "occluded": false,
-    "outside": false,
-    "z_order": 1,
-    "points": "[179.91, 18.22, 203.4, 41.8]",
-    "rotation": 0.0,
-    "parent": null
-  }
-},
-{
-  "model": "engine.labeledshape",
-  "pk": 653,
-  "fields": {
-    "job": 27,
-    "label": 63,
-    "frame": 0,
-    "group": 11,
-    "source": "manual",
-    "type": "rectangle",
-    "occluded": false,
-    "outside": false,
-    "z_order": 1,
-    "points": "[603.9, 13.65, 632.67, 42.4]",
-    "rotation": 0.0,
-    "parent": null
-  }
-},
-{
-  "model": "engine.labeledshape",
-  "pk": 654,
-  "fields": {
-    "job": 27,
-    "label": 63,
-    "frame": 0,
-    "group": 11,
-    "source": "manual",
-    "type": "rectangle",
-    "occluded": false,
-    "outside": false,
-    "z_order": 1,
-    "points": "[641.2, 13.0, 670.65, 42.5]",
-    "rotation": 0.0,
-    "parent": null
-  }
-},
-{
-  "model": "engine.labeledshape",
-  "pk": 655,
-  "fields": {
-    "job": 27,
-    "label": 63,
-    "frame": 0,
-    "group": 11,
-    "source": "manual",
-    "type": "rectangle",
-    "occluded": false,
-    "outside": false,
-    "z_order": 1,
-    "points": "[681.09, 13.0, 711.3, 43.2]",
-    "rotation": 0.0,
-    "parent": null
-  }
-},
-{
-  "model": "engine.labeledshape",
-  "pk": 656,
-  "fields": {
-    "job": 27,
-    "label": 63,
-    "frame": 0,
-    "group": 12,
-    "source": "manual",
-    "type": "rectangle",
-    "occluded": false,
-    "outside": false,
-    "z_order": 1,
-    "points": "[212.62, 18.92, 236.8, 42.5]",
-    "rotation": 0.0,
-    "parent": null
-  }
-},
-{
-  "model": "engine.labeledshape",
-  "pk": 657,
-  "fields": {
-    "job": 27,
-    "label": 63,
-    "frame": 0,
-    "group": 0,
-    "source": "manual",
-    "type": "polygon",
-    "occluded": false,
-    "outside": false,
-    "z_order": 3,
-    "points": "[502.5, 319.9, 635.3, 319.9, 651.0, 374.7, 499.9, 375.5]",
-    "rotation": 0.0,
-    "parent": null
-  }
-},
-{
-  "model": "engine.labeledshape",
-  "pk": 658,
-  "fields": {
-    "job": 27,
-    "label": 64,
-    "frame": 0,
-    "group": 0,
-    "source": "manual",
-    "type": "polygon",
-    "occluded": false,
-    "outside": false,
-    "z_order": 3,
-    "points": "[618.23, 215.13, 688.33, 284.53, 690.25, 278.64, 626.1, 206.7]",
-    "rotation": 0.0,
-    "parent": null
-  }
-},
-{
-  "model": "engine.labeledshape",
-  "pk": 659,
-  "fields": {
-    "job": 27,
-    "label": 64,
-    "frame": 0,
-    "group": 0,
-    "source": "manual",
-    "type": "polygon",
-    "occluded": false,
-    "outside": false,
-    "z_order": 4,
-    "points": "[532.6, 300.2, 533.2, 391.8, 678.47, 393.14, 639.87, 300.88]",
-    "rotation": 0.0,
-    "parent": null
-  }
-},
-{
-  "model": "engine.labeledshape",
-  "pk": 660,
-  "fields": {
-    "job": 27,
-    "label": 63,
-    "frame": 0,
-    "group": 0,
-    "source": "manual",
-    "type": "rectangle",
-    "occluded": false,
-    "outside": false,
-    "z_order": 4,
-    "points": "[310.76, 196.2, 339.55, 228.91]",
-    "rotation": 0.0,
-    "parent": null
-  }
-},
-{
-  "model": "engine.labeledshape",
-  "pk": 661,
-  "fields": {
-    "job": 27,
-    "label": 63,
-    "frame": 0,
-    "group": 0,
-    "source": "manual",
-    "type": "points",
-    "occluded": false,
-    "outside": false,
-    "z_order": 4,
-    "points": "[361.0, 302.1, 368.9, 316.0, 348.1, 318.6]",
-    "rotation": 0.0,
-    "parent": null
-  }
-},
-{
-  "model": "engine.labeledshape",
-  "pk": 662,
-  "fields": {
-    "job": 27,
-    "label": 64,
-    "frame": 0,
-    "group": 0,
-    "source": "manual",
-    "type": "points",
-    "occluded": false,
-    "outside": false,
-    "z_order": 4,
-    "points": "[225.71, 314.62]",
-    "rotation": 0.0,
-    "parent": null
-  }
-},
-{
-  "model": "engine.labeledshape",
-  "pk": 663,
-  "fields": {
-    "job": 27,
-    "label": 63,
-    "frame": 0,
-    "group": 17,
-    "source": "manual",
-    "type": "points",
-    "occluded": false,
-    "outside": false,
-    "z_order": 4,
-    "points": "[60.83, 302.19]",
-    "rotation": 0.0,
-    "parent": null
-  }
-},
-{
-  "model": "engine.labeledshape",
-  "pk": 664,
-  "fields": {
-    "job": 27,
-    "label": 63,
-    "frame": 0,
-    "group": 17,
-    "source": "manual",
-    "type": "rectangle",
-    "occluded": false,
-    "outside": false,
-    "z_order": 4,
-    "points": "[34.66, 268.17, 75.22, 324.44]",
-    "rotation": 0.0,
-    "parent": null
-  }
-},
-{
-  "model": "engine.labeledshape",
-  "pk": 665,
-  "fields": {
-    "job": 27,
-    "label": 64,
-    "frame": 0,
-    "group": 17,
-    "source": "manual",
-    "type": "points",
-    "occluded": false,
-    "outside": false,
-    "z_order": 4,
-    "points": "[50.36, 283.87]",
-    "rotation": 0.0,
-    "parent": null
-  }
-},
-{
-  "model": "engine.labeledshape",
-  "pk": 666,
-  "fields": {
-    "job": 27,
-    "label": 63,
-    "frame": 0,
-    "group": 0,
-    "source": "manual",
-    "type": "points",
-    "occluded": false,
-    "outside": false,
-    "z_order": 4,
-    "points": "[138.0, 339.5, 155.0, 338.8]",
-    "rotation": 0.0,
-    "parent": null
-  }
-},
-{
-  "model": "engine.labeledshape",
-  "pk": 667,
-  "fields": {
-    "job": 27,
-    "label": 63,
-    "frame": 0,
-    "group": 0,
-    "source": "manual",
-    "type": "polyline",
-    "occluded": false,
-    "outside": false,
-    "z_order": 4,
-    "points": "[43.16, 178.53, 59.52, 190.96, 71.3, 177.22, 100.08, 167.41]",
-    "rotation": 0.0,
-    "parent": null
-  }
-},
-{
-  "model": "engine.labeledshape",
-  "pk": 668,
-  "fields": {
-    "job": 27,
-    "label": 63,
-    "frame": 0,
-    "group": 0,
-    "source": "manual",
-    "type": "polygon",
-    "occluded": false,
-    "outside": false,
-    "z_order": 4,
-    "points": "[101.39, 200.78, 135.42, 214.52, 117.75, 248.54, 85.04, 235.46, 73.26, 204.05]",
-    "rotation": 0.0,
-    "parent": null
-  }
-},
-{
-  "model": "engine.labeledshape",
-  "pk": 669,
-  "fields": {
-    "job": 27,
-    "label": 63,
-    "frame": 0,
-    "group": 0,
-    "source": "manual",
-    "type": "ellipse",
-    "occluded": false,
-    "outside": false,
-    "z_order": 4,
-    "points": "[216.57, 208.01, 252.56, 191.65]",
-    "rotation": 0.0,
-    "parent": null
-  }
-},
-{
-  "model": "engine.labeledshape",
-  "pk": 670,
-  "fields": {
-    "job": 28,
-    "label": 64,
-    "frame": 0,
-    "group": 0,
-    "source": "manual",
-    "type": "rectangle",
-    "occluded": false,
-    "outside": false,
-    "z_order": 0,
-    "points": "[349.36595443747683, 35.89987909780575, 377.50004176706534, 64.68824752808177]",
-    "rotation": 0.0,
-    "parent": null
-  }
-},
-{
-  "model": "engine.labeledshape",
-  "pk": 671,
-  "fields": {
-    "job": 27,
-    "label": 64,
-    "frame": 0,
-    "group": 0,
-    "source": "manual",
-    "type": "rectangle",
-    "occluded": false,
-    "outside": false,
-    "z_order": 4,
-    "points": "[349.3662109375, 38.5166015625, 376.846017166401, 64.03356448933664]",
-    "rotation": 0.0,
-    "parent": null
-  }
-},
-{
   "model": "engine.labeledshapeattributeval",
   "pk": 1,
   "fields": {
@@ -7907,24 +6257,6 @@
     "spec": 10,
     "value": "black",
     "shape": 57
-  }
-},
-{
-  "model": "engine.labeledshapeattributeval",
-  "pk": 8,
-  "fields": {
-    "spec": 13,
-    "value": "false",
-    "shape": 670
-  }
-},
-{
-  "model": "engine.labeledshapeattributeval",
-  "pk": 9,
-  "fields": {
-    "spec": 13,
-    "value": "true",
-    "shape": 671
   }
 },
 {
@@ -9213,1265 +7545,6 @@
   }
 },
 {
-  "model": "quality_control.qualityreport",
-  "pk": 1,
-  "fields": {
-    "job": null,
-    "task": 22,
-    "parent": null,
-    "created_date": "2023-05-23T14:49:50.920Z",
-    "target_last_updated": "2023-05-23T14:45:08.348Z",
-    "gt_last_updated": "2023-05-23T14:44:02.697Z",
-    "data": "{\n  \"parameters\": {\n    \"included_annotation_types\": [\n      \"bbox\",\n      \"points\",\n      \"mask\",\n      \"polygon\",\n      \"polyline\",\n      \"skeleton\"\n    ],\n    \"compare_attributes\": true,\n    \"ignored_attributes\": [],\n    \"iou_threshold\": 0.4,\n    \"low_overlap_threshold\": 0.8,\n    \"oks_sigma\": 0.09,\n    \"line_thickness\": 0.01,\n    \"oriented_lines\": true,\n    \"line_orientation_threshold\": 0.1,\n    \"compare_groups\": true,\n    \"group_match_threshold\": 0.5,\n    \"check_covered_annotations\": true,\n    \"object_visibility_threshold\": 0.05,\n    \"panoptic_comparison\": true\n  },\n  \"comparison_summary\": {\n    \"frame_share_percent\": 0.36363636363636365,\n    \"frames\": [\n      0,\n      1,\n      2,\n      5\n    ],\n    \"conflict_count\": 37,\n    \"warning_count\": 15,\n    \"error_count\": 22,\n    \"conflicts_by_type\": {\n      \"low_overlap\": 6,\n      \"missing_annotation\": 9,\n      \"extra_annotation\": 10,\n      \"mismatching_label\": 3,\n      \"mismatching_direction\": 1,\n      \"covered_annotation\": 1,\n      \"mismatching_attributes\": 1,\n      \"mismatching_groups\": 6\n    },\n    \"annotations\": {\n      \"valid_count\": 22,\n      \"missing_count\": 9,\n      \"extra_count\": 10,\n      \"total_count\": 44,\n      \"ds_count\": 35,\n      \"gt_count\": 34,\n      \"confusion_matrix\": {\n        \"labels\": [\n          \"cat\",\n          \"dog\",\n          \"sk\",\n          \"unmatched\"\n        ],\n        \"rows\": [\n          [\n            21,\n            1,\n            0,\n            7\n          ],\n          [\n            2,\n            1,\n            0,\n            3\n          ],\n          [\n            0,\n            0,\n            0,\n            0\n          ],\n          [\n            8,\n            1,\n            0,\n            0\n          ]\n        ],\n        \"precision\": [\n          0.7241379310344828,\n          0.16666666666666666,\n          0.0,\n          0.0\n        ],\n        \"recall\": [\n          0.6774193548387096,\n          0.3333333333333333,\n          0.0,\n          0.0\n        ],\n        \"accuracy\": [\n          0.5384615384615384,\n          0.125,\n          0.0,\n          0.0\n        ],\n        \"axes\": {\n          \"cols\": \"gt\",\n          \"rows\": \"ds\"\n        }\n      },\n      \"accuracy\": 0.5,\n      \"precision\": 0.6285714285714286,\n      \"recall\": 0.6470588235294118\n    },\n    \"annotation_components\": {\n      \"shape\": {\n        \"valid_count\": 25,\n        \"missing_count\": 9,\n        \"extra_count\": 10,\n        \"total_count\": 44,\n        \"ds_count\": 35,\n        \"gt_count\": 34,\n        \"mean_iou\": 0.13517879816680567,\n        \"accuracy\": 0.5681818181818182\n      },\n      \"label\": {\n        \"valid_count\": 22,\n        \"invalid_count\": 3,\n        \"total_count\": 25,\n        \"accuracy\": 0.88\n      }\n    },\n    \"frame_count\": 4,\n    \"mean_conflict_count\": 9.25\n  },\n  \"frame_results\": {\n    \"0\": {\n      \"conflicts\": [\n        {\n          \"frame_id\": 0,\n          \"type\": \"low_overlap\",\n          \"annotation_ids\": [\n            {\n              \"obj_id\": 664,\n              \"job_id\": 27,\n              \"type\": \"rectangle\"\n            },\n            {\n              \"obj_id\": 624,\n              \"job_id\": 28,\n              \"type\": \"rectangle\"\n            }\n          ],\n          \"importance\": \"warning\"\n        },\n        {\n          \"frame_id\": 0,\n          \"type\": \"low_overlap\",\n          \"annotation_ids\": [\n            {\n              \"obj_id\": 638,\n              \"job_id\": 27,\n              \"type\": \"rectangle\"\n            },\n            {\n              \"obj_id\": 607,\n              \"job_id\": 28,\n              \"type\": \"rectangle\"\n            }\n          ],\n          \"importance\": \"warning\"\n        },\n        {\n          \"frame_id\": 0,\n          \"type\": \"low_overlap\",\n          \"annotation_ids\": [\n            {\n              \"obj_id\": 661,\n              \"job_id\": 27,\n              \"type\": \"points\"\n            },\n            {\n              \"obj_id\": 608,\n              \"job_id\": 28,\n              \"type\": \"points\"\n            }\n          ],\n          \"importance\": \"warning\"\n        },\n        {\n          \"frame_id\": 0,\n          \"type\": \"low_overlap\",\n          \"annotation_ids\": [\n            {\n              \"obj_id\": 641,\n              \"job_id\": 27,\n              \"type\": \"polygon\"\n            },\n            {\n              \"obj_id\": 604,\n              \"job_id\": 28,\n              \"type\": \"polygon\"\n            }\n          ],\n          \"importance\": \"warning\"\n        },\n        {\n          \"frame_id\": 0,\n          \"type\": \"low_overlap\",\n          \"annotation_ids\": [\n            {\n              \"obj_id\": 640,\n              \"job_id\": 27,\n              \"type\": \"polyline\"\n            },\n            {\n              \"obj_id\": 605,\n              \"job_id\": 28,\n              \"type\": \"polyline\"\n            }\n          ],\n          \"importance\": \"warning\"\n        },\n        {\n          \"frame_id\": 0,\n          \"type\": \"low_overlap\",\n          \"annotation_ids\": [\n            {\n              \"obj_id\": 665,\n              \"job_id\": 27,\n              \"type\": \"points\"\n            },\n            {\n              \"obj_id\": 625,\n              \"job_id\": 28,\n              \"type\": \"points\"\n            }\n          ],\n          \"importance\": \"warning\"\n        },\n        {\n          \"frame_id\": 0,\n          \"type\": \"missing_annotation\",\n          \"annotation_ids\": [\n            {\n              \"obj_id\": 613,\n              \"job_id\": 28,\n              \"type\": \"rectangle\"\n            }\n          ],\n          \"importance\": \"error\"\n        },\n        {\n          \"frame_id\": 0,\n          \"type\": \"missing_annotation\",\n          \"annotation_ids\": [\n            {\n              \"obj_id\": 627,\n              \"job_id\": 28,\n              \"type\": \"points\"\n            }\n          ],\n          \"importance\": \"error\"\n        },\n        {\n          \"frame_id\": 0,\n          \"type\": \"missing_annotation\",\n          \"annotation_ids\": [\n            {\n              \"obj_id\": 628,\n              \"job_id\": 28,\n              \"type\": \"points\"\n            }\n          ],\n          \"importance\": \"error\"\n        },\n        {\n          \"frame_id\": 0,\n          \"type\": \"extra_annotation\",\n          \"annotation_ids\": [\n            {\n              \"obj_id\": 644,\n              \"job_id\": 27,\n              \"type\": \"rectangle\"\n            }\n          ],\n          \"importance\": \"error\"\n        },\n        {\n          \"frame_id\": 0,\n          \"type\": \"extra_annotation\",\n          \"annotation_ids\": [\n            {\n              \"obj_id\": 660,\n              \"job_id\": 27,\n              \"type\": \"rectangle\"\n            }\n          ],\n          \"importance\": \"error\"\n        },\n        {\n          \"frame_id\": 0,\n          \"type\": \"extra_annotation\",\n          \"annotation_ids\": [\n            {\n              \"obj_id\": 666,\n              \"job_id\": 27,\n              \"type\": \"points\"\n            }\n          ],\n          \"importance\": \"error\"\n        },\n        {\n          \"frame_id\": 0,\n          \"type\": \"extra_annotation\",\n          \"annotation_ids\": [\n            {\n              \"obj_id\": 658,\n              \"job_id\": 27,\n              \"type\": \"polygon\"\n            }\n          ],\n          \"importance\": \"error\"\n        },\n        {\n          \"frame_id\": 0,\n          \"type\": \"extra_annotation\",\n          \"annotation_ids\": [\n            {\n              \"obj_id\": 668,\n              \"job_id\": 27,\n              \"type\": \"polygon\"\n            }\n          ],\n          \"importance\": \"error\"\n        },\n        {\n          \"frame_id\": 0,\n          \"type\": \"extra_annotation\",\n          \"annotation_ids\": [\n            {\n              \"obj_id\": 659,\n              \"job_id\": 27,\n              \"type\": \"polygon\"\n            }\n          ],\n          \"importance\": \"error\"\n        },\n        {\n          \"frame_id\": 0,\n          \"type\": \"extra_annotation\",\n          \"annotation_ids\": [\n            {\n              \"obj_id\": 669,\n              \"job_id\": 27,\n              \"type\": \"ellipse\"\n            }\n          ],\n          \"importance\": \"error\"\n        },\n        {\n          \"frame_id\": 0,\n          \"type\": \"extra_annotation\",\n          \"annotation_ids\": [\n            {\n              \"obj_id\": 637,\n              \"job_id\": 27,\n              \"type\": \"polyline\"\n            }\n          ],\n          \"importance\": \"error\"\n        },\n        {\n          \"frame_id\": 0,\n          \"type\": \"extra_annotation\",\n          \"annotation_ids\": [\n            {\n              \"obj_id\": 639,\n              \"job_id\": 27,\n              \"type\": \"polyline\"\n            }\n          ],\n          \"importance\": \"error\"\n        },\n        {\n          \"frame_id\": 0,\n          \"type\": \"extra_annotation\",\n          \"annotation_ids\": [\n            {\n              \"obj_id\": 667,\n              \"job_id\": 27,\n              \"type\": \"polyline\"\n            }\n          ],\n          \"importance\": \"error\"\n        },\n        {\n          \"frame_id\": 0,\n          \"type\": \"mismatching_label\",\n          \"annotation_ids\": [\n            {\n              \"obj_id\": 662,\n              \"job_id\": 27,\n              \"type\": \"points\"\n            },\n            {\n              \"obj_id\": 629,\n              \"job_id\": 28,\n              \"type\": \"points\"\n            }\n          ],\n          \"importance\": \"error\"\n        },\n        {\n          \"frame_id\": 0,\n          \"type\": \"mismatching_label\",\n          \"annotation_ids\": [\n            {\n              \"obj_id\": 665,\n              \"job_id\": 27,\n              \"type\": \"points\"\n            },\n            {\n              \"obj_id\": 625,\n              \"job_id\": 28,\n              \"type\": \"points\"\n            }\n          ],\n          \"importance\": \"error\"\n        },\n        {\n          \"frame_id\": 0,\n          \"type\": \"mismatching_label\",\n          \"annotation_ids\": [\n            {\n              \"obj_id\": 642,\n              \"job_id\": 27,\n              \"type\": \"mask\"\n            },\n            {\n              \"obj_id\": 603,\n              \"job_id\": 28,\n              \"type\": \"polygon\"\n            }\n          ],\n          \"importance\": \"error\"\n        },\n        {\n          \"frame_id\": 0,\n          \"type\": \"mismatching_direction\",\n          \"annotation_ids\": [\n            {\n              \"obj_id\": 640,\n              \"job_id\": 27,\n              \"type\": \"polyline\"\n            },\n            {\n              \"obj_id\": 605,\n              \"job_id\": 28,\n              \"type\": \"polyline\"\n            }\n          ],\n          \"importance\": \"warning\"\n        },\n        {\n          \"frame_id\": 0,\n          \"type\": \"covered_annotation\",\n          \"annotation_ids\": [\n            {\n              \"obj_id\": 642,\n              \"job_id\": 27,\n              \"type\": \"mask\"\n            }\n          ],\n          \"importance\": \"warning\"\n        },\n        {\n          \"frame_id\": 0,\n          \"type\": \"mismatching_attributes\",\n          \"annotation_ids\": [\n            {\n              \"obj_id\": 671,\n              \"job_id\": 27,\n              \"type\": \"rectangle\"\n            },\n            {\n              \"obj_id\": 670,\n              \"job_id\": 28,\n              \"type\": \"rectangle\"\n            }\n          ],\n          \"importance\": \"warning\"\n        },\n        {\n          \"frame_id\": 0,\n          \"type\": \"mismatching_groups\",\n          \"annotation_ids\": [\n            {\n              \"obj_id\": 652,\n              \"job_id\": 27,\n              \"type\": \"rectangle\"\n            },\n            {\n              \"obj_id\": 611,\n              \"job_id\": 28,\n              \"type\": \"rectangle\"\n            }\n          ],\n          \"importance\": \"warning\"\n        },\n        {\n          \"frame_id\": 0,\n          \"type\": \"mismatching_groups\",\n          \"annotation_ids\": [\n            {\n              \"obj_id\": 656,\n              \"job_id\": 27,\n              \"type\": \"rectangle\"\n            },\n            {\n              \"obj_id\": 612,\n              \"job_id\": 28,\n              \"type\": \"rectangle\"\n            }\n          ],\n          \"importance\": \"warning\"\n        },\n        {\n          \"frame_id\": 0,\n          \"type\": \"mismatching_groups\",\n          \"annotation_ids\": [\n            {\n              \"obj_id\": 646,\n              \"job_id\": 27,\n              \"type\": \"rectangle\"\n            },\n            {\n              \"obj_id\": 620,\n              \"job_id\": 28,\n              \"type\": \"rectangle\"\n            }\n          ],\n          \"importance\": \"warning\"\n        },\n        {\n          \"frame_id\": 0,\n          \"type\": \"mismatching_groups\",\n          \"annotation_ids\": [\n            {\n              \"obj_id\": 649,\n              \"job_id\": 27,\n              \"type\": \"rectangle\"\n            },\n            {\n              \"obj_id\": 617,\n              \"job_id\": 28,\n              \"type\": \"rectangle\"\n            }\n          ],\n          \"importance\": \"warning\"\n        },\n        {\n          \"frame_id\": 0,\n          \"type\": \"mismatching_groups\",\n          \"annotation_ids\": [\n            {\n              \"obj_id\": 650,\n              \"job_id\": 27,\n              \"type\": \"rectangle\"\n            },\n            {\n              \"obj_id\": 610,\n              \"job_id\": 28,\n              \"type\": \"rectangle\"\n            }\n          ],\n          \"importance\": \"warning\"\n        },\n        {\n          \"frame_id\": 0,\n          \"type\": \"mismatching_groups\",\n          \"annotation_ids\": [\n            {\n              \"obj_id\": 651,\n              \"job_id\": 27,\n              \"type\": \"rectangle\"\n            },\n            {\n              \"obj_id\": 609,\n              \"job_id\": 28,\n              \"type\": \"rectangle\"\n            }\n          ],\n          \"importance\": \"warning\"\n        }\n      ],\n      \"annotations\": {\n        \"valid_count\": 22,\n        \"missing_count\": 3,\n        \"extra_count\": 10,\n        \"total_count\": 38,\n        \"ds_count\": 35,\n        \"gt_count\": 28,\n        \"confusion_matrix\": {\n          \"labels\": [\n            \"cat\",\n            \"dog\",\n            \"sk\",\n            \"unmatched\"\n          ],\n          \"rows\": [\n            [\n              21,\n              1,\n              0,\n              7\n            ],\n            [\n              2,\n              1,\n              0,\n              3\n            ],\n            [\n              0,\n              0,\n              0,\n              0\n            ],\n            [\n              2,\n              1,\n              0,\n              0\n            ]\n          ],\n          \"precision\": [\n            0.7241379310344828,\n            0.16666666666666666,\n            0.0,\n            0.0\n          ],\n          \"recall\": [\n            0.84,\n            0.3333333333333333,\n            0.0,\n            0.0\n          ],\n          \"accuracy\": [\n            0.6363636363636364,\n            0.125,\n            0.0,\n            0.0\n          ],\n          \"axes\": {\n            \"cols\": \"gt\",\n            \"rows\": \"ds\"\n          }\n        },\n        \"accuracy\": 0.5789473684210527,\n        \"precision\": 0.6285714285714286,\n        \"recall\": 0.7857142857142857\n      },\n      \"annotation_components\": {\n        \"shape\": {\n          \"valid_count\": 25,\n          \"missing_count\": 3,\n          \"extra_count\": 10,\n          \"total_count\": 38,\n          \"ds_count\": 35,\n          \"gt_count\": 28,\n          \"mean_iou\": 0.5407151926672227,\n          \"accuracy\": 0.6578947368421053\n        },\n        \"label\": {\n          \"valid_count\": 22,\n          \"invalid_count\": 3,\n          \"total_count\": 25,\n          \"accuracy\": 0.88\n        }\n      },\n      \"conflict_count\": 31,\n      \"warning_count\": 15,\n      \"error_count\": 16,\n      \"conflicts_by_type\": {\n        \"low_overlap\": 6,\n        \"missing_annotation\": 3,\n        \"extra_annotation\": 10,\n        \"mismatching_label\": 3,\n        \"mismatching_direction\": 1,\n        \"covered_annotation\": 1,\n        \"mismatching_attributes\": 1,\n        \"mismatching_groups\": 6\n      }\n    },\n    \"1\": {\n      \"conflicts\": [\n        {\n          \"frame_id\": 1,\n          \"type\": \"missing_annotation\",\n          \"annotation_ids\": [\n            {\n              \"obj_id\": 636,\n              \"job_id\": 28,\n              \"type\": \"rectangle\"\n            }\n          ],\n          \"importance\": \"error\"\n        },\n        {\n          \"frame_id\": 1,\n          \"type\": \"missing_annotation\",\n          \"annotation_ids\": [\n            {\n              \"obj_id\": 634,\n              \"job_id\": 28,\n              \"type\": \"points\"\n            }\n          ],\n          \"importance\": \"error\"\n        },\n        {\n          \"frame_id\": 1,\n          \"type\": \"missing_annotation\",\n          \"annotation_ids\": [\n            {\n              \"obj_id\": 630,\n              \"job_id\": 28,\n              \"type\": \"polygon\"\n            }\n          ],\n          \"importance\": \"error\"\n        },\n        {\n          \"frame_id\": 1,\n          \"type\": \"missing_annotation\",\n          \"annotation_ids\": [\n            {\n              \"obj_id\": 633,\n              \"job_id\": 28,\n              \"type\": \"mask\"\n            }\n          ],\n          \"importance\": \"error\"\n        },\n        {\n          \"frame_id\": 1,\n          \"type\": \"missing_annotation\",\n          \"annotation_ids\": [\n            {\n              \"obj_id\": 631,\n              \"job_id\": 28,\n              \"type\": \"ellipse\"\n            }\n          ],\n          \"importance\": \"error\"\n        },\n        {\n          \"frame_id\": 1,\n          \"type\": \"missing_annotation\",\n          \"annotation_ids\": [\n            {\n              \"obj_id\": 635,\n              \"job_id\": 28,\n              \"type\": \"polyline\"\n            }\n          ],\n          \"importance\": \"error\"\n        }\n      ],\n      \"annotations\": {\n        \"valid_count\": 0,\n        \"missing_count\": 6,\n        \"extra_count\": 0,\n        \"total_count\": 6,\n        \"ds_count\": 0,\n        \"gt_count\": 6,\n        \"confusion_matrix\": {\n          \"labels\": [\n            \"cat\",\n            \"dog\",\n            \"sk\",\n            \"unmatched\"\n          ],\n          \"rows\": [\n            [\n              0,\n              0,\n              0,\n              0\n            ],\n            [\n              0,\n              0,\n              0,\n              0\n            ],\n            [\n              0,\n              0,\n              0,\n              0\n            ],\n            [\n              6,\n              0,\n              0,\n              0\n            ]\n          ],\n          \"precision\": [\n            0.0,\n            0.0,\n            0.0,\n            0.0\n          ],\n          \"recall\": [\n            0.0,\n            0.0,\n            0.0,\n            0.0\n          ],\n          \"accuracy\": [\n            0.0,\n            0.0,\n            0.0,\n            0.0\n          ],\n          \"axes\": {\n            \"cols\": \"gt\",\n            \"rows\": \"ds\"\n          }\n        },\n        \"accuracy\": 0.0,\n        \"precision\": 0.0,\n        \"recall\": 0.0\n      },\n      \"annotation_components\": {\n        \"shape\": {\n          \"valid_count\": 0,\n          \"missing_count\": 6,\n          \"extra_count\": 0,\n          \"total_count\": 6,\n          \"ds_count\": 0,\n          \"gt_count\": 6,\n          \"mean_iou\": 0.0,\n          \"accuracy\": 0.0\n        },\n        \"label\": {\n          \"valid_count\": 0,\n          \"invalid_count\": 0,\n          \"total_count\": 0,\n          \"accuracy\": 0.0\n        }\n      },\n      \"conflict_count\": 6,\n      \"warning_count\": 0,\n      \"error_count\": 6,\n      \"conflicts_by_type\": {\n        \"missing_annotation\": 6\n      }\n    },\n    \"2\": {\n      \"conflicts\": [],\n      \"annotations\": {\n        \"valid_count\": 0,\n        \"missing_count\": 0,\n        \"extra_count\": 0,\n        \"total_count\": 0,\n        \"ds_count\": 0,\n        \"gt_count\": 0,\n        \"confusion_matrix\": {\n          \"labels\": [\n            \"cat\",\n            \"dog\",\n            \"sk\",\n            \"unmatched\"\n          ],\n          \"rows\": [\n            [\n              0,\n              0,\n              0,\n              0\n            ],\n            [\n              0,\n              0,\n              0,\n              0\n            ],\n            [\n              0,\n              0,\n              0,\n              0\n            ],\n            [\n              0,\n              0,\n              0,\n              0\n            ]\n          ],\n          \"precision\": [\n            0.0,\n            0.0,\n            0.0,\n            0.0\n          ],\n          \"recall\": [\n            0.0,\n            0.0,\n            0.0,\n            0.0\n          ],\n          \"accuracy\": [\n            0.0,\n            0.0,\n            0.0,\n            0.0\n          ],\n          \"axes\": {\n            \"cols\": \"gt\",\n            \"rows\": \"ds\"\n          }\n        },\n        \"accuracy\": 0.0,\n        \"precision\": 0.0,\n        \"recall\": 0.0\n      },\n      \"annotation_components\": {\n        \"shape\": {\n          \"valid_count\": 0,\n          \"missing_count\": 0,\n          \"extra_count\": 0,\n          \"total_count\": 0,\n          \"ds_count\": 0,\n          \"gt_count\": 0,\n          \"mean_iou\": 0,\n          \"accuracy\": 0.0\n        },\n        \"label\": {\n          \"valid_count\": 0,\n          \"invalid_count\": 0,\n          \"total_count\": 0,\n          \"accuracy\": 0.0\n        }\n      },\n      \"conflict_count\": 0,\n      \"warning_count\": 0,\n      \"error_count\": 0,\n      \"conflicts_by_type\": {}\n    },\n    \"5\": {\n      \"conflicts\": [],\n      \"annotations\": {\n        \"valid_count\": 0,\n        \"missing_count\": 0,\n        \"extra_count\": 0,\n        \"total_count\": 0,\n        \"ds_count\": 0,\n        \"gt_count\": 0,\n        \"confusion_matrix\": {\n          \"labels\": [\n            \"cat\",\n            \"dog\",\n            \"sk\",\n            \"unmatched\"\n          ],\n          \"rows\": [\n            [\n              0,\n              0,\n              0,\n              0\n            ],\n            [\n              0,\n              0,\n              0,\n              0\n            ],\n            [\n              0,\n              0,\n              0,\n              0\n            ],\n            [\n              0,\n              0,\n              0,\n              0\n            ]\n          ],\n          \"precision\": [\n            0.0,\n            0.0,\n            0.0,\n            0.0\n          ],\n          \"recall\": [\n            0.0,\n            0.0,\n            0.0,\n            0.0\n          ],\n          \"accuracy\": [\n            0.0,\n            0.0,\n            0.0,\n            0.0\n          ],\n          \"axes\": {\n            \"cols\": \"gt\",\n            \"rows\": \"ds\"\n          }\n        },\n        \"accuracy\": 0.0,\n        \"precision\": 0.0,\n        \"recall\": 0.0\n      },\n      \"annotation_components\": {\n        \"shape\": {\n          \"valid_count\": 0,\n          \"missing_count\": 0,\n          \"extra_count\": 0,\n          \"total_count\": 0,\n          \"ds_count\": 0,\n          \"gt_count\": 0,\n          \"mean_iou\": 0,\n          \"accuracy\": 0.0\n        },\n        \"label\": {\n          \"valid_count\": 0,\n          \"invalid_count\": 0,\n          \"total_count\": 0,\n          \"accuracy\": 0.0\n        }\n      },\n      \"conflict_count\": 0,\n      \"warning_count\": 0,\n      \"error_count\": 0,\n      \"conflicts_by_type\": {}\n    }\n  }\n}\n"
-  }
-},
-{
-  "model": "quality_control.qualityreport",
-  "pk": 2,
-  "fields": {
-    "job": 27,
-    "task": null,
-    "parent": 1,
-    "created_date": "2023-05-23T14:49:50.924Z",
-    "target_last_updated": "2023-05-23T14:45:08.385Z",
-    "gt_last_updated": "2023-05-23T14:44:02.697Z",
-    "data": "{\n  \"parameters\": {\n    \"included_annotation_types\": [\n      \"bbox\",\n      \"points\",\n      \"mask\",\n      \"polygon\",\n      \"polyline\",\n      \"skeleton\"\n    ],\n    \"compare_attributes\": true,\n    \"ignored_attributes\": [],\n    \"iou_threshold\": 0.4,\n    \"low_overlap_threshold\": 0.8,\n    \"oks_sigma\": 0.09,\n    \"line_thickness\": 0.01,\n    \"oriented_lines\": true,\n    \"line_orientation_threshold\": 0.1,\n    \"compare_groups\": true,\n    \"group_match_threshold\": 0.5,\n    \"check_covered_annotations\": true,\n    \"object_visibility_threshold\": 0.05,\n    \"panoptic_comparison\": true\n  },\n  \"comparison_summary\": {\n    \"frame_share_percent\": 0.36363636363636365,\n    \"frames\": [\n      0,\n      1,\n      2,\n      5\n    ],\n    \"conflict_count\": 37,\n    \"warning_count\": 15,\n    \"error_count\": 22,\n    \"conflicts_by_type\": {\n      \"low_overlap\": 6,\n      \"missing_annotation\": 9,\n      \"extra_annotation\": 10,\n      \"mismatching_label\": 3,\n      \"mismatching_direction\": 1,\n      \"covered_annotation\": 1,\n      \"mismatching_attributes\": 1,\n      \"mismatching_groups\": 6\n    },\n    \"annotations\": {\n      \"valid_count\": 22,\n      \"missing_count\": 9,\n      \"extra_count\": 10,\n      \"total_count\": 44,\n      \"ds_count\": 35,\n      \"gt_count\": 34,\n      \"confusion_matrix\": {\n        \"labels\": [\n          \"cat\",\n          \"dog\",\n          \"sk\",\n          \"unmatched\"\n        ],\n        \"rows\": [\n          [\n            21,\n            1,\n            0,\n            7\n          ],\n          [\n            2,\n            1,\n            0,\n            3\n          ],\n          [\n            0,\n            0,\n            0,\n            0\n          ],\n          [\n            8,\n            1,\n            0,\n            0\n          ]\n        ],\n        \"precision\": [\n          0.7241379310344828,\n          0.16666666666666666,\n          0.0,\n          0.0\n        ],\n        \"recall\": [\n          0.6774193548387096,\n          0.3333333333333333,\n          0.0,\n          0.0\n        ],\n        \"accuracy\": [\n          0.5384615384615384,\n          0.125,\n          0.0,\n          0.0\n        ],\n        \"axes\": {\n          \"cols\": \"gt\",\n          \"rows\": \"ds\"\n        }\n      },\n      \"accuracy\": 0.5,\n      \"precision\": 0.6285714285714286,\n      \"recall\": 0.6470588235294118\n    },\n    \"annotation_components\": {\n      \"shape\": {\n        \"valid_count\": 25,\n        \"missing_count\": 9,\n        \"extra_count\": 10,\n        \"total_count\": 44,\n        \"ds_count\": 35,\n        \"gt_count\": 34,\n        \"mean_iou\": 0.13517879816680567,\n        \"accuracy\": 0.5681818181818182\n      },\n      \"label\": {\n        \"valid_count\": 22,\n        \"invalid_count\": 3,\n        \"total_count\": 25,\n        \"accuracy\": 0.88\n      }\n    },\n    \"frame_count\": 4,\n    \"mean_conflict_count\": 9.25\n  },\n  \"frame_results\": {\n    \"0\": {\n      \"conflicts\": [\n        {\n          \"frame_id\": 0,\n          \"type\": \"low_overlap\",\n          \"annotation_ids\": [\n            {\n              \"obj_id\": 664,\n              \"job_id\": 27,\n              \"type\": \"rectangle\"\n            },\n            {\n              \"obj_id\": 624,\n              \"job_id\": 28,\n              \"type\": \"rectangle\"\n            }\n          ],\n          \"importance\": \"warning\"\n        },\n        {\n          \"frame_id\": 0,\n          \"type\": \"low_overlap\",\n          \"annotation_ids\": [\n            {\n              \"obj_id\": 638,\n              \"job_id\": 27,\n              \"type\": \"rectangle\"\n            },\n            {\n              \"obj_id\": 607,\n              \"job_id\": 28,\n              \"type\": \"rectangle\"\n            }\n          ],\n          \"importance\": \"warning\"\n        },\n        {\n          \"frame_id\": 0,\n          \"type\": \"low_overlap\",\n          \"annotation_ids\": [\n            {\n              \"obj_id\": 661,\n              \"job_id\": 27,\n              \"type\": \"points\"\n            },\n            {\n              \"obj_id\": 608,\n              \"job_id\": 28,\n              \"type\": \"points\"\n            }\n          ],\n          \"importance\": \"warning\"\n        },\n        {\n          \"frame_id\": 0,\n          \"type\": \"low_overlap\",\n          \"annotation_ids\": [\n            {\n              \"obj_id\": 641,\n              \"job_id\": 27,\n              \"type\": \"polygon\"\n            },\n            {\n              \"obj_id\": 604,\n              \"job_id\": 28,\n              \"type\": \"polygon\"\n            }\n          ],\n          \"importance\": \"warning\"\n        },\n        {\n          \"frame_id\": 0,\n          \"type\": \"low_overlap\",\n          \"annotation_ids\": [\n            {\n              \"obj_id\": 640,\n              \"job_id\": 27,\n              \"type\": \"polyline\"\n            },\n            {\n              \"obj_id\": 605,\n              \"job_id\": 28,\n              \"type\": \"polyline\"\n            }\n          ],\n          \"importance\": \"warning\"\n        },\n        {\n          \"frame_id\": 0,\n          \"type\": \"low_overlap\",\n          \"annotation_ids\": [\n            {\n              \"obj_id\": 665,\n              \"job_id\": 27,\n              \"type\": \"points\"\n            },\n            {\n              \"obj_id\": 625,\n              \"job_id\": 28,\n              \"type\": \"points\"\n            }\n          ],\n          \"importance\": \"warning\"\n        },\n        {\n          \"frame_id\": 0,\n          \"type\": \"missing_annotation\",\n          \"annotation_ids\": [\n            {\n              \"obj_id\": 613,\n              \"job_id\": 28,\n              \"type\": \"rectangle\"\n            }\n          ],\n          \"importance\": \"error\"\n        },\n        {\n          \"frame_id\": 0,\n          \"type\": \"missing_annotation\",\n          \"annotation_ids\": [\n            {\n              \"obj_id\": 627,\n              \"job_id\": 28,\n              \"type\": \"points\"\n            }\n          ],\n          \"importance\": \"error\"\n        },\n        {\n          \"frame_id\": 0,\n          \"type\": \"missing_annotation\",\n          \"annotation_ids\": [\n            {\n              \"obj_id\": 628,\n              \"job_id\": 28,\n              \"type\": \"points\"\n            }\n          ],\n          \"importance\": \"error\"\n        },\n        {\n          \"frame_id\": 0,\n          \"type\": \"extra_annotation\",\n          \"annotation_ids\": [\n            {\n              \"obj_id\": 644,\n              \"job_id\": 27,\n              \"type\": \"rectangle\"\n            }\n          ],\n          \"importance\": \"error\"\n        },\n        {\n          \"frame_id\": 0,\n          \"type\": \"extra_annotation\",\n          \"annotation_ids\": [\n            {\n              \"obj_id\": 660,\n              \"job_id\": 27,\n              \"type\": \"rectangle\"\n            }\n          ],\n          \"importance\": \"error\"\n        },\n        {\n          \"frame_id\": 0,\n          \"type\": \"extra_annotation\",\n          \"annotation_ids\": [\n            {\n              \"obj_id\": 666,\n              \"job_id\": 27,\n              \"type\": \"points\"\n            }\n          ],\n          \"importance\": \"error\"\n        },\n        {\n          \"frame_id\": 0,\n          \"type\": \"extra_annotation\",\n          \"annotation_ids\": [\n            {\n              \"obj_id\": 658,\n              \"job_id\": 27,\n              \"type\": \"polygon\"\n            }\n          ],\n          \"importance\": \"error\"\n        },\n        {\n          \"frame_id\": 0,\n          \"type\": \"extra_annotation\",\n          \"annotation_ids\": [\n            {\n              \"obj_id\": 668,\n              \"job_id\": 27,\n              \"type\": \"polygon\"\n            }\n          ],\n          \"importance\": \"error\"\n        },\n        {\n          \"frame_id\": 0,\n          \"type\": \"extra_annotation\",\n          \"annotation_ids\": [\n            {\n              \"obj_id\": 659,\n              \"job_id\": 27,\n              \"type\": \"polygon\"\n            }\n          ],\n          \"importance\": \"error\"\n        },\n        {\n          \"frame_id\": 0,\n          \"type\": \"extra_annotation\",\n          \"annotation_ids\": [\n            {\n              \"obj_id\": 669,\n              \"job_id\": 27,\n              \"type\": \"ellipse\"\n            }\n          ],\n          \"importance\": \"error\"\n        },\n        {\n          \"frame_id\": 0,\n          \"type\": \"extra_annotation\",\n          \"annotation_ids\": [\n            {\n              \"obj_id\": 637,\n              \"job_id\": 27,\n              \"type\": \"polyline\"\n            }\n          ],\n          \"importance\": \"error\"\n        },\n        {\n          \"frame_id\": 0,\n          \"type\": \"extra_annotation\",\n          \"annotation_ids\": [\n            {\n              \"obj_id\": 639,\n              \"job_id\": 27,\n              \"type\": \"polyline\"\n            }\n          ],\n          \"importance\": \"error\"\n        },\n        {\n          \"frame_id\": 0,\n          \"type\": \"extra_annotation\",\n          \"annotation_ids\": [\n            {\n              \"obj_id\": 667,\n              \"job_id\": 27,\n              \"type\": \"polyline\"\n            }\n          ],\n          \"importance\": \"error\"\n        },\n        {\n          \"frame_id\": 0,\n          \"type\": \"mismatching_label\",\n          \"annotation_ids\": [\n            {\n              \"obj_id\": 662,\n              \"job_id\": 27,\n              \"type\": \"points\"\n            },\n            {\n              \"obj_id\": 629,\n              \"job_id\": 28,\n              \"type\": \"points\"\n            }\n          ],\n          \"importance\": \"error\"\n        },\n        {\n          \"frame_id\": 0,\n          \"type\": \"mismatching_label\",\n          \"annotation_ids\": [\n            {\n              \"obj_id\": 665,\n              \"job_id\": 27,\n              \"type\": \"points\"\n            },\n            {\n              \"obj_id\": 625,\n              \"job_id\": 28,\n              \"type\": \"points\"\n            }\n          ],\n          \"importance\": \"error\"\n        },\n        {\n          \"frame_id\": 0,\n          \"type\": \"mismatching_label\",\n          \"annotation_ids\": [\n            {\n              \"obj_id\": 642,\n              \"job_id\": 27,\n              \"type\": \"mask\"\n            },\n            {\n              \"obj_id\": 603,\n              \"job_id\": 28,\n              \"type\": \"polygon\"\n            }\n          ],\n          \"importance\": \"error\"\n        },\n        {\n          \"frame_id\": 0,\n          \"type\": \"mismatching_direction\",\n          \"annotation_ids\": [\n            {\n              \"obj_id\": 640,\n              \"job_id\": 27,\n              \"type\": \"polyline\"\n            },\n            {\n              \"obj_id\": 605,\n              \"job_id\": 28,\n              \"type\": \"polyline\"\n            }\n          ],\n          \"importance\": \"warning\"\n        },\n        {\n          \"frame_id\": 0,\n          \"type\": \"covered_annotation\",\n          \"annotation_ids\": [\n            {\n              \"obj_id\": 642,\n              \"job_id\": 27,\n              \"type\": \"mask\"\n            }\n          ],\n          \"importance\": \"warning\"\n        },\n        {\n          \"frame_id\": 0,\n          \"type\": \"mismatching_attributes\",\n          \"annotation_ids\": [\n            {\n              \"obj_id\": 671,\n              \"job_id\": 27,\n              \"type\": \"rectangle\"\n            },\n            {\n              \"obj_id\": 670,\n              \"job_id\": 28,\n              \"type\": \"rectangle\"\n            }\n          ],\n          \"importance\": \"warning\"\n        },\n        {\n          \"frame_id\": 0,\n          \"type\": \"mismatching_groups\",\n          \"annotation_ids\": [\n            {\n              \"obj_id\": 652,\n              \"job_id\": 27,\n              \"type\": \"rectangle\"\n            },\n            {\n              \"obj_id\": 611,\n              \"job_id\": 28,\n              \"type\": \"rectangle\"\n            }\n          ],\n          \"importance\": \"warning\"\n        },\n        {\n          \"frame_id\": 0,\n          \"type\": \"mismatching_groups\",\n          \"annotation_ids\": [\n            {\n              \"obj_id\": 656,\n              \"job_id\": 27,\n              \"type\": \"rectangle\"\n            },\n            {\n              \"obj_id\": 612,\n              \"job_id\": 28,\n              \"type\": \"rectangle\"\n            }\n          ],\n          \"importance\": \"warning\"\n        },\n        {\n          \"frame_id\": 0,\n          \"type\": \"mismatching_groups\",\n          \"annotation_ids\": [\n            {\n              \"obj_id\": 646,\n              \"job_id\": 27,\n              \"type\": \"rectangle\"\n            },\n            {\n              \"obj_id\": 620,\n              \"job_id\": 28,\n              \"type\": \"rectangle\"\n            }\n          ],\n          \"importance\": \"warning\"\n        },\n        {\n          \"frame_id\": 0,\n          \"type\": \"mismatching_groups\",\n          \"annotation_ids\": [\n            {\n              \"obj_id\": 649,\n              \"job_id\": 27,\n              \"type\": \"rectangle\"\n            },\n            {\n              \"obj_id\": 617,\n              \"job_id\": 28,\n              \"type\": \"rectangle\"\n            }\n          ],\n          \"importance\": \"warning\"\n        },\n        {\n          \"frame_id\": 0,\n          \"type\": \"mismatching_groups\",\n          \"annotation_ids\": [\n            {\n              \"obj_id\": 650,\n              \"job_id\": 27,\n              \"type\": \"rectangle\"\n            },\n            {\n              \"obj_id\": 610,\n              \"job_id\": 28,\n              \"type\": \"rectangle\"\n            }\n          ],\n          \"importance\": \"warning\"\n        },\n        {\n          \"frame_id\": 0,\n          \"type\": \"mismatching_groups\",\n          \"annotation_ids\": [\n            {\n              \"obj_id\": 651,\n              \"job_id\": 27,\n              \"type\": \"rectangle\"\n            },\n            {\n              \"obj_id\": 609,\n              \"job_id\": 28,\n              \"type\": \"rectangle\"\n            }\n          ],\n          \"importance\": \"warning\"\n        }\n      ],\n      \"annotations\": {\n        \"valid_count\": 22,\n        \"missing_count\": 3,\n        \"extra_count\": 10,\n        \"total_count\": 38,\n        \"ds_count\": 35,\n        \"gt_count\": 28,\n        \"confusion_matrix\": {\n          \"labels\": [\n            \"cat\",\n            \"dog\",\n            \"sk\",\n            \"unmatched\"\n          ],\n          \"rows\": [\n            [\n              21,\n              1,\n              0,\n              7\n            ],\n            [\n              2,\n              1,\n              0,\n              3\n            ],\n            [\n              0,\n              0,\n              0,\n              0\n            ],\n            [\n              2,\n              1,\n              0,\n              0\n            ]\n          ],\n          \"precision\": [\n            0.7241379310344828,\n            0.16666666666666666,\n            0.0,\n            0.0\n          ],\n          \"recall\": [\n            0.84,\n            0.3333333333333333,\n            0.0,\n            0.0\n          ],\n          \"accuracy\": [\n            0.6363636363636364,\n            0.125,\n            0.0,\n            0.0\n          ],\n          \"axes\": {\n            \"cols\": \"gt\",\n            \"rows\": \"ds\"\n          }\n        },\n        \"accuracy\": 0.5789473684210527,\n        \"precision\": 0.6285714285714286,\n        \"recall\": 0.7857142857142857\n      },\n      \"annotation_components\": {\n        \"shape\": {\n          \"valid_count\": 25,\n          \"missing_count\": 3,\n          \"extra_count\": 10,\n          \"total_count\": 38,\n          \"ds_count\": 35,\n          \"gt_count\": 28,\n          \"mean_iou\": 0.5407151926672227,\n          \"accuracy\": 0.6578947368421053\n        },\n        \"label\": {\n          \"valid_count\": 22,\n          \"invalid_count\": 3,\n          \"total_count\": 25,\n          \"accuracy\": 0.88\n        }\n      },\n      \"conflict_count\": 31,\n      \"warning_count\": 15,\n      \"error_count\": 16,\n      \"conflicts_by_type\": {\n        \"low_overlap\": 6,\n        \"missing_annotation\": 3,\n        \"extra_annotation\": 10,\n        \"mismatching_label\": 3,\n        \"mismatching_direction\": 1,\n        \"covered_annotation\": 1,\n        \"mismatching_attributes\": 1,\n        \"mismatching_groups\": 6\n      }\n    },\n    \"1\": {\n      \"conflicts\": [\n        {\n          \"frame_id\": 1,\n          \"type\": \"missing_annotation\",\n          \"annotation_ids\": [\n            {\n              \"obj_id\": 636,\n              \"job_id\": 28,\n              \"type\": \"rectangle\"\n            }\n          ],\n          \"importance\": \"error\"\n        },\n        {\n          \"frame_id\": 1,\n          \"type\": \"missing_annotation\",\n          \"annotation_ids\": [\n            {\n              \"obj_id\": 634,\n              \"job_id\": 28,\n              \"type\": \"points\"\n            }\n          ],\n          \"importance\": \"error\"\n        },\n        {\n          \"frame_id\": 1,\n          \"type\": \"missing_annotation\",\n          \"annotation_ids\": [\n            {\n              \"obj_id\": 630,\n              \"job_id\": 28,\n              \"type\": \"polygon\"\n            }\n          ],\n          \"importance\": \"error\"\n        },\n        {\n          \"frame_id\": 1,\n          \"type\": \"missing_annotation\",\n          \"annotation_ids\": [\n            {\n              \"obj_id\": 633,\n              \"job_id\": 28,\n              \"type\": \"mask\"\n            }\n          ],\n          \"importance\": \"error\"\n        },\n        {\n          \"frame_id\": 1,\n          \"type\": \"missing_annotation\",\n          \"annotation_ids\": [\n            {\n              \"obj_id\": 631,\n              \"job_id\": 28,\n              \"type\": \"ellipse\"\n            }\n          ],\n          \"importance\": \"error\"\n        },\n        {\n          \"frame_id\": 1,\n          \"type\": \"missing_annotation\",\n          \"annotation_ids\": [\n            {\n              \"obj_id\": 635,\n              \"job_id\": 28,\n              \"type\": \"polyline\"\n            }\n          ],\n          \"importance\": \"error\"\n        }\n      ],\n      \"annotations\": {\n        \"valid_count\": 0,\n        \"missing_count\": 6,\n        \"extra_count\": 0,\n        \"total_count\": 6,\n        \"ds_count\": 0,\n        \"gt_count\": 6,\n        \"confusion_matrix\": {\n          \"labels\": [\n            \"cat\",\n            \"dog\",\n            \"sk\",\n            \"unmatched\"\n          ],\n          \"rows\": [\n            [\n              0,\n              0,\n              0,\n              0\n            ],\n            [\n              0,\n              0,\n              0,\n              0\n            ],\n            [\n              0,\n              0,\n              0,\n              0\n            ],\n            [\n              6,\n              0,\n              0,\n              0\n            ]\n          ],\n          \"precision\": [\n            0.0,\n            0.0,\n            0.0,\n            0.0\n          ],\n          \"recall\": [\n            0.0,\n            0.0,\n            0.0,\n            0.0\n          ],\n          \"accuracy\": [\n            0.0,\n            0.0,\n            0.0,\n            0.0\n          ],\n          \"axes\": {\n            \"cols\": \"gt\",\n            \"rows\": \"ds\"\n          }\n        },\n        \"accuracy\": 0.0,\n        \"precision\": 0.0,\n        \"recall\": 0.0\n      },\n      \"annotation_components\": {\n        \"shape\": {\n          \"valid_count\": 0,\n          \"missing_count\": 6,\n          \"extra_count\": 0,\n          \"total_count\": 6,\n          \"ds_count\": 0,\n          \"gt_count\": 6,\n          \"mean_iou\": 0.0,\n          \"accuracy\": 0.0\n        },\n        \"label\": {\n          \"valid_count\": 0,\n          \"invalid_count\": 0,\n          \"total_count\": 0,\n          \"accuracy\": 0.0\n        }\n      },\n      \"conflict_count\": 6,\n      \"warning_count\": 0,\n      \"error_count\": 6,\n      \"conflicts_by_type\": {\n        \"missing_annotation\": 6\n      }\n    },\n    \"2\": {\n      \"conflicts\": [],\n      \"annotations\": {\n        \"valid_count\": 0,\n        \"missing_count\": 0,\n        \"extra_count\": 0,\n        \"total_count\": 0,\n        \"ds_count\": 0,\n        \"gt_count\": 0,\n        \"confusion_matrix\": {\n          \"labels\": [\n            \"cat\",\n            \"dog\",\n            \"sk\",\n            \"unmatched\"\n          ],\n          \"rows\": [\n            [\n              0,\n              0,\n              0,\n              0\n            ],\n            [\n              0,\n              0,\n              0,\n              0\n            ],\n            [\n              0,\n              0,\n              0,\n              0\n            ],\n            [\n              0,\n              0,\n              0,\n              0\n            ]\n          ],\n          \"precision\": [\n            0.0,\n            0.0,\n            0.0,\n            0.0\n          ],\n          \"recall\": [\n            0.0,\n            0.0,\n            0.0,\n            0.0\n          ],\n          \"accuracy\": [\n            0.0,\n            0.0,\n            0.0,\n            0.0\n          ],\n          \"axes\": {\n            \"cols\": \"gt\",\n            \"rows\": \"ds\"\n          }\n        },\n        \"accuracy\": 0.0,\n        \"precision\": 0.0,\n        \"recall\": 0.0\n      },\n      \"annotation_components\": {\n        \"shape\": {\n          \"valid_count\": 0,\n          \"missing_count\": 0,\n          \"extra_count\": 0,\n          \"total_count\": 0,\n          \"ds_count\": 0,\n          \"gt_count\": 0,\n          \"mean_iou\": 0,\n          \"accuracy\": 0.0\n        },\n        \"label\": {\n          \"valid_count\": 0,\n          \"invalid_count\": 0,\n          \"total_count\": 0,\n          \"accuracy\": 0.0\n        }\n      },\n      \"conflict_count\": 0,\n      \"warning_count\": 0,\n      \"error_count\": 0,\n      \"conflicts_by_type\": {}\n    },\n    \"5\": {\n      \"conflicts\": [],\n      \"annotations\": {\n        \"valid_count\": 0,\n        \"missing_count\": 0,\n        \"extra_count\": 0,\n        \"total_count\": 0,\n        \"ds_count\": 0,\n        \"gt_count\": 0,\n        \"confusion_matrix\": {\n          \"labels\": [\n            \"cat\",\n            \"dog\",\n            \"sk\",\n            \"unmatched\"\n          ],\n          \"rows\": [\n            [\n              0,\n              0,\n              0,\n              0\n            ],\n            [\n              0,\n              0,\n              0,\n              0\n            ],\n            [\n              0,\n              0,\n              0,\n              0\n            ],\n            [\n              0,\n              0,\n              0,\n              0\n            ]\n          ],\n          \"precision\": [\n            0.0,\n            0.0,\n            0.0,\n            0.0\n          ],\n          \"recall\": [\n            0.0,\n            0.0,\n            0.0,\n            0.0\n          ],\n          \"accuracy\": [\n            0.0,\n            0.0,\n            0.0,\n            0.0\n          ],\n          \"axes\": {\n            \"cols\": \"gt\",\n            \"rows\": \"ds\"\n          }\n        },\n        \"accuracy\": 0.0,\n        \"precision\": 0.0,\n        \"recall\": 0.0\n      },\n      \"annotation_components\": {\n        \"shape\": {\n          \"valid_count\": 0,\n          \"missing_count\": 0,\n          \"extra_count\": 0,\n          \"total_count\": 0,\n          \"ds_count\": 0,\n          \"gt_count\": 0,\n          \"mean_iou\": 0,\n          \"accuracy\": 0.0\n        },\n        \"label\": {\n          \"valid_count\": 0,\n          \"invalid_count\": 0,\n          \"total_count\": 0,\n          \"accuracy\": 0.0\n        }\n      },\n      \"conflict_count\": 0,\n      \"warning_count\": 0,\n      \"error_count\": 0,\n      \"conflicts_by_type\": {}\n    }\n  }\n}\n"
-  }
-},
-{
-  "model": "quality_control.annotationconflict",
-  "pk": 1,
-  "fields": {
-    "report": 2,
-    "frame": 0,
-    "type": "low_overlap",
-    "importance": "warning"
-  }
-},
-{
-  "model": "quality_control.annotationconflict",
-  "pk": 2,
-  "fields": {
-    "report": 2,
-    "frame": 0,
-    "type": "low_overlap",
-    "importance": "warning"
-  }
-},
-{
-  "model": "quality_control.annotationconflict",
-  "pk": 3,
-  "fields": {
-    "report": 2,
-    "frame": 0,
-    "type": "low_overlap",
-    "importance": "warning"
-  }
-},
-{
-  "model": "quality_control.annotationconflict",
-  "pk": 4,
-  "fields": {
-    "report": 2,
-    "frame": 0,
-    "type": "low_overlap",
-    "importance": "warning"
-  }
-},
-{
-  "model": "quality_control.annotationconflict",
-  "pk": 5,
-  "fields": {
-    "report": 2,
-    "frame": 0,
-    "type": "low_overlap",
-    "importance": "warning"
-  }
-},
-{
-  "model": "quality_control.annotationconflict",
-  "pk": 6,
-  "fields": {
-    "report": 2,
-    "frame": 0,
-    "type": "low_overlap",
-    "importance": "warning"
-  }
-},
-{
-  "model": "quality_control.annotationconflict",
-  "pk": 7,
-  "fields": {
-    "report": 2,
-    "frame": 0,
-    "type": "missing_annotation",
-    "importance": "error"
-  }
-},
-{
-  "model": "quality_control.annotationconflict",
-  "pk": 8,
-  "fields": {
-    "report": 2,
-    "frame": 0,
-    "type": "missing_annotation",
-    "importance": "error"
-  }
-},
-{
-  "model": "quality_control.annotationconflict",
-  "pk": 9,
-  "fields": {
-    "report": 2,
-    "frame": 0,
-    "type": "missing_annotation",
-    "importance": "error"
-  }
-},
-{
-  "model": "quality_control.annotationconflict",
-  "pk": 10,
-  "fields": {
-    "report": 2,
-    "frame": 0,
-    "type": "extra_annotation",
-    "importance": "error"
-  }
-},
-{
-  "model": "quality_control.annotationconflict",
-  "pk": 11,
-  "fields": {
-    "report": 2,
-    "frame": 0,
-    "type": "extra_annotation",
-    "importance": "error"
-  }
-},
-{
-  "model": "quality_control.annotationconflict",
-  "pk": 12,
-  "fields": {
-    "report": 2,
-    "frame": 0,
-    "type": "extra_annotation",
-    "importance": "error"
-  }
-},
-{
-  "model": "quality_control.annotationconflict",
-  "pk": 13,
-  "fields": {
-    "report": 2,
-    "frame": 0,
-    "type": "extra_annotation",
-    "importance": "error"
-  }
-},
-{
-  "model": "quality_control.annotationconflict",
-  "pk": 14,
-  "fields": {
-    "report": 2,
-    "frame": 0,
-    "type": "extra_annotation",
-    "importance": "error"
-  }
-},
-{
-  "model": "quality_control.annotationconflict",
-  "pk": 15,
-  "fields": {
-    "report": 2,
-    "frame": 0,
-    "type": "extra_annotation",
-    "importance": "error"
-  }
-},
-{
-  "model": "quality_control.annotationconflict",
-  "pk": 16,
-  "fields": {
-    "report": 2,
-    "frame": 0,
-    "type": "extra_annotation",
-    "importance": "error"
-  }
-},
-{
-  "model": "quality_control.annotationconflict",
-  "pk": 17,
-  "fields": {
-    "report": 2,
-    "frame": 0,
-    "type": "extra_annotation",
-    "importance": "error"
-  }
-},
-{
-  "model": "quality_control.annotationconflict",
-  "pk": 18,
-  "fields": {
-    "report": 2,
-    "frame": 0,
-    "type": "extra_annotation",
-    "importance": "error"
-  }
-},
-{
-  "model": "quality_control.annotationconflict",
-  "pk": 19,
-  "fields": {
-    "report": 2,
-    "frame": 0,
-    "type": "extra_annotation",
-    "importance": "error"
-  }
-},
-{
-  "model": "quality_control.annotationconflict",
-  "pk": 20,
-  "fields": {
-    "report": 2,
-    "frame": 0,
-    "type": "mismatching_label",
-    "importance": "error"
-  }
-},
-{
-  "model": "quality_control.annotationconflict",
-  "pk": 21,
-  "fields": {
-    "report": 2,
-    "frame": 0,
-    "type": "mismatching_label",
-    "importance": "error"
-  }
-},
-{
-  "model": "quality_control.annotationconflict",
-  "pk": 22,
-  "fields": {
-    "report": 2,
-    "frame": 0,
-    "type": "mismatching_label",
-    "importance": "error"
-  }
-},
-{
-  "model": "quality_control.annotationconflict",
-  "pk": 23,
-  "fields": {
-    "report": 2,
-    "frame": 0,
-    "type": "mismatching_direction",
-    "importance": "warning"
-  }
-},
-{
-  "model": "quality_control.annotationconflict",
-  "pk": 24,
-  "fields": {
-    "report": 2,
-    "frame": 0,
-    "type": "covered_annotation",
-    "importance": "warning"
-  }
-},
-{
-  "model": "quality_control.annotationconflict",
-  "pk": 25,
-  "fields": {
-    "report": 2,
-    "frame": 0,
-    "type": "mismatching_attributes",
-    "importance": "warning"
-  }
-},
-{
-  "model": "quality_control.annotationconflict",
-  "pk": 26,
-  "fields": {
-    "report": 2,
-    "frame": 0,
-    "type": "mismatching_groups",
-    "importance": "warning"
-  }
-},
-{
-  "model": "quality_control.annotationconflict",
-  "pk": 27,
-  "fields": {
-    "report": 2,
-    "frame": 0,
-    "type": "mismatching_groups",
-    "importance": "warning"
-  }
-},
-{
-  "model": "quality_control.annotationconflict",
-  "pk": 28,
-  "fields": {
-    "report": 2,
-    "frame": 0,
-    "type": "mismatching_groups",
-    "importance": "warning"
-  }
-},
-{
-  "model": "quality_control.annotationconflict",
-  "pk": 29,
-  "fields": {
-    "report": 2,
-    "frame": 0,
-    "type": "mismatching_groups",
-    "importance": "warning"
-  }
-},
-{
-  "model": "quality_control.annotationconflict",
-  "pk": 30,
-  "fields": {
-    "report": 2,
-    "frame": 0,
-    "type": "mismatching_groups",
-    "importance": "warning"
-  }
-},
-{
-  "model": "quality_control.annotationconflict",
-  "pk": 31,
-  "fields": {
-    "report": 2,
-    "frame": 0,
-    "type": "mismatching_groups",
-    "importance": "warning"
-  }
-},
-{
-  "model": "quality_control.annotationconflict",
-  "pk": 32,
-  "fields": {
-    "report": 2,
-    "frame": 1,
-    "type": "missing_annotation",
-    "importance": "error"
-  }
-},
-{
-  "model": "quality_control.annotationconflict",
-  "pk": 33,
-  "fields": {
-    "report": 2,
-    "frame": 1,
-    "type": "missing_annotation",
-    "importance": "error"
-  }
-},
-{
-  "model": "quality_control.annotationconflict",
-  "pk": 34,
-  "fields": {
-    "report": 2,
-    "frame": 1,
-    "type": "missing_annotation",
-    "importance": "error"
-  }
-},
-{
-  "model": "quality_control.annotationconflict",
-  "pk": 35,
-  "fields": {
-    "report": 2,
-    "frame": 1,
-    "type": "missing_annotation",
-    "importance": "error"
-  }
-},
-{
-  "model": "quality_control.annotationconflict",
-  "pk": 36,
-  "fields": {
-    "report": 2,
-    "frame": 1,
-    "type": "missing_annotation",
-    "importance": "error"
-  }
-},
-{
-  "model": "quality_control.annotationconflict",
-  "pk": 37,
-  "fields": {
-    "report": 2,
-    "frame": 1,
-    "type": "missing_annotation",
-    "importance": "error"
-  }
-},
-{
-  "model": "quality_control.annotationid",
-  "pk": 1,
-  "fields": {
-    "conflict": 1,
-    "obj_id": 664,
-    "job_id": 27,
-    "type": "rectangle"
-  }
-},
-{
-  "model": "quality_control.annotationid",
-  "pk": 2,
-  "fields": {
-    "conflict": 1,
-    "obj_id": 624,
-    "job_id": 28,
-    "type": "rectangle"
-  }
-},
-{
-  "model": "quality_control.annotationid",
-  "pk": 3,
-  "fields": {
-    "conflict": 2,
-    "obj_id": 638,
-    "job_id": 27,
-    "type": "rectangle"
-  }
-},
-{
-  "model": "quality_control.annotationid",
-  "pk": 4,
-  "fields": {
-    "conflict": 2,
-    "obj_id": 607,
-    "job_id": 28,
-    "type": "rectangle"
-  }
-},
-{
-  "model": "quality_control.annotationid",
-  "pk": 5,
-  "fields": {
-    "conflict": 3,
-    "obj_id": 661,
-    "job_id": 27,
-    "type": "points"
-  }
-},
-{
-  "model": "quality_control.annotationid",
-  "pk": 6,
-  "fields": {
-    "conflict": 3,
-    "obj_id": 608,
-    "job_id": 28,
-    "type": "points"
-  }
-},
-{
-  "model": "quality_control.annotationid",
-  "pk": 7,
-  "fields": {
-    "conflict": 4,
-    "obj_id": 641,
-    "job_id": 27,
-    "type": "polygon"
-  }
-},
-{
-  "model": "quality_control.annotationid",
-  "pk": 8,
-  "fields": {
-    "conflict": 4,
-    "obj_id": 604,
-    "job_id": 28,
-    "type": "polygon"
-  }
-},
-{
-  "model": "quality_control.annotationid",
-  "pk": 9,
-  "fields": {
-    "conflict": 5,
-    "obj_id": 640,
-    "job_id": 27,
-    "type": "polyline"
-  }
-},
-{
-  "model": "quality_control.annotationid",
-  "pk": 10,
-  "fields": {
-    "conflict": 5,
-    "obj_id": 605,
-    "job_id": 28,
-    "type": "polyline"
-  }
-},
-{
-  "model": "quality_control.annotationid",
-  "pk": 11,
-  "fields": {
-    "conflict": 6,
-    "obj_id": 665,
-    "job_id": 27,
-    "type": "points"
-  }
-},
-{
-  "model": "quality_control.annotationid",
-  "pk": 12,
-  "fields": {
-    "conflict": 6,
-    "obj_id": 625,
-    "job_id": 28,
-    "type": "points"
-  }
-},
-{
-  "model": "quality_control.annotationid",
-  "pk": 13,
-  "fields": {
-    "conflict": 7,
-    "obj_id": 613,
-    "job_id": 28,
-    "type": "rectangle"
-  }
-},
-{
-  "model": "quality_control.annotationid",
-  "pk": 14,
-  "fields": {
-    "conflict": 8,
-    "obj_id": 627,
-    "job_id": 28,
-    "type": "points"
-  }
-},
-{
-  "model": "quality_control.annotationid",
-  "pk": 15,
-  "fields": {
-    "conflict": 9,
-    "obj_id": 628,
-    "job_id": 28,
-    "type": "points"
-  }
-},
-{
-  "model": "quality_control.annotationid",
-  "pk": 16,
-  "fields": {
-    "conflict": 10,
-    "obj_id": 644,
-    "job_id": 27,
-    "type": "rectangle"
-  }
-},
-{
-  "model": "quality_control.annotationid",
-  "pk": 17,
-  "fields": {
-    "conflict": 11,
-    "obj_id": 660,
-    "job_id": 27,
-    "type": "rectangle"
-  }
-},
-{
-  "model": "quality_control.annotationid",
-  "pk": 18,
-  "fields": {
-    "conflict": 12,
-    "obj_id": 666,
-    "job_id": 27,
-    "type": "points"
-  }
-},
-{
-  "model": "quality_control.annotationid",
-  "pk": 19,
-  "fields": {
-    "conflict": 13,
-    "obj_id": 658,
-    "job_id": 27,
-    "type": "polygon"
-  }
-},
-{
-  "model": "quality_control.annotationid",
-  "pk": 20,
-  "fields": {
-    "conflict": 14,
-    "obj_id": 668,
-    "job_id": 27,
-    "type": "polygon"
-  }
-},
-{
-  "model": "quality_control.annotationid",
-  "pk": 21,
-  "fields": {
-    "conflict": 15,
-    "obj_id": 659,
-    "job_id": 27,
-    "type": "polygon"
-  }
-},
-{
-  "model": "quality_control.annotationid",
-  "pk": 22,
-  "fields": {
-    "conflict": 16,
-    "obj_id": 669,
-    "job_id": 27,
-    "type": "ellipse"
-  }
-},
-{
-  "model": "quality_control.annotationid",
-  "pk": 23,
-  "fields": {
-    "conflict": 17,
-    "obj_id": 637,
-    "job_id": 27,
-    "type": "polyline"
-  }
-},
-{
-  "model": "quality_control.annotationid",
-  "pk": 24,
-  "fields": {
-    "conflict": 18,
-    "obj_id": 639,
-    "job_id": 27,
-    "type": "polyline"
-  }
-},
-{
-  "model": "quality_control.annotationid",
-  "pk": 25,
-  "fields": {
-    "conflict": 19,
-    "obj_id": 667,
-    "job_id": 27,
-    "type": "polyline"
-  }
-},
-{
-  "model": "quality_control.annotationid",
-  "pk": 26,
-  "fields": {
-    "conflict": 20,
-    "obj_id": 662,
-    "job_id": 27,
-    "type": "points"
-  }
-},
-{
-  "model": "quality_control.annotationid",
-  "pk": 27,
-  "fields": {
-    "conflict": 20,
-    "obj_id": 629,
-    "job_id": 28,
-    "type": "points"
-  }
-},
-{
-  "model": "quality_control.annotationid",
-  "pk": 28,
-  "fields": {
-    "conflict": 21,
-    "obj_id": 665,
-    "job_id": 27,
-    "type": "points"
-  }
-},
-{
-  "model": "quality_control.annotationid",
-  "pk": 29,
-  "fields": {
-    "conflict": 21,
-    "obj_id": 625,
-    "job_id": 28,
-    "type": "points"
-  }
-},
-{
-  "model": "quality_control.annotationid",
-  "pk": 30,
-  "fields": {
-    "conflict": 22,
-    "obj_id": 642,
-    "job_id": 27,
-    "type": "mask"
-  }
-},
-{
-  "model": "quality_control.annotationid",
-  "pk": 31,
-  "fields": {
-    "conflict": 22,
-    "obj_id": 603,
-    "job_id": 28,
-    "type": "polygon"
-  }
-},
-{
-  "model": "quality_control.annotationid",
-  "pk": 32,
-  "fields": {
-    "conflict": 23,
-    "obj_id": 640,
-    "job_id": 27,
-    "type": "polyline"
-  }
-},
-{
-  "model": "quality_control.annotationid",
-  "pk": 33,
-  "fields": {
-    "conflict": 23,
-    "obj_id": 605,
-    "job_id": 28,
-    "type": "polyline"
-  }
-},
-{
-  "model": "quality_control.annotationid",
-  "pk": 34,
-  "fields": {
-    "conflict": 24,
-    "obj_id": 642,
-    "job_id": 27,
-    "type": "mask"
-  }
-},
-{
-  "model": "quality_control.annotationid",
-  "pk": 35,
-  "fields": {
-    "conflict": 25,
-    "obj_id": 671,
-    "job_id": 27,
-    "type": "rectangle"
-  }
-},
-{
-  "model": "quality_control.annotationid",
-  "pk": 36,
-  "fields": {
-    "conflict": 25,
-    "obj_id": 670,
-    "job_id": 28,
-    "type": "rectangle"
-  }
-},
-{
-  "model": "quality_control.annotationid",
-  "pk": 37,
-  "fields": {
-    "conflict": 26,
-    "obj_id": 652,
-    "job_id": 27,
-    "type": "rectangle"
-  }
-},
-{
-  "model": "quality_control.annotationid",
-  "pk": 38,
-  "fields": {
-    "conflict": 26,
-    "obj_id": 611,
-    "job_id": 28,
-    "type": "rectangle"
-  }
-},
-{
-  "model": "quality_control.annotationid",
-  "pk": 39,
-  "fields": {
-    "conflict": 27,
-    "obj_id": 656,
-    "job_id": 27,
-    "type": "rectangle"
-  }
-},
-{
-  "model": "quality_control.annotationid",
-  "pk": 40,
-  "fields": {
-    "conflict": 27,
-    "obj_id": 612,
-    "job_id": 28,
-    "type": "rectangle"
-  }
-},
-{
-  "model": "quality_control.annotationid",
-  "pk": 41,
-  "fields": {
-    "conflict": 28,
-    "obj_id": 646,
-    "job_id": 27,
-    "type": "rectangle"
-  }
-},
-{
-  "model": "quality_control.annotationid",
-  "pk": 42,
-  "fields": {
-    "conflict": 28,
-    "obj_id": 620,
-    "job_id": 28,
-    "type": "rectangle"
-  }
-},
-{
-  "model": "quality_control.annotationid",
-  "pk": 43,
-  "fields": {
-    "conflict": 29,
-    "obj_id": 649,
-    "job_id": 27,
-    "type": "rectangle"
-  }
-},
-{
-  "model": "quality_control.annotationid",
-  "pk": 44,
-  "fields": {
-    "conflict": 29,
-    "obj_id": 617,
-    "job_id": 28,
-    "type": "rectangle"
-  }
-},
-{
-  "model": "quality_control.annotationid",
-  "pk": 45,
-  "fields": {
-    "conflict": 30,
-    "obj_id": 650,
-    "job_id": 27,
-    "type": "rectangle"
-  }
-},
-{
-  "model": "quality_control.annotationid",
-  "pk": 46,
-  "fields": {
-    "conflict": 30,
-    "obj_id": 610,
-    "job_id": 28,
-    "type": "rectangle"
-  }
-},
-{
-  "model": "quality_control.annotationid",
-  "pk": 47,
-  "fields": {
-    "conflict": 31,
-    "obj_id": 651,
-    "job_id": 27,
-    "type": "rectangle"
-  }
-},
-{
-  "model": "quality_control.annotationid",
-  "pk": 48,
-  "fields": {
-    "conflict": 31,
-    "obj_id": 609,
-    "job_id": 28,
-    "type": "rectangle"
-  }
-},
-{
-  "model": "quality_control.annotationid",
-  "pk": 49,
-  "fields": {
-    "conflict": 32,
-    "obj_id": 636,
-    "job_id": 28,
-    "type": "rectangle"
-  }
-},
-{
-  "model": "quality_control.annotationid",
-  "pk": 50,
-  "fields": {
-    "conflict": 33,
-    "obj_id": 634,
-    "job_id": 28,
-    "type": "points"
-  }
-},
-{
-  "model": "quality_control.annotationid",
-  "pk": 51,
-  "fields": {
-    "conflict": 34,
-    "obj_id": 630,
-    "job_id": 28,
-    "type": "polygon"
-  }
-},
-{
-  "model": "quality_control.annotationid",
-  "pk": 52,
-  "fields": {
-    "conflict": 35,
-    "obj_id": 633,
-    "job_id": 28,
-    "type": "mask"
-  }
-},
-{
-  "model": "quality_control.annotationid",
-  "pk": 53,
-  "fields": {
-    "conflict": 36,
-    "obj_id": 631,
-    "job_id": 28,
-    "type": "ellipse"
-  }
-},
-{
-  "model": "quality_control.annotationid",
-  "pk": 54,
-  "fields": {
-    "conflict": 37,
-    "obj_id": 635,
-    "job_id": 28,
-    "type": "polyline"
-  }
-},
-{
-  "model": "quality_control.qualitysettings",
-  "pk": 1,
-  "fields": {
-    "task": 2,
-    "iou_threshold": 0.4,
-    "oks_sigma": 0.09,
-    "line_thickness": 0.01,
-    "low_overlap_threshold": 0.8,
-    "oriented_lines": true,
-    "line_orientation_threshold": 0.1,
-    "compare_groups": true,
-    "group_match_threshold": 0.5,
-    "check_covered_annotations": true,
-    "object_visibility_threshold": 0.05,
-    "panoptic_comparison": true,
-    "compare_attributes": true
-  }
-},
-{
-  "model": "quality_control.qualitysettings",
-  "pk": 2,
-  "fields": {
-    "task": 5,
-    "iou_threshold": 0.4,
-    "oks_sigma": 0.09,
-    "line_thickness": 0.01,
-    "low_overlap_threshold": 0.8,
-    "oriented_lines": true,
-    "line_orientation_threshold": 0.1,
-    "compare_groups": true,
-    "group_match_threshold": 0.5,
-    "check_covered_annotations": true,
-    "object_visibility_threshold": 0.05,
-    "panoptic_comparison": true,
-    "compare_attributes": true
-  }
-},
-{
-  "model": "quality_control.qualitysettings",
-  "pk": 3,
-  "fields": {
-    "task": 6,
-    "iou_threshold": 0.4,
-    "oks_sigma": 0.09,
-    "line_thickness": 0.01,
-    "low_overlap_threshold": 0.8,
-    "oriented_lines": true,
-    "line_orientation_threshold": 0.1,
-    "compare_groups": true,
-    "group_match_threshold": 0.5,
-    "check_covered_annotations": true,
-    "object_visibility_threshold": 0.05,
-    "panoptic_comparison": true,
-    "compare_attributes": true
-  }
-},
-{
-  "model": "quality_control.qualitysettings",
-  "pk": 4,
-  "fields": {
-    "task": 7,
-    "iou_threshold": 0.4,
-    "oks_sigma": 0.09,
-    "line_thickness": 0.01,
-    "low_overlap_threshold": 0.8,
-    "oriented_lines": true,
-    "line_orientation_threshold": 0.1,
-    "compare_groups": true,
-    "group_match_threshold": 0.5,
-    "check_covered_annotations": true,
-    "object_visibility_threshold": 0.05,
-    "panoptic_comparison": true,
-    "compare_attributes": true
-  }
-},
-{
-  "model": "quality_control.qualitysettings",
-  "pk": 5,
-  "fields": {
-    "task": 8,
-    "iou_threshold": 0.4,
-    "oks_sigma": 0.09,
-    "line_thickness": 0.01,
-    "low_overlap_threshold": 0.8,
-    "oriented_lines": true,
-    "line_orientation_threshold": 0.1,
-    "compare_groups": true,
-    "group_match_threshold": 0.5,
-    "check_covered_annotations": true,
-    "object_visibility_threshold": 0.05,
-    "panoptic_comparison": true,
-    "compare_attributes": true
-  }
-},
-{
-  "model": "quality_control.qualitysettings",
-  "pk": 6,
-  "fields": {
-    "task": 9,
-    "iou_threshold": 0.4,
-    "oks_sigma": 0.09,
-    "line_thickness": 0.01,
-    "low_overlap_threshold": 0.8,
-    "oriented_lines": true,
-    "line_orientation_threshold": 0.1,
-    "compare_groups": true,
-    "group_match_threshold": 0.5,
-    "check_covered_annotations": true,
-    "object_visibility_threshold": 0.05,
-    "panoptic_comparison": true,
-    "compare_attributes": true
-  }
-},
-{
-  "model": "quality_control.qualitysettings",
-  "pk": 7,
-  "fields": {
-    "task": 11,
-    "iou_threshold": 0.4,
-    "oks_sigma": 0.09,
-    "line_thickness": 0.01,
-    "low_overlap_threshold": 0.8,
-    "oriented_lines": true,
-    "line_orientation_threshold": 0.1,
-    "compare_groups": true,
-    "group_match_threshold": 0.5,
-    "check_covered_annotations": true,
-    "object_visibility_threshold": 0.05,
-    "panoptic_comparison": true,
-    "compare_attributes": true
-  }
-},
-{
-  "model": "quality_control.qualitysettings",
-  "pk": 8,
-  "fields": {
-    "task": 12,
-    "iou_threshold": 0.4,
-    "oks_sigma": 0.09,
-    "line_thickness": 0.01,
-    "low_overlap_threshold": 0.8,
-    "oriented_lines": true,
-    "line_orientation_threshold": 0.1,
-    "compare_groups": true,
-    "group_match_threshold": 0.5,
-    "check_covered_annotations": true,
-    "object_visibility_threshold": 0.05,
-    "panoptic_comparison": true,
-    "compare_attributes": true
-  }
-},
-{
-  "model": "quality_control.qualitysettings",
-  "pk": 9,
-  "fields": {
-    "task": 13,
-    "iou_threshold": 0.4,
-    "oks_sigma": 0.09,
-    "line_thickness": 0.01,
-    "low_overlap_threshold": 0.8,
-    "oriented_lines": true,
-    "line_orientation_threshold": 0.1,
-    "compare_groups": true,
-    "group_match_threshold": 0.5,
-    "check_covered_annotations": true,
-    "object_visibility_threshold": 0.05,
-    "panoptic_comparison": true,
-    "compare_attributes": true
-  }
-},
-{
-  "model": "quality_control.qualitysettings",
-  "pk": 10,
-  "fields": {
-    "task": 14,
-    "iou_threshold": 0.4,
-    "oks_sigma": 0.09,
-    "line_thickness": 0.01,
-    "low_overlap_threshold": 0.8,
-    "oriented_lines": true,
-    "line_orientation_threshold": 0.1,
-    "compare_groups": true,
-    "group_match_threshold": 0.5,
-    "check_covered_annotations": true,
-    "object_visibility_threshold": 0.05,
-    "panoptic_comparison": true,
-    "compare_attributes": true
-  }
-},
-{
-  "model": "quality_control.qualitysettings",
-  "pk": 11,
-  "fields": {
-    "task": 15,
-    "iou_threshold": 0.4,
-    "oks_sigma": 0.09,
-    "line_thickness": 0.01,
-    "low_overlap_threshold": 0.8,
-    "oriented_lines": true,
-    "line_orientation_threshold": 0.1,
-    "compare_groups": true,
-    "group_match_threshold": 0.5,
-    "check_covered_annotations": true,
-    "object_visibility_threshold": 0.05,
-    "panoptic_comparison": true,
-    "compare_attributes": true
-  }
-},
-{
-  "model": "quality_control.qualitysettings",
-  "pk": 12,
-  "fields": {
-    "task": 17,
-    "iou_threshold": 0.4,
-    "oks_sigma": 0.09,
-    "line_thickness": 0.01,
-    "low_overlap_threshold": 0.8,
-    "oriented_lines": true,
-    "line_orientation_threshold": 0.1,
-    "compare_groups": true,
-    "group_match_threshold": 0.5,
-    "check_covered_annotations": true,
-    "object_visibility_threshold": 0.05,
-    "panoptic_comparison": true,
-    "compare_attributes": true
-  }
-},
-{
-  "model": "quality_control.qualitysettings",
-  "pk": 13,
-  "fields": {
-    "task": 18,
-    "iou_threshold": 0.4,
-    "oks_sigma": 0.09,
-    "line_thickness": 0.01,
-    "low_overlap_threshold": 0.8,
-    "oriented_lines": true,
-    "line_orientation_threshold": 0.1,
-    "compare_groups": true,
-    "group_match_threshold": 0.5,
-    "check_covered_annotations": true,
-    "object_visibility_threshold": 0.05,
-    "panoptic_comparison": true,
-    "compare_attributes": true
-  }
-},
-{
-  "model": "quality_control.qualitysettings",
-  "pk": 14,
-  "fields": {
-    "task": 19,
-    "iou_threshold": 0.4,
-    "oks_sigma": 0.09,
-    "line_thickness": 0.01,
-    "low_overlap_threshold": 0.8,
-    "oriented_lines": true,
-    "line_orientation_threshold": 0.1,
-    "compare_groups": true,
-    "group_match_threshold": 0.5,
-    "check_covered_annotations": true,
-    "object_visibility_threshold": 0.05,
-    "panoptic_comparison": true,
-    "compare_attributes": true
-  }
-},
-{
-  "model": "quality_control.qualitysettings",
-  "pk": 15,
-  "fields": {
-    "task": 20,
-    "iou_threshold": 0.4,
-    "oks_sigma": 0.09,
-    "line_thickness": 0.01,
-    "low_overlap_threshold": 0.8,
-    "oriented_lines": true,
-    "line_orientation_threshold": 0.1,
-    "compare_groups": true,
-    "group_match_threshold": 0.5,
-    "check_covered_annotations": true,
-    "object_visibility_threshold": 0.05,
-    "panoptic_comparison": true,
-    "compare_attributes": true
-  }
-},
-{
-  "model": "quality_control.qualitysettings",
-  "pk": 16,
-  "fields": {
-    "task": 21,
-    "iou_threshold": 0.4,
-    "oks_sigma": 0.09,
-    "line_thickness": 0.01,
-    "low_overlap_threshold": 0.8,
-    "oriented_lines": true,
-    "line_orientation_threshold": 0.1,
-    "compare_groups": true,
-    "group_match_threshold": 0.5,
-    "check_covered_annotations": true,
-    "object_visibility_threshold": 0.05,
-    "panoptic_comparison": true,
-    "compare_attributes": true
-  }
-},
-{
-  "model": "quality_control.qualitysettings",
-  "pk": 17,
-  "fields": {
-    "task": 22,
-    "iou_threshold": 0.4,
-    "oks_sigma": 0.09,
-    "line_thickness": 0.01,
-    "low_overlap_threshold": 0.8,
-    "oriented_lines": true,
-    "line_orientation_threshold": 0.1,
-    "compare_groups": true,
-    "group_match_threshold": 0.5,
-    "check_covered_annotations": true,
-    "object_visibility_threshold": 0.05,
-    "panoptic_comparison": true,
-    "compare_attributes": true
-  }
-},
-{
   "model": "admin.logentry",
   "pk": 1,
   "fields": {
