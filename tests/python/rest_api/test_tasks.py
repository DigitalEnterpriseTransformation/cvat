# Copyright (C) 2022 Intel Corporation
# Copyright (C) 2022-2023 CVAT.ai Corporation
#
# SPDX-License-Identifier: MIT

import io
import json
import os
import os.path as osp
from copy import deepcopy
from functools import partial
from http import HTTPStatus
from itertools import chain, product
from math import ceil
from pathlib import Path
from tempfile import NamedTemporaryFile, TemporaryDirectory
from time import sleep, time
from typing import List, Optional

import pytest
from cvat_sdk import Client, Config, exceptions
from cvat_sdk.api_client import models
from cvat_sdk.api_client.api_client import ApiClient, Endpoint
from cvat_sdk.core.helpers import get_paginated_collection
from cvat_sdk.core.proxies.tasks import ResourceType, Task
from cvat_sdk.core.uploading import Uploader
from deepdiff import DeepDiff
from PIL import Image

import shared.utils.s3 as s3
from shared.fixtures.init import docker_exec_cvat, kube_exec_cvat
from shared.utils.config import (
    BASE_URL,
    USER_PASS,
    get_method,
    make_api_client,
    patch_method,
    post_method,
)
from shared.utils.helpers import generate_image_files, generate_manifest

from .utils import (
    CollectionSimpleFilterTestBase,
<<<<<<< HEAD
    _test_create_task,
    compare_annotations,
=======
    create_task,
>>>>>>> 8df8872a
    export_dataset,
    wait_until_task_is_created,
)


def get_cloud_storage_content(
    api_version: int, username: str, cloud_storage_id: int, manifest: Optional[str] = None
):
    with make_api_client(username) as api_client:
        kwargs = {"manifest_path": manifest} if manifest else {}

        if api_version == 1:
            (data, _) = api_client.cloudstorages_api.retrieve_content(cloud_storage_id, **kwargs)
            return data
        (data, _) = api_client.cloudstorages_api.retrieve_content_v2(cloud_storage_id, **kwargs)
        return [f"{f['name']}{'/' if str(f['type']) == 'DIR' else ''}" for f in data["content"]]


@pytest.mark.usefixtures("restore_db_per_class")
class TestGetTasks:
    def _test_task_list_200(self, user, project_id, data, exclude_paths="", **kwargs):
        with make_api_client(user) as api_client:
            results = get_paginated_collection(
                api_client.tasks_api.list_endpoint,
                return_json=True,
                project_id=project_id,
                **kwargs,
            )
            assert DeepDiff(data, results, ignore_order=True, exclude_paths=exclude_paths) == {}

    def _test_users_to_see_task_list(
        self, project_id, tasks, users, is_staff, is_allow, is_project_staff, **kwargs
    ):
        if is_staff:
            users = [user for user in users if is_project_staff(user["id"], project_id)]
        else:
            users = [user for user in users if not is_project_staff(user["id"], project_id)]
        assert len(users)

        for user in users:
            if not is_allow:
                # Users outside project or org should not know if one exists.
                # Thus, no error should be produced on a list request.
                tasks = []

            self._test_task_list_200(user["username"], project_id, tasks, **kwargs)

    def _test_assigned_users_to_see_task_data(self, tasks, users, is_task_staff, **kwargs):
        for task in tasks:
            staff_users = [user for user in users if is_task_staff(user["id"], task["id"])]
            assert len(staff_users)

            for user in staff_users:
                with make_api_client(user["username"]) as api_client:
                    (_, response) = api_client.tasks_api.list(**kwargs)
                    assert response.status == HTTPStatus.OK
                    response_data = json.loads(response.data)

                assert any(_task["id"] == task["id"] for _task in response_data["results"])

    @pytest.mark.parametrize("project_id", [1])
    @pytest.mark.parametrize(
        "groups, is_staff, is_allow",
        [
            ("admin", False, True),
            ("business", False, False),
        ],
    )
    def test_project_tasks_visibility(
        self, project_id, groups, users, tasks, is_staff, is_allow, find_users, is_project_staff
    ):
        users = find_users(privilege=groups)
        tasks = list(filter(lambda x: x["project_id"] == project_id, tasks))
        assert len(tasks)

        self._test_users_to_see_task_list(
            project_id, tasks, users, is_staff, is_allow, is_project_staff
        )

    @pytest.mark.parametrize("project_id, groups", [(1, "user")])
    def test_task_assigned_to_see_task(
        self, project_id, groups, users, tasks, find_users, is_task_staff
    ):
        users = find_users(privilege=groups)
        tasks = list(filter(lambda x: x["project_id"] == project_id and x["assignee"], tasks))
        assert len(tasks)

        self._test_assigned_users_to_see_task_data(tasks, users, is_task_staff)

    @pytest.mark.parametrize("org, project_id", [({"id": 2, "slug": "org2"}, 2)])
    @pytest.mark.parametrize(
        "role, is_staff, is_allow",
        [
            ("maintainer", False, True),
            ("supervisor", False, False),
        ],
    )
    def test_org_project_tasks_visibility(
        self,
        org,
        project_id,
        role,
        is_staff,
        is_allow,
        tasks,
        is_task_staff,
        is_project_staff,
        find_users,
    ):
        users = find_users(org=org["id"], role=role)
        tasks = list(filter(lambda x: x["project_id"] == project_id, tasks))
        assert len(tasks)

        self._test_users_to_see_task_list(
            project_id, tasks, users, is_staff, is_allow, is_project_staff, org=org["slug"]
        )

    @pytest.mark.parametrize("org, project_id, role", [({"id": 2, "slug": "org2"}, 2, "worker")])
    def test_org_task_assigneed_to_see_task(
        self, org, project_id, role, users, tasks, find_users, is_task_staff
    ):
        users = find_users(org=org["id"], role=role)
        tasks = list(filter(lambda x: x["project_id"] == project_id and x["assignee"], tasks))
        assert len(tasks)

        self._test_assigned_users_to_see_task_data(tasks, users, is_task_staff, org=org["slug"])


class TestListTasksFilters(CollectionSimpleFilterTestBase):
    field_lookups = {
        "owner": ["owner", "username"],
        "assignee": ["assignee", "username"],
        "tracker_link": ["bug_tracker"],
    }

    @pytest.fixture(autouse=True)
    def setup(self, restore_db_per_class, admin_user, tasks):
        self.user = admin_user
        self.samples = tasks

    def _get_endpoint(self, api_client: ApiClient) -> Endpoint:
        return api_client.tasks_api.list_endpoint

    @pytest.mark.parametrize(
        "field",
        (
            "name",
            "owner",
            "status",
            "assignee",
            "subset",
            "mode",
            "dimension",
            "project_id",
            "tracker_link",
        ),
    )
    def test_can_use_simple_filter_for_object_list(self, field):
        return super().test_can_use_simple_filter_for_object_list(field)


@pytest.mark.usefixtures("restore_db_per_function")
class TestPostTasks:
    def _test_create_task_201(self, user, spec, **kwargs):
        with make_api_client(user) as api_client:
            (_, response) = api_client.tasks_api.create(spec, **kwargs)
            assert response.status == HTTPStatus.CREATED

        return response

    def _test_create_task_403(self, user, spec, **kwargs):
        with make_api_client(user) as api_client:
            (_, response) = api_client.tasks_api.create(
                spec, **kwargs, _parse_response=False, _check_status=False
            )
            assert response.status == HTTPStatus.FORBIDDEN

        return response

    def _test_users_to_create_task_in_project(
        self, project_id, users, is_staff, is_allow, is_project_staff, **kwargs
    ):
        if is_staff:
            users = [user for user in users if is_project_staff(user["id"], project_id)]
        else:
            users = [user for user in users if not is_project_staff(user["id"], project_id)]
        assert len(users)

        for user in users:
            username = user["username"]
            spec = {
                "name": f"test {username} to create a task within a project",
                "project_id": project_id,
            }

            if is_allow:
                self._test_create_task_201(username, spec, **kwargs)
            else:
                self._test_create_task_403(username, spec, **kwargs)

    @pytest.mark.parametrize("project_id", [1])
    @pytest.mark.parametrize(
        "groups, is_staff, is_allow",
        [
            ("admin", False, True),
            ("business", False, False),
            ("user", True, True),
        ],
    )
    def test_users_to_create_task_in_project(
        self, project_id, groups, is_staff, is_allow, is_project_staff, find_users
    ):
        users = find_users(privilege=groups)
        self._test_users_to_create_task_in_project(
            project_id, users, is_staff, is_allow, is_project_staff
        )

    @pytest.mark.parametrize("org, project_id", [({"id": 2, "slug": "org2"}, 2)])
    @pytest.mark.parametrize(
        "role, is_staff, is_allow",
        [
            ("worker", False, False),
        ],
    )
    def test_worker_cannot_create_task_in_project_without_ownership(
        self, org, project_id, role, is_staff, is_allow, is_project_staff, find_users
    ):
        users = find_users(org=org["id"], role=role)
        self._test_users_to_create_task_in_project(
            project_id, users, is_staff, is_allow, is_project_staff, org=org["slug"]
        )

    def test_create_response_matches_get(self, admin_user):
        username = admin_user

        spec = {"name": "test create task", "labels": [{"name": "a"}]}

        response = self._test_create_task_201(username, spec)
        task = json.loads(response.data)

        with make_api_client(username) as api_client:
            (_, response) = api_client.tasks_api.retrieve(task["id"])
            assert DeepDiff(task, json.loads(response.data), ignore_order=True) == {}

    def test_can_create_task_with_skeleton(self, admin_user):
        username = admin_user

        spec = {
            "name": f"test admin1 to create a task with skeleton",
            "labels": [
                {
                    "name": "s1",
                    "color": "#5c5eba",
                    "attributes": [
                        {
                            "name": "color",
                            "mutable": False,
                            "input_type": "select",
                            "default_value": "white",
                            "values": ["white", "black"],
                        }
                    ],
                    "type": "skeleton",
                    "sublabels": [
                        {
                            "name": "1",
                            "color": "#d53957",
                            "attributes": [
                                {
                                    "id": 23,
                                    "name": "attr",
                                    "mutable": False,
                                    "input_type": "select",
                                    "default_value": "val1",
                                    "values": ["val1", "val2"],
                                }
                            ],
                            "type": "points",
                        },
                        {"name": "2", "color": "#4925ec", "attributes": [], "type": "points"},
                        {"name": "3", "color": "#59a8fe", "attributes": [], "type": "points"},
                    ],
                    "svg": '<line x1="36.329429626464844" y1="45.98662185668945" x2="59.07190704345703" y2="23.076923370361328" '
                    'stroke="black" data-type="edge" data-node-from="2" stroke-width="0.5" data-node-to="3"></line>'
                    '<line x1="22.61705780029297" y1="25.75250816345215" x2="36.329429626464844" y2="45.98662185668945" '
                    'stroke="black" data-type="edge" data-node-from="1" stroke-width="0.5" data-node-to="2"></line>'
                    '<circle r="1.5" stroke="black" fill="#b3b3b3" cx="22.61705780029297" cy="25.75250816345215" '
                    'stroke-width="0.1" data-type="element node" data-element-id="1" data-node-id="1" data-label-name="1">'
                    '</circle><circle r="1.5" stroke="black" fill="#b3b3b3" cx="36.329429626464844" cy="45.98662185668945" '
                    'stroke-width="0.1" data-type="element node" data-element-id="2" data-node-id="2" data-label-name="2"></circle>'
                    '<circle r="1.5" stroke="black" fill="#b3b3b3" cx="59.07190704345703" cy="23.076923370361328" '
                    'stroke-width="0.1" data-type="element node" data-element-id="3" data-node-id="3" data-label-name="3"></circle>',
                }
            ],
        }

        self._test_create_task_201(username, spec)


@pytest.mark.usefixtures("restore_db_per_class")
class TestGetData:
    _USERNAME = "user1"

    @pytest.mark.parametrize(
        "content_type, task_id",
        [
            ("image/png", 8),
            ("image/png", 5),
            ("image/x.point-cloud-data", 6),
        ],
    )
    def test_frame_content_type(self, content_type, task_id):
        with make_api_client(self._USERNAME) as api_client:
            (_, response) = api_client.tasks_api.retrieve_data(
                task_id, type="frame", quality="original", number=0
            )
            assert response.status == HTTPStatus.OK
            assert response.headers["Content-Type"] == content_type


@pytest.mark.usefixtures("restore_db_per_function")
class TestPatchTaskAnnotations:
    def _test_check_response(self, is_allow, response, data=None):
        if is_allow:
            assert response.status == HTTPStatus.OK
            assert compare_annotations(data, json.loads(response.data)) == {}
        else:
            assert response.status == HTTPStatus.FORBIDDEN

    @pytest.fixture(scope="class")
    def request_data(self, annotations):
        def get_data(tid):
            data = deepcopy(annotations["task"][str(tid)])
            if data["shapes"][0]["type"] == "skeleton":
                data["shapes"][0]["elements"][0].update({"points": [2.0, 3.0, 4.0, 5.0]})
            else:
                data["shapes"][0].update({"points": [2.0, 3.0, 4.0, 5.0, 6.0, 7.0]})
            data["version"] += 1
            return data

        return get_data

    @pytest.mark.parametrize("org", [""])
    @pytest.mark.parametrize(
        "privilege, task_staff, is_allow",
        [
            ("admin", True, True),
            ("admin", False, True),
            ("business", True, True),
            ("business", False, False),
            ("worker", True, True),
            ("worker", False, False),
            ("user", True, True),
            ("user", False, False),
        ],
    )
    def test_user_update_task_annotations(
        self,
        org,
        privilege,
        task_staff,
        is_allow,
        find_task_staff_user,
        find_users,
        request_data,
        tasks_by_org,
        filter_tasks_with_shapes,
    ):
        users = find_users(privilege=privilege)
        tasks = tasks_by_org[org]
        filtered_tasks = filter_tasks_with_shapes(tasks)
        username, tid = find_task_staff_user(filtered_tasks, users, task_staff, [21])

        data = request_data(tid)
        with make_api_client(username) as api_client:
            (_, response) = api_client.tasks_api.partial_update_annotations(
                id=tid,
                action="update",
                patched_labeled_data_request=deepcopy(data),
                _parse_response=False,
                _check_status=False,
            )

        self._test_check_response(is_allow, response, data)

    @pytest.mark.parametrize("org", [2])
    @pytest.mark.parametrize(
        "role, task_staff, is_allow",
        [
            ("maintainer", False, True),
            ("owner", False, True),
            ("supervisor", False, False),
            ("worker", False, False),
            ("maintainer", True, True),
            ("owner", True, True),
            ("supervisor", True, True),
            ("worker", True, True),
        ],
    )
    def test_member_update_task_annotation(
        self,
        org,
        role,
        task_staff,
        is_allow,
        find_task_staff_user,
        find_users,
        tasks_by_org,
        request_data,
    ):
        users = find_users(role=role, org=org)
        tasks = tasks_by_org[org]
        username, tid = find_task_staff_user(tasks, users, task_staff)

        data = request_data(tid)
        with make_api_client(username) as api_client:
            (_, response) = api_client.tasks_api.partial_update_annotations(
                id=tid,
                action="update",
                patched_labeled_data_request=deepcopy(data),
                _parse_response=False,
                _check_status=False,
            )

        self._test_check_response(is_allow, response, data)


@pytest.mark.usefixtures("restore_db_per_class")
class TestGetTaskDataset:
    def _test_export_task(self, username, tid, **kwargs):
        with make_api_client(username) as api_client:
            return export_dataset(api_client.tasks_api.retrieve_dataset_endpoint, id=tid, **kwargs)

    def test_can_export_task_dataset(self, admin_user, tasks_with_shapes):
        task = tasks_with_shapes[0]
        response = self._test_export_task(admin_user, task["id"], format="CVAT for images 1.1")
        assert response.data

    @pytest.mark.parametrize("tid", [21])
    @pytest.mark.parametrize(
        "format_name", ["CVAT for images 1.1", "CVAT for video 1.1", "COCO Keypoints 1.0"]
    )
    def test_can_export_task_with_several_jobs(self, admin_user, tid, format_name):
        response = self._test_export_task(admin_user, tid, format=format_name)
        assert response.data

    @pytest.mark.parametrize("tid", [8])
    def test_can_export_task_to_coco_format(self, admin_user, tid):
        # these annotations contains incorrect frame numbers
        # in order to check that server handle such cases
        annotations = {
            "version": 0,
            "tags": [],
            "shapes": [],
            "tracks": [
                {
                    "label_id": 63,
                    "frame": 1,
                    "group": 0,
                    "source": "manual",
                    "shapes": [
                        {
                            "type": "skeleton",
                            "frame": 1,
                            "occluded": False,
                            "outside": False,
                            "z_order": 0,
                            "rotation": 0,
                            "points": [],
                            "attributes": [],
                        }
                    ],
                    "attributes": [],
                    "elements": [
                        {
                            "label_id": 64,
                            "frame": 0,
                            "group": 0,
                            "source": "manual",
                            "shapes": [
                                {
                                    "type": "points",
                                    "frame": 1,
                                    "occluded": False,
                                    "outside": True,
                                    "z_order": 0,
                                    "rotation": 0,
                                    "points": [74.14935096036425, 79.09960455479086],
                                    "attributes": [],
                                },
                                {
                                    "type": "points",
                                    "frame": 7,
                                    "occluded": False,
                                    "outside": False,
                                    "z_order": 0,
                                    "rotation": 0,
                                    "points": [74.14935096036425, 79.09960455479086],
                                    "attributes": [],
                                },
                            ],
                            "attributes": [],
                        },
                        {
                            "label_id": 65,
                            "frame": 0,
                            "group": 0,
                            "source": "manual",
                            "shapes": [
                                {
                                    "type": "points",
                                    "frame": 0,
                                    "occluded": False,
                                    "outside": False,
                                    "z_order": 0,
                                    "rotation": 0,
                                    "points": [285.07319976630424, 353.51583641966175],
                                    "attributes": [],
                                }
                            ],
                            "attributes": [],
                        },
                    ],
                }
            ],
        }
        response = patch_method(
            admin_user, f"tasks/{tid}/annotations", annotations, action="update"
        )
        assert response.status_code == HTTPStatus.OK

        # check that we can export task
        response = self._test_export_task(admin_user, tid, format="COCO Keypoints 1.0")
        assert response.status == HTTPStatus.OK

        # check that server saved track annotations correctly
        response = get_method(admin_user, f"tasks/{tid}/annotations")
        assert response.status_code == HTTPStatus.OK

        annotations = response.json()
        assert annotations["tracks"][0]["frame"] == 0
        assert annotations["tracks"][0]["shapes"][0]["frame"] == 0
        assert annotations["tracks"][0]["elements"][0]["shapes"][0]["frame"] == 0


@pytest.mark.usefixtures("restore_db_per_function")
@pytest.mark.usefixtures("restore_cvat_data")
class TestPostTaskData:
    _USERNAME = "admin1"

    def _test_cannot_create_task(self, username, spec, data, **kwargs):
        with make_api_client(username) as api_client:
            (task, response) = api_client.tasks_api.create(spec, **kwargs)
            assert response.status == HTTPStatus.CREATED

            (_, response) = api_client.tasks_api.create_data(
                task.id, data_request=deepcopy(data), _content_type="application/json", **kwargs
            )
            assert response.status == HTTPStatus.ACCEPTED

            status = wait_until_task_is_created(api_client.tasks_api, task.id)
            assert status.state.value == "Failed"

        return status

    def test_can_create_task_with_defined_start_and_stop_frames(self):
        task_spec = {
            "name": f"test {self._USERNAME} to create a task with defined start and stop frames",
            "labels": [
                {
                    "name": "car",
                    "color": "#ff00ff",
                    "attributes": [
                        {
                            "name": "a",
                            "mutable": True,
                            "input_type": "number",
                            "default_value": "5",
                            "values": ["4", "5", "6"],
                        }
                    ],
                }
            ],
        }

        task_data = {
            "image_quality": 75,
            "start_frame": 2,
            "stop_frame": 5,
            "client_files": generate_image_files(7),
        }

        task_id, _ = create_task(self._USERNAME, task_spec, task_data)

        # check task size
        with make_api_client(self._USERNAME) as api_client:
            (task, _) = api_client.tasks_api.retrieve(task_id)
            assert task.size == 4

    def test_can_create_task_with_sorting_method_natural(self):
        task_spec = {
            "name": f"test {self._USERNAME} to create a task with a custom sorting method",
            "labels": [
                {
                    "name": "car",
                }
            ],
        }

        image_files = generate_image_files(15)

        task_data = {
            "client_files": image_files[5:] + image_files[:5],  # perturb the order
            "image_quality": 70,
            "sorting_method": "natural",
        }

        task_id, _ = create_task(self._USERNAME, task_spec, task_data)

        # check that the frames were sorted again
        with make_api_client(self._USERNAME) as api_client:
            data_meta, _ = api_client.tasks_api.retrieve_data_meta(task_id)

            # generate_image_files produces files that are already naturally sorted
            for image_file, frame in zip(image_files, data_meta.frames):
                assert image_file.name == frame.name

    @pytest.mark.parametrize("data_source", ["client_files", "server_files"])
    def test_can_create_task_with_sorting_method_predefined(self, data_source):
        task_spec = {
            "name": f"test {self._USERNAME} to create a task with a custom sorting method",
            "labels": [
                {
                    "name": "car",
                }
            ],
        }

        if data_source == "client_files":
            image_files = generate_image_files(15)

            # shuffle to check for occasional sorting, e.g. in the DB
            image_files = image_files[7:] + image_files[5:7] + image_files[:5]
        elif data_source == "server_files":
            # Files from the test file share
            image_files = ["images/image_3.jpg", "images/image_1.jpg", "images/image_2.jpg"]
        else:
            assert False

        task_data = {
            data_source: image_files,
            "image_quality": 70,
            "sorting_method": "predefined",
        }

        (task_id, _) = create_task(self._USERNAME, task_spec, task_data)

        # check that the frames were sorted again
        with make_api_client(self._USERNAME) as api_client:
            (data_meta, _) = api_client.tasks_api.retrieve_data_meta(task_id)

            for image_file, frame in zip(image_files, data_meta.frames):
                if isinstance(image_file, str):
                    image_name = image_file
                else:
                    image_name = image_file.name

                assert image_name == frame.name

    def test_can_get_annotations_from_new_task_with_skeletons(self):
        spec = {
            "name": f"test admin1 to create a task with skeleton",
            "labels": [
                {
                    "name": "s1",
                    "color": "#5c5eba",
                    "attributes": [],
                    "type": "skeleton",
                    "sublabels": [
                        {"name": "1", "color": "#d12345", "attributes": [], "type": "points"},
                        {"name": "2", "color": "#350dea", "attributes": [], "type": "points"},
                    ],
                    "svg": '<line x1="19.464284896850586" y1="21.922269821166992" x2="54.08613586425781" y2="43.60293960571289" '
                    'stroke="black" data-type="edge" data-node-from="1" stroke-width="0.5" data-node-to="2"></line>'
                    '<circle r="1.5" stroke="black" fill="#b3b3b3" cx="19.464284896850586" cy="21.922269821166992" '
                    'stroke-width="0.1" data-type="element node" data-element-id="1" data-node-id="1" data-label-id="103"></circle>'
                    '<circle r="1.5" stroke="black" fill="#b3b3b3" cx="54.08613586425781" cy="43.60293960571289" '
                    'stroke-width="0.1" data-type="element node" data-element-id="2" data-node-id="2" data-label-id="104"></circle>',
                }
            ],
        }

        task_data = {
            "image_quality": 75,
            "client_files": generate_image_files(3),
        }

        task_id, _ = create_task(self._USERNAME, spec, task_data)

        response = get_method(self._USERNAME, "labels", task_id=f"{task_id}")
        label_ids = {}
        for root_label in response.json()["results"]:
            for label in [root_label] + root_label["sublabels"]:
                label_ids.setdefault(label["type"], []).append(label["id"])

        response = get_method(self._USERNAME, "jobs", task_id=f"{task_id}")
        job_id = response.json()["results"][0]["id"]
        patch_data = {
            "shapes": [
                {
                    "type": "skeleton",
                    "occluded": False,
                    "outside": False,
                    "z_order": 0,
                    "rotation": 0,
                    "points": [],
                    "frame": 0,
                    "label_id": label_ids["skeleton"][0],
                    "group": 0,
                    "source": "manual",
                    "attributes": [],
                    "elements": [
                        {
                            "type": "points",
                            "occluded": False,
                            "outside": False,
                            "z_order": 0,
                            "rotation": 0,
                            "points": [131.63947368421032, 165.0868421052637],
                            "frame": 0,
                            "label_id": label_ids["points"][0],
                            "group": 0,
                            "source": "manual",
                            "attributes": [],
                        },
                        {
                            "type": "points",
                            "occluded": False,
                            "outside": False,
                            "z_order": 0,
                            "rotation": 0,
                            "points": [354.98157894736823, 304.2710526315795],
                            "frame": 0,
                            "label_id": label_ids["points"][1],
                            "group": 0,
                            "source": "manual",
                            "attributes": [],
                        },
                    ],
                }
            ],
            "tracks": [
                {
                    "frame": 0,
                    "label_id": label_ids["skeleton"][0],
                    "group": 0,
                    "source": "manual",
                    "shapes": [
                        {
                            "type": "skeleton",
                            "occluded": False,
                            "outside": False,
                            "z_order": 0,
                            "rotation": 0,
                            "points": [],
                            "frame": 0,
                            "attributes": [],
                        }
                    ],
                    "attributes": [],
                    "elements": [
                        {
                            "frame": 0,
                            "label_id": label_ids["points"][0],
                            "group": 0,
                            "source": "manual",
                            "shapes": [
                                {
                                    "type": "points",
                                    "occluded": False,
                                    "outside": False,
                                    "z_order": 0,
                                    "rotation": 0,
                                    "points": [295.6394736842103, 472.5868421052637],
                                    "frame": 0,
                                    "attributes": [],
                                }
                            ],
                            "attributes": [],
                        },
                        {
                            "frame": 0,
                            "label_id": label_ids["points"][1],
                            "group": 0,
                            "source": "manual",
                            "shapes": [
                                {
                                    "type": "points",
                                    "occluded": False,
                                    "outside": False,
                                    "z_order": 0,
                                    "rotation": 0,
                                    "points": [619.3236842105262, 846.9815789473689],
                                    "frame": 0,
                                    "attributes": [],
                                }
                            ],
                            "attributes": [],
                        },
                    ],
                }
            ],
            "tags": [],
            "version": 0,
        }

        response = patch_method(
            self._USERNAME, f"jobs/{job_id}/annotations", patch_data, action="create"
        )
        response = get_method(self._USERNAME, f"jobs/{job_id}/annotations")
        assert response.status_code == HTTPStatus.OK

    @pytest.mark.with_external_services
    @pytest.mark.parametrize(
        "use_cache, cloud_storage_id, manifest, use_bucket_content, content_api_version, org",
        [
            (True, 1, "manifest.jsonl", False, None, ""),  # public bucket
            (True, 2, "sub/manifest.jsonl", True, 1, "org2"),  # private bucket
            (True, 2, "sub/manifest.jsonl", True, 2, "org2"),  # private bucket
            (True, 1, None, False, None, ""),
            (True, 2, None, True, 1, "org2"),
            (True, 2, None, True, 2, "org2"),
            (False, 1, None, False, None, ""),
            (False, 2, None, True, 1, "org2"),
            (False, 2, None, True, 2, "org2"),
        ],
    )
    def test_create_task_with_cloud_storage_files(
        self,
        use_cache: bool,
        cloud_storage_id: int,
        manifest: str,
        use_bucket_content: bool,
        content_api_version: Optional[int],
        org: str,
    ):
        if use_bucket_content:
            cloud_storage_content = get_cloud_storage_content(
                content_api_version, self._USERNAME, cloud_storage_id, manifest
            )
        else:
            cloud_storage_content = ["image_case_65_1.png", "image_case_65_2.png"]
        if manifest:
            cloud_storage_content.append(manifest)

        task_spec = {
            "name": f"Task with files from cloud storage {cloud_storage_id}",
            "labels": [
                {
                    "name": "car",
                }
            ],
        }

        data_spec = {
            "image_quality": 75,
            "use_cache": use_cache,
            "cloud_storage_id": cloud_storage_id,
            "server_files": cloud_storage_content,
        }

        kwargs = {"org": org} if org else {}
        create_task(self._USERNAME, task_spec, data_spec, **kwargs)

    @pytest.mark.with_external_services
    @pytest.mark.parametrize("cloud_storage_id", [2])
    @pytest.mark.parametrize(
        "use_cache, use_manifest, server_files, server_files_exclude, task_size",
        [
            (True, False, ["test/"], None, 6),
            (True, False, ["test/sub_0/", "test/sub_1/"], None, 6),
            (True, False, ["test/"], ["test/sub_0/", "test/sub_1/img_1.jpeg"], 2),
            (True, True, ["test/"], None, 6),
            (True, True, ["test/sub_0/", "test/sub_1/"], None, 6),
            (True, True, ["test/"], ["test/sub_0/", "test/sub_1/img_1.jpeg"], 2),
            (False, False, ["test/"], None, 6),
            (False, False, ["test/sub_0/", "test/sub_1/"], None, 6),
            (False, False, ["test/"], ["test/sub_0/", "test/sub_1/img_1.jpeg"], 2),
        ],
    )
    @pytest.mark.parametrize("org", [""])
    def test_create_task_with_cloud_storage_directories_and_excluded_files(
        self,
        cloud_storage_id: int,
        use_cache: bool,
        use_manifest: bool,
        server_files: List[str],
        server_files_exclude: Optional[List[str]],
        task_size: int,
        org: str,
        cloud_storages,
        request,
    ):
        s3_client = s3.make_client()
        images = generate_image_files(3, prefixes=["img_"] * 3)

        cloud_storage = cloud_storages[cloud_storage_id]

        for image in images:
            for i in range(2):
                image.seek(0)
                s3_client.create_file(
                    data=image,
                    bucket=cloud_storage["resource"],
                    filename=f"test/sub_{i}/{image.name}",
                )
                request.addfinalizer(
                    partial(
                        s3_client.remove_file,
                        bucket=cloud_storage["resource"],
                        filename=f"test/sub_{i}/{image.name}",
                    )
                )

        if use_manifest:
            with TemporaryDirectory() as tmp_dir:
                manifest_root_path = f"{tmp_dir}/test/"
                for i in range(2):
                    path_with_sub_folders = f"{tmp_dir}/test/sub_{i}/"
                    os.makedirs(path_with_sub_folders)
                    for image in images:
                        with open(osp.join(path_with_sub_folders, image.name), "wb") as f:
                            f.write(image.getvalue())

                generate_manifest(manifest_root_path)

                with open(osp.join(manifest_root_path, "manifest.jsonl"), mode="rb") as m_file:
                    s3_client.create_file(
                        data=m_file.read(),
                        bucket=cloud_storage["resource"],
                        filename="test/manifest.jsonl",
                    )
                    request.addfinalizer(
                        partial(
                            s3_client.remove_file,
                            bucket=cloud_storage["resource"],
                            filename="test/manifest.jsonl",
                        )
                    )
                server_files.append("test/manifest.jsonl")

        task_spec = {
            "name": f"Task created from directories from cloud storage {cloud_storage_id}",
            "labels": [
                {
                    "name": "car",
                }
            ],
        }

        data_spec = {
            "image_quality": 75,
            "use_cache": use_cache,
            "cloud_storage_id": cloud_storage_id,
            "server_files": server_files,
        }
        if server_files_exclude:
            data_spec["server_files_exclude"] = server_files_exclude

        task_id, _ = create_task(self._USERNAME, task_spec, data_spec, org=org)

        with make_api_client(self._USERNAME) as api_client:
            (task, response) = api_client.tasks_api.retrieve(task_id)
            assert response.status == HTTPStatus.OK
            assert task.size == task_size

    @pytest.mark.with_external_services
    @pytest.mark.parametrize(
        "storage_id, manifest",
        [
            (1, "manifest.jsonl"),  # public bucket
            (2, "sub/manifest.jsonl"),  # private bucket
        ],
    )
    @pytest.mark.parametrize(
        "spec, field",
        [
            ("spec", "source_storage"),
            ("spec", "target_storage"),
            ("data", "cloud_storage_id"),
        ],
    )
    def test_user_cannot_create_task_with_cloud_storage_without_access(
        self, storage_id, spec, field, manifest, regular_lonely_user
    ):
        user = regular_lonely_user

        task_spec = {
            "name": f"Task with files from foreign cloud storage {storage_id}",
            "labels": [
                {
                    "name": "car",
                }
            ],
        }

        data_spec = {
            "image_quality": 75,
            "use_cache": True,
        }

        if spec == "spec":
            task_spec.update(
                {
                    field: {
                        "location": "cloud_storage",
                        "cloud_storage_id": storage_id,
                    }
                }
            )
            data_spec["server_files"] = ["images/image_1.jpg"]

        elif spec == "data":
            data_spec.update(
                {
                    field: storage_id,
                    "filename_pattern": "*",
                    "server_files": [manifest],
                }
            )
        else:
            assert False

        with pytest.raises(exceptions.ApiException) as capture:
            create_task(user, task_spec, data_spec)

        assert capture.value.status == HTTPStatus.FORBIDDEN

    @pytest.mark.with_external_services
    @pytest.mark.parametrize("cloud_storage_id", [1])
    @pytest.mark.parametrize(
        "manifest, filename_pattern, sub_dir, task_size",
        [
            ("manifest.jsonl", "*", True, 3),  # public bucket
            ("manifest.jsonl", "test/*", True, 3),
            ("manifest.jsonl", "test/sub*1.jpeg", True, 1),
            ("manifest.jsonl", "*image*.jpeg", True, 3),
            ("manifest.jsonl", "wrong_pattern", True, 0),
            ("abc_manifest.jsonl", "[a-c]*.jpeg", False, 2),
            ("abc_manifest.jsonl", "[d]*.jpeg", False, 1),
            ("abc_manifest.jsonl", "[e-z]*.jpeg", False, 0),
            (None, "*", True, 5),
            (None, "test/*", True, 3),
            (None, "test/sub*1.jpeg", True, 1),
            (None, "*image*.jpeg", True, 3),
            (None, "wrong_pattern", True, 0),
            (None, "[a-c]*.jpeg", False, 2),
            (None, "[d]*.jpeg", False, 1),
            (None, "[e-z]*.jpeg", False, 0),
        ],
    )
    def test_create_task_with_file_pattern(
        self,
        cloud_storage_id,
        manifest,
        filename_pattern,
        sub_dir,
        task_size,
        cloud_storages,
        request,
    ):
        # prepare dataset on the bucket
        prefixes = ("test_image_",) * 3 if sub_dir else ("a_", "b_", "d_")
        images = generate_image_files(3, prefixes=prefixes)
        s3_client = s3.make_client()

        cloud_storage = cloud_storages[cloud_storage_id]

        for image in images:
            s3_client.create_file(
                data=image,
                bucket=cloud_storage["resource"],
                filename=f"{'test/sub/' if sub_dir else ''}{image.name}",
            )
            request.addfinalizer(
                partial(
                    s3_client.remove_file,
                    bucket=cloud_storage["resource"],
                    filename=f"{'test/sub/' if sub_dir else ''}{image.name}",
                )
            )

        if manifest:
            with TemporaryDirectory() as tmp_dir:
                for image in images:
                    with open(osp.join(tmp_dir, image.name), "wb") as f:
                        f.write(image.getvalue())

                generate_manifest(tmp_dir)

                with open(osp.join(tmp_dir, "manifest.jsonl"), mode="rb") as m_file:
                    s3_client.create_file(
                        data=m_file.read(),
                        bucket=cloud_storage["resource"],
                        filename=f"test/sub/{manifest}" if sub_dir else manifest,
                    )
                    request.addfinalizer(
                        partial(
                            s3_client.remove_file,
                            bucket=cloud_storage["resource"],
                            filename=f"test/sub/{manifest}" if sub_dir else manifest,
                        )
                    )

        task_spec = {
            "name": f"Task with files from cloud storage {cloud_storage_id}",
            "labels": [
                {
                    "name": "car",
                }
            ],
        }

        data_spec = {
            "image_quality": 75,
            "use_cache": True,
            "cloud_storage_id": cloud_storage_id,
            "filename_pattern": filename_pattern,
        }
        if manifest:
            data_spec["server_files"] = [f"test/sub/{manifest}" if sub_dir else manifest]

        if task_size:
            task_id, _ = create_task(self._USERNAME, task_spec, data_spec)

            with make_api_client(self._USERNAME) as api_client:
                (task, response) = api_client.tasks_api.retrieve(task_id)
                assert response.status == HTTPStatus.OK
                assert task.size == task_size
        else:
            status = self._test_cannot_create_task(self._USERNAME, task_spec, data_spec)
            assert "No media data found" in status.message

    def test_can_specify_file_job_mapping(self):
        task_spec = {
            "name": f"test file-job mapping",
            "labels": [{"name": "car"}],
        }

        files = generate_image_files(7)
        filenames = [osp.basename(f.name) for f in files]
        expected_segments = [
            filenames[0:1],
            filenames[1:5][::-1],  # a reversed fragment
            filenames[5:7],
        ]

        data_spec = {
            "image_quality": 75,
            "client_files": files,
            "job_file_mapping": expected_segments,
        }

        task_id, _ = create_task(
            self._USERNAME, task_spec, data_spec, content_type="application/json"
        )

        with make_api_client(self._USERNAME) as api_client:
            jobs: List[models.JobRead] = get_paginated_collection(
                api_client.jobs_api.list_endpoint, task_id=task_id, sort="id"
            )
            (task_meta, _) = api_client.tasks_api.retrieve_data_meta(id=task_id)

            assert [f.name for f in task_meta.frames] == list(
                chain.from_iterable(expected_segments)
            )

            start_frame = 0
            for i, job in enumerate(jobs):
                expected_size = len(expected_segments[i])
                stop_frame = start_frame + expected_size - 1
                assert job.start_frame == start_frame
                assert job.stop_frame == stop_frame

                start_frame = stop_frame + 1

    def test_cannot_create_task_with_same_labels(self):
        task_spec = {
            "name": "test cannot create task with same labels",
            "labels": [{"name": "l1"}, {"name": "l1"}],
        }
        response = post_method(self._USERNAME, "tasks", task_spec)
        assert response.status_code == HTTPStatus.BAD_REQUEST

        response = get_method(self._USERNAME, "tasks")
        assert response.status_code == HTTPStatus.OK

    def test_cannot_create_task_with_same_skeleton_sublabels(self):
        task_spec = {
            "name": "test cannot create task with same skeleton sublabels",
            "labels": [
                {"name": "s1", "type": "skeleton", "sublabels": [{"name": "1"}, {"name": "1"}]}
            ],
        }
        response = post_method(self._USERNAME, "tasks", task_spec)
        assert response.status_code == HTTPStatus.BAD_REQUEST

        response = get_method(self._USERNAME, "tasks")
        assert response.status_code == HTTPStatus.OK


@pytest.mark.usefixtures("restore_db_per_function")
class TestPatchTaskLabel:
    def _get_task_labels(self, pid, user, **kwargs) -> List[models.Label]:
        kwargs.setdefault("return_json", True)
        with make_api_client(user) as api_client:
            return get_paginated_collection(
                api_client.labels_api.list_endpoint, task_id=pid, **kwargs
            )

    def test_can_delete_label(self, tasks, labels, admin_user):
        task = [t for t in tasks if t["project_id"] is None and t["labels"]["count"] > 0][0]
        label = deepcopy([l for l in labels if l.get("task_id") == task["id"]][0])
        label_payload = {"id": label["id"], "deleted": True}

        response = patch_method(admin_user, f'tasks/{task["id"]}', {"labels": [label_payload]})
        assert response.status_code == HTTPStatus.OK, response.content
        assert response.json()["labels"]["count"] == task["labels"]["count"] - 1

    def test_can_delete_skeleton_label(self, tasks, labels, admin_user):
        task = next(
            t
            for t in tasks
            if any(
                label
                for label in labels
                if label.get("task_id") == t["id"]
                if label["type"] == "skeleton"
            )
        )
        task_labels = deepcopy([l for l in labels if l.get("task_id") == task["id"]])
        label = next(l for l in task_labels if l["type"] == "skeleton")
        task_labels.remove(label)
        label_payload = {"id": label["id"], "deleted": True}

        response = patch_method(admin_user, f'tasks/{task["id"]}', {"labels": [label_payload]})
        assert response.status_code == HTTPStatus.OK
        assert response.json()["labels"]["count"] == task["labels"]["count"] - 1

        resulting_labels = self._get_task_labels(task["id"], admin_user)
        assert DeepDiff(resulting_labels, task_labels, ignore_order=True) == {}

    def test_can_rename_label(self, tasks, labels, admin_user):
        task = [t for t in tasks if t["project_id"] is None and t["labels"]["count"] > 0][0]
        task_labels = deepcopy([l for l in labels if l.get("task_id") == task["id"]])
        task_labels[0].update({"name": "new name"})

        response = patch_method(admin_user, f'tasks/{task["id"]}', {"labels": [task_labels[0]]})
        assert response.status_code == HTTPStatus.OK

        resulting_labels = self._get_task_labels(task["id"], admin_user)
        assert DeepDiff(resulting_labels, task_labels, ignore_order=True) == {}

    def test_cannot_rename_label_to_duplicate_name(self, tasks, labels, admin_user):
        task = [t for t in tasks if t["project_id"] is None and t["labels"]["count"] > 1][0]
        task_labels = deepcopy([l for l in labels if l.get("task_id") == task["id"]])
        task_labels[0].update({"name": task_labels[1]["name"]})

        label_payload = {"id": task_labels[0]["id"], "name": task_labels[0]["name"]}

        response = patch_method(admin_user, f'tasks/{task["id"]}', {"labels": [label_payload]})
        assert response.status_code == HTTPStatus.BAD_REQUEST
        assert "All label names must be unique" in response.text

    def test_cannot_add_foreign_label(self, tasks, labels, admin_user):
        task = [t for t in tasks if t["project_id"] is None][0]
        new_label = deepcopy(
            [
                l
                for l in labels
                if l.get("task_id") != task["id"]
                if not l.get("project_id") or l.get("project_id") != task.get("project_id")
            ][0]
        )

        response = patch_method(admin_user, f'tasks/{task["id"]}', {"labels": [new_label]})
        assert response.status_code == HTTPStatus.NOT_FOUND
        assert f"Not found label with id #{new_label['id']} to change" in response.text

    def test_admin_can_add_label(self, tasks, admin_user):
        task = [t for t in tasks if t["project_id"] is None][0]
        new_label = {"name": "new name"}

        response = patch_method(admin_user, f'tasks/{task["id"]}', {"labels": [new_label]})
        assert response.status_code == HTTPStatus.OK
        assert response.json()["labels"]["count"] == task["labels"]["count"] + 1

    @pytest.mark.parametrize("role", ["maintainer", "owner"])
    def test_non_task_staff_privileged_org_members_can_add_label(
        self,
        find_users,
        tasks,
        is_task_staff,
        is_org_member,
        role,
    ):
        users = find_users(role=role, exclude_privilege="admin")

        user, task = next(
            (user, task)
            for user, task in product(users, tasks)
            if not is_task_staff(user["id"], task["id"])
            and task["organization"]
            and is_org_member(user["id"], task["organization"] and task["project_id"] is None)
        )

        new_label = {"name": "new name"}
        response = patch_method(
            user["username"],
            f'tasks/{task["id"]}',
            {"labels": [new_label]},
        )
        assert response.status_code == HTTPStatus.OK
        assert response.json()["labels"]["count"] == task["labels"]["count"] + 1

    @pytest.mark.parametrize("role", ["supervisor", "worker"])
    def test_non_task_staff_org_members_cannot_add_label(
        self,
        find_users,
        tasks,
        is_task_staff,
        is_org_member,
        role,
    ):
        users = find_users(role=role, exclude_privilege="admin")

        user, task = next(
            (user, task)
            for user, task in product(users, tasks)
            if not is_task_staff(user["id"], task["id"])
            and task["organization"]
            and is_org_member(user["id"], task["organization"])
        )

        new_label = {"name": "new name"}
        response = patch_method(
            user["username"],
            f'tasks/{task["id"]}',
            {"labels": [new_label]},
        )
        assert response.status_code == HTTPStatus.FORBIDDEN

    # TODO: add supervisor too, but this leads to a test-side problem with DB restoring
    @pytest.mark.parametrize("role", ["worker"])
    def test_task_staff_org_members_can_add_label(
        self, find_users, tasks, is_task_staff, is_org_member, labels, role
    ):
        users = find_users(role=role, exclude_privilege="admin")

        user, task = next(
            (user, task)
            for user, task in product(users, tasks)
            if is_task_staff(user["id"], task["id"])
            and task["organization"]
            and is_org_member(user["id"], task["organization"])
            and any(label.get("task_id") == task["id"] for label in labels)
        )

        new_label = {"name": "new name"}
        response = patch_method(
            user["username"],
            f'tasks/{task["id"]}',
            {"labels": [new_label]},
        )
        assert response.status_code == HTTPStatus.OK
        assert response.json()["labels"]["count"] == task["labels"]["count"] + 1

    def test_admin_can_add_skeleton(self, tasks, admin_user):
        task = [t for t in tasks if t["project_id"] is None][0]
        new_skeleton = {
            "name": "new skeleton",
            "type": "skeleton",
            "sublabels": [
                {
                    "name": "1",
                    "type": "points",
                }
            ],
            "svg": '<circle r="1.5" stroke="black" fill="#b3b3b3" cx="48.794559478759766" '
            'cy="36.98698806762695" stroke-width="0.1" data-type="element node" '
            'data-element-id="1" data-node-id="1" data-label-name="597501"></circle>',
        }

        response = patch_method(admin_user, f'tasks/{task["id"]}', {"labels": [new_skeleton]})
        assert response.status_code == HTTPStatus.OK
        assert response.json()["labels"]["count"] == task["labels"]["count"] + 1


@pytest.mark.usefixtures("restore_db_per_function")
@pytest.mark.usefixtures("restore_cvat_data")
class TestWorkWithTask:
    _USERNAME = "admin1"

    @pytest.mark.with_external_services
    @pytest.mark.parametrize(
        "cloud_storage_id, manifest",
        [(1, "manifest.jsonl")],  # public bucket
    )
    def test_work_with_task_containing_non_stable_cloud_storage_files(
        self, cloud_storage_id, manifest, cloud_storages, request
    ):
        image_name = "image_case_65_1.png"
        cloud_storage_content = [image_name, manifest]

        task_spec = {
            "name": f"Task with mythical file from cloud storage {cloud_storage_id}",
            "labels": [{"name": "car"}],
        }

        data_spec = {
            "image_quality": 75,
            "use_cache": True,
            "cloud_storage_id": cloud_storage_id,
            "server_files": cloud_storage_content,
        }

        task_id, _ = create_task(self._USERNAME, task_spec, data_spec)

        # save image from the "public" bucket and remove it temporary

        s3_client = s3.make_client()
        bucket_name = cloud_storages[cloud_storage_id]["resource"]

        image = s3_client.download_fileobj(bucket_name, image_name)
        s3_client.remove_file(bucket_name, image_name)
        request.addfinalizer(
            partial(s3_client.create_file, bucket=bucket_name, filename=image_name, data=image)
        )

        with make_api_client(self._USERNAME) as api_client:
            try:
                api_client.tasks_api.retrieve_data(
                    task_id, number=0, quality="original", type="frame"
                )
                raise AssertionError("Frame should not exist")
            except AssertionError:
                raise
            except Exception as ex:
                assert ex.status == HTTPStatus.NOT_FOUND
                assert image_name in ex.body


@pytest.mark.usefixtures("restore_db_per_function")
class TestWorkWithGtJobs:
    def test_normal_and_gt_job_annotations_are_not_merged(
        self, tmp_path, admin_user, tasks, jobs, annotations
    ):
        gt_job = next(j for j in jobs if j["type"] == "ground_truth")
        task = tasks[gt_job["task_id"]]
        task_jobs = [j for j in jobs if j["task_id"] == task["id"]]

        gt_job_source_annotations = annotations["job"][str(gt_job["id"])]
        assert (
            gt_job_source_annotations["tags"]
            or gt_job_source_annotations["shapes"]
            or gt_job_source_annotations["tracks"]
        )

        with Client(BASE_URL) as client:
            client.config.status_check_period = 0.01
            client.login((admin_user, USER_PASS))

            for j in task_jobs:
                if j["type"] != "ground_truth":
                    client.jobs.retrieve(j["id"]).remove_annotations()

            task_obj = client.tasks.retrieve(task["id"])
            task_raw_annotations = task_obj.get_annotations()

            # It's quite hard to parse the dataset files, just import the data back instead
            dataset_format = "CVAT for images 1.1"

            dataset_file = tmp_path / "dataset.zip"
            task_obj.export_dataset(dataset_format, dataset_file, include_images=True)
            task_obj.import_annotations("CVAT 1.1", dataset_file)
            task_dataset_file_annotations = task_obj.get_annotations()

            annotations_file = tmp_path / "annotations.zip"
            task_obj.export_dataset(dataset_format, annotations_file, include_images=False)
            task_obj.import_annotations("CVAT 1.1", annotations_file)
            task_annotations_file_annotations = task_obj.get_annotations()

        for annotation_source in [
            task_raw_annotations,
            task_dataset_file_annotations,
            task_annotations_file_annotations,
        ]:
            assert not annotation_source.tags
            assert not annotation_source.shapes
            assert not annotation_source.tracks

    def test_can_backup_task_with_gt_jobs(self, tmp_path, admin_user, tasks, jobs, annotations):
        gt_job = next(
            j
            for j in jobs
            if j["type"] == "ground_truth" and tasks[j["task_id"]]["jobs"]["count"] == 2
        )
        task = tasks[gt_job["task_id"]]
        annotation_job = next(
            j for j in jobs if j["task_id"] == task["id"] and j["type"] == "annotation"
        )

        gt_job_source_annotations = annotations["job"][str(gt_job["id"])]
        assert (
            gt_job_source_annotations["tags"]
            or gt_job_source_annotations["shapes"]
            or gt_job_source_annotations["tracks"]
        )

        annotation_job_source_annotations = annotations["job"][str(annotation_job["id"])]

        with Client(BASE_URL) as client:
            client.config.status_check_period = 0.01
            client.login((admin_user, USER_PASS))

            backup_file: Path = tmp_path / "dataset.zip"
            client.tasks.retrieve(task["id"]).download_backup(backup_file)

            new_task = client.tasks.create_from_backup(backup_file)
            updated_job_annotations = {
                j.type: json.loads(j.api.retrieve_annotations(j.id)[1].data)
                for j in new_task.get_jobs()
            }

        for job_type, source_annotations in {
            gt_job["type"]: gt_job_source_annotations,
            annotation_job["type"]: annotation_job_source_annotations,
        }.items():
            assert (
                DeepDiff(
                    source_annotations,
                    updated_job_annotations[job_type],
                    ignore_order=True,
                    exclude_regex_paths=[
                        r"root(\['\w+'\]\[\d+\])+\['id'\]",
                        r"root(\['\w+'\]\[\d+\])+\['label_id'\]",
                        r"root(\['\w+'\]\[\d+\])+\['attributes'\]\[\d+\]\['spec_id'\]",
                    ],
                )
                == {}
            )


@pytest.mark.usefixtures("restore_db_per_class")
class TestGetTaskPreview:
    def _test_task_preview_200(self, username, task_id, **kwargs):
        with make_api_client(username) as api_client:
            (_, response) = api_client.tasks_api.retrieve_preview(task_id, **kwargs)

            assert response.status == HTTPStatus.OK
            (width, height) = Image.open(io.BytesIO(response.data)).size
            assert width > 0 and height > 0

    def _test_task_preview_403(self, username, task_id):
        with make_api_client(username) as api_client:
            (_, response) = api_client.tasks_api.retrieve_preview(
                task_id, _parse_response=False, _check_status=False
            )
            assert response.status == HTTPStatus.FORBIDDEN

    def _test_assigned_users_to_see_task_preview(self, tasks, users, is_task_staff, **kwargs):
        for task in tasks:
            staff_users = [user for user in users if is_task_staff(user["id"], task["id"])]
            assert len(staff_users)

            for user in staff_users:
                self._test_task_preview_200(user["username"], task["id"], **kwargs)

    def _test_assigned_users_cannot_see_task_preview(self, tasks, users, is_task_staff, **kwargs):
        for task in tasks:
            not_staff_users = [user for user in users if not is_task_staff(user["id"], task["id"])]
            assert len(not_staff_users)

            for user in not_staff_users:
                self._test_task_preview_403(user["username"], task["id"], **kwargs)

    @pytest.mark.parametrize("project_id, groups", [(1, "user")])
    def test_task_assigned_to_see_task_preview(
        self, project_id, groups, users, tasks, find_users, is_task_staff
    ):
        users = find_users(privilege=groups)
        tasks = list(filter(lambda x: x["project_id"] == project_id and x["assignee"], tasks))
        assert len(tasks)

        self._test_assigned_users_to_see_task_preview(tasks, users, is_task_staff)

    @pytest.mark.parametrize("org, project_id, role", [({"id": 2, "slug": "org2"}, 2, "worker")])
    def test_org_task_assigneed_to_see_task_preview(
        self, org, project_id, role, users, tasks, find_users, is_task_staff
    ):
        users = find_users(org=org["id"], role=role)
        tasks = list(filter(lambda x: x["project_id"] == project_id and x["assignee"], tasks))
        assert len(tasks)

        self._test_assigned_users_to_see_task_preview(tasks, users, is_task_staff)

    @pytest.mark.parametrize("project_id, groups", [(1, "user")])
    def test_task_unassigned_cannot_see_task_preview(
        self, project_id, groups, users, tasks, find_users, is_task_staff
    ):
        users = find_users(privilege=groups)
        tasks = list(filter(lambda x: x["project_id"] == project_id and x["assignee"], tasks))
        assert len(tasks)

        self._test_assigned_users_cannot_see_task_preview(tasks, users, is_task_staff)


class TestUnequalJobs:
    def _make_client(self) -> Client:
        return Client(BASE_URL, config=Config(status_check_period=0.01))

    @pytest.fixture(autouse=True)
    def setup(self, restore_db_per_function, tmp_path: Path, admin_user: str):
        self.tmp_dir = tmp_path

        self.client = self._make_client()
        self.user = admin_user

        with self.client:
            self.client.login((self.user, USER_PASS))

    @pytest.fixture
    def fxt_task_with_unequal_jobs(self):
        task_spec = {
            "name": f"test file-job mapping",
            "labels": [{"name": "car"}],
        }

        files = generate_image_files(7)
        filenames = [osp.basename(f.name) for f in files]
        for file_data in files:
            with open(self.tmp_dir / file_data.name, "wb") as f:
                f.write(file_data.getvalue())

        expected_segments = [
            filenames[0:1],
            filenames[1:5][::-1],  # a reversed fragment
            filenames[5:7],
        ]

        data_spec = {
            "job_file_mapping": expected_segments,
        }

        return self.client.tasks.create_from_data(
            spec=task_spec,
            resource_type=ResourceType.LOCAL,
            resources=[self.tmp_dir / fn for fn in filenames],
            data_params=data_spec,
        )

    def test_can_export(self, fxt_task_with_unequal_jobs: Task):
        task = fxt_task_with_unequal_jobs

        filename = self.tmp_dir / f"task_{task.id}_coco.zip"
        task.export_dataset("COCO 1.0", filename)

        assert filename.is_file()
        assert filename.stat().st_size > 0

    def test_can_import_annotations(self, fxt_task_with_unequal_jobs: Task):
        task = fxt_task_with_unequal_jobs

        format_name = "COCO 1.0"
        filename = self.tmp_dir / f"task_{task.id}_coco.zip"
        task.export_dataset(format_name, filename)

        task.import_annotations(format_name, filename)

    def test_can_dump_backup(self, fxt_task_with_unequal_jobs: Task):
        task = fxt_task_with_unequal_jobs

        filename = self.tmp_dir / f"task_{task.id}_backup.zip"
        task.download_backup(filename)

        assert filename.is_file()
        assert filename.stat().st_size > 0

    def test_can_import_backup(self, fxt_task_with_unequal_jobs: Task):
        task = fxt_task_with_unequal_jobs

        filename = self.tmp_dir / f"task_{task.id}_backup.zip"
        task.download_backup(filename)

        restored_task = self.client.tasks.create_from_backup(filename)

        old_jobs = task.get_jobs()
        new_jobs = restored_task.get_jobs()
        assert len(old_jobs) == len(new_jobs)

        for old_job, new_job in zip(old_jobs, new_jobs):
            assert old_job.start_frame == new_job.start_frame
            assert old_job.stop_frame == new_job.stop_frame


@pytest.mark.usefixtures("restore_db_per_function")
class TestPatchTask:
    @pytest.mark.parametrize("task_id, project_id, user", [(19, 12, "admin1")])
    def test_move_task_to_project_with_attributes(self, task_id, project_id, user):
        response = get_method(user, f"tasks/{task_id}/annotations")
        assert response.status_code == HTTPStatus.OK
        annotations = response.json()

        response = patch_method(user, f"tasks/{task_id}", {"project_id": project_id})
        assert response.status_code == HTTPStatus.OK

        response = get_method(user, f"tasks/{task_id}")
        assert response.status_code == HTTPStatus.OK
        assert response.json().get("project_id") == project_id

        response = get_method(user, f"tasks/{task_id}/annotations")
        assert response.status_code == HTTPStatus.OK
        assert (
            DeepDiff(
                annotations,
                response.json(),
                ignore_order=True,
                exclude_regex_paths=[
                    r"root\['\w+'\]\[\d+\]\['label_id'\]",
                    r"root\['\w+'\]\[\d+\]\['attributes'\]\[\d+\]\['spec_id'\]",
                ],
            )
            == {}
        )

    @pytest.mark.parametrize("task_id, project_id, user", [(20, 13, "admin1")])
    def test_move_task_from_one_project_to_another_with_attributes(self, task_id, project_id, user):
        response = get_method(user, f"tasks/{task_id}/annotations")
        assert response.status_code == HTTPStatus.OK
        annotations = response.json()

        response = patch_method(user, f"tasks/{task_id}", {"project_id": project_id})
        assert response.status_code == HTTPStatus.OK

        response = get_method(user, f"tasks/{task_id}")
        assert response.status_code == HTTPStatus.OK
        assert response.json().get("project_id") == project_id

        response = get_method(user, f"tasks/{task_id}/annotations")
        assert response.status_code == HTTPStatus.OK
        assert (
            DeepDiff(
                annotations,
                response.json(),
                ignore_order=True,
                exclude_regex_paths=[
                    r"root\['\w+'\]\[\d+\]\['label_id'\]",
                    r"root\['\w+'\]\[\d+\]\['attributes'\]\[\d+\]\['spec_id'\]",
                ],
            )
            == {}
        )

    @pytest.mark.with_external_services
    @pytest.mark.parametrize(
        "storage_id",
        [
            1,  # public bucket
            2,  # private bucket
        ],
    )
    @pytest.mark.parametrize("field", ["source_storage", "target_storage"])
    def test_user_cannot_update_task_with_cloud_storage_without_access(
        self, storage_id, field, regular_lonely_user
    ):
        user = regular_lonely_user

        task_spec = {
            "name": f"Task with files from foreign cloud storage {storage_id}",
            "labels": [
                {
                    "name": "car",
                }
            ],
        }
        data_spec = {
            "image_quality": 75,
            "use_cache": True,
            "server_files": ["images/image_1.jpg"],
        }
        (task_id, _) = create_task(user, task_spec, data_spec)

        updated_fields = {
            field: {
                "location": "cloud_storage",
                "cloud_storage_id": storage_id,
            }
        }

        with make_api_client(user) as api_client:
            (_, response) = api_client.tasks_api.partial_update(
                task_id,
                patched_task_write_request=updated_fields,
                _parse_response=False,
                _check_status=False,
            )
        assert response.status == HTTPStatus.FORBIDDEN


@pytest.mark.usefixtures("restore_db_per_function")
def test_can_report_correct_completed_jobs_count(tasks, jobs, admin_user):
    # Reproduces https://github.com/opencv/cvat/issues/6098
    task = next(
        t
        for t in tasks
        if t["jobs"]["count"] > 1 and t["jobs"]["completed"] == 0 and t["labels"]["count"] > 1
    )
    task_jobs = [j for j in jobs if j["task_id"] == task["id"]]

    with make_api_client(admin_user) as api_client:
        api_client.jobs_api.partial_update(
            task_jobs[0]["id"],
            patched_job_write_request=dict(stage="acceptance", state="completed"),
        )

        task, _ = api_client.tasks_api.retrieve(task["id"])
        assert task.jobs.completed == 1


class TestImportTaskAnnotations:
    def _make_client(self) -> Client:
        return Client(BASE_URL, config=Config(status_check_period=0.01))

    @pytest.fixture(autouse=True)
    def setup(self, restore_db_per_function, tmp_path: Path, admin_user: str):
        self.tmp_dir = tmp_path
        self.client = self._make_client()
        self.user = admin_user
        self.format = "COCO 1.0"

        with self.client:
            self.client.login((self.user, USER_PASS))

    def _check_annotations(self, task_id):
        with make_api_client(self.user) as api_client:
            (_, response) = api_client.tasks_api.retrieve_annotations(id=task_id)
            assert response.status == HTTPStatus.OK
            annotations = json.loads(response.data)["shapes"]
            assert len(annotations) > 0

    def _delete_annotations(self, task_id):
        with make_api_client(self.user) as api_client:
            (_, response) = api_client.tasks_api.destroy_annotations(id=task_id)
            assert response.status == HTTPStatus.NO_CONTENT

    @pytest.mark.timeout(64)
    @pytest.mark.parametrize("successful_upload", [True, False])
    def test_can_import_annotations_after_previous_unclear_import(
        self, successful_upload: bool, tasks_with_shapes
    ):
        task_id = tasks_with_shapes[0]["id"]
        self._check_annotations(task_id)

        with NamedTemporaryFile() as f:
            filename = self.tmp_dir / f"task_{task_id}_{Path(f.name).name}_coco.zip"

        task = self.client.tasks.retrieve(task_id)
        task.export_dataset(self.format, filename, include_images=False)

        self._delete_annotations(task_id)

        params = {"format": self.format, "filename": filename.name}
        url = self.client.api_map.make_endpoint_url(
            self.client.api_client.tasks_api.create_annotations_endpoint.path
        ).format(id=task_id)
        uploader = Uploader(self.client)

        if successful_upload:
            # define time required to upload file with annotations
            start_time = time()
            task.import_annotations(self.format, filename)
            required_time = ceil(time() - start_time) * 2
            self._delete_annotations(task_id)

            response = uploader.upload_file(
                url, filename, meta=params, query_params=params, logger=self.client.logger.debug
            )
            rq_id = json.loads(response.data)["rq_id"]
            assert rq_id
        else:
            required_time = 54
            uploader._tus_start_upload(url, query_params=params)
            uploader._upload_file_data_with_tus(
                url, filename, meta=params, logger=self.client.logger.debug
            )

        sleep(required_time)
        if successful_upload:
            self._check_annotations(task_id)
            self._delete_annotations(task_id)
        task.import_annotations(self.format, filename)
        self._check_annotations(task_id)

    @pytest.mark.timeout(64)
    def test_check_import_cache_after_previous_interrupted_upload(self, tasks_with_shapes, request):
        task_id = tasks_with_shapes[0]["id"]
        with NamedTemporaryFile() as f:
            filename = self.tmp_dir / f"task_{task_id}_{Path(f.name).name}_coco.zip"
        task = self.client.tasks.retrieve(task_id)
        task.export_dataset(self.format, filename, include_images=False)

        params = {"format": self.format, "filename": filename.name}
        url = self.client.api_map.make_endpoint_url(
            self.client.api_client.tasks_api.create_annotations_endpoint.path
        ).format(id=task_id)

        uploader = Uploader(self.client)
        uploader._tus_start_upload(url, query_params=params)
        uploader._upload_file_data_with_tus(
            url, filename, meta=params, logger=self.client.logger.debug
        )
        number_of_files = 1
        sleep(30)  # wait when the cleaning job from rq worker will be started
        command = ["/bin/bash", "-c", f"ls data/tasks/{task_id}/tmp | wc -l"]
        platform = request.config.getoption("--platform")
        assert platform in ("kube", "local")
        func = docker_exec_cvat if platform == "local" else kube_exec_cvat
        for _ in range(12):
            sleep(2)
            result, _ = func(command)
            number_of_files = int(result)
            if not number_of_files:
                break
        assert not number_of_files<|MERGE_RESOLUTION|>--- conflicted
+++ resolved
@@ -41,12 +41,8 @@
 
 from .utils import (
     CollectionSimpleFilterTestBase,
-<<<<<<< HEAD
-    _test_create_task,
     compare_annotations,
-=======
     create_task,
->>>>>>> 8df8872a
     export_dataset,
     wait_until_task_is_created,
 )
