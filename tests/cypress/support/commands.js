--- conflicted
+++ resolved
@@ -491,18 +491,12 @@
         });
 });
 
-<<<<<<< HEAD
 Cypress.Commands.add('goCheckFrameNumber', (frameNum) => {
     cy.get('.cvat-player-frame-selector').within(() => {
         cy.get('input[role="spinbutton"]').clear().type(`${frameNum}{Enter}`).should('have.value', frameNum);
     });
 });
 
-Cypress.Commands.add('checkFrameNumber', (frameNum) => {
-    cy.get('.cvat-player-frame-selector').within(() => {
-        cy.get('[role="spinbutton"]').should('have.value', frameNum);
-    });
-=======
 Cypress.Commands.add('checkFrameNum', (frameNum) => {
     cy.get('.cvat-player-frame-selector').within(() => {
         cy.get('input[role="spinbutton"]').should('have.value', frameNum);
@@ -517,5 +511,4 @@
 Cypress.Commands.add('goToPreviousFrame', (expectedFrameNum) => {
     cy.get('.cvat-player-previous-button').click();
     cy.checkFrameNum(expectedFrameNum);
->>>>>>> 5735efe7
 });