#! /bin/env bash

set -e

PYTHON="${PYTHON:-python3}"
BLACK="${PYTHON} -m black"
ISORT="${PYTHON} -m isort"

if ! ${BLACK} --version >/dev/null 2>&1; then
    echo "black is not found, please check it is installed"
    exit 1
fi
if ! ${ISORT} --version >/dev/null 2>&1; then
    echo "isort is not found, please check it is installed"
    exit 1
fi

# The commands must be run on each module directory separately,
# otherwise tools confuse the "current" module
for paths in \
    "cvat-sdk" \
    "cvat-cli" \
    "tests/python/" \
    "cvat/apps/quality_control" \
    "cvat/apps/analytics_report" \
<<<<<<< HEAD
    "cvat/apps/engine/frame_provider.py" \
    "cvat/apps/engine/cache.py" \
    "cvat/apps/engine/default_settings.py" \
=======
    "cvat/apps/engine/lazy_list.py" \
>>>>>>> 10a5f661
    ; do
    ${BLACK} -- ${paths}
    ${ISORT} -- ${paths}
done<|MERGE_RESOLUTION|>--- conflicted
+++ resolved
@@ -23,13 +23,10 @@
     "tests/python/" \
     "cvat/apps/quality_control" \
     "cvat/apps/analytics_report" \
-<<<<<<< HEAD
+    "cvat/apps/engine/lazy_list.py" \
     "cvat/apps/engine/frame_provider.py" \
     "cvat/apps/engine/cache.py" \
     "cvat/apps/engine/default_settings.py" \
-=======
-    "cvat/apps/engine/lazy_list.py" \
->>>>>>> 10a5f661
     ; do
     ${BLACK} -- ${paths}
     ${ISORT} -- ${paths}
