// Copyright (C) 2019-2022 Intel Corporation
// Copyright (C) 2022-2024 CVAT.ai Corporation
//
// SPDX-License-Identifier: MIT

import FormData from 'form-data';
import store from 'store';
import Axios, { AxiosError, AxiosResponse } from 'axios';
import * as tus from 'tus-js-client';
import { ChunkQuality } from 'cvat-data';

import './axios-config';
import {
    SerializedLabel, SerializedAnnotationFormats, ProjectsFilter,
    SerializedProject, SerializedTask, TasksFilter, SerializedUser, SerializedOrganization,
    SerializedAbout, SerializedRemoteFile, SerializedUserAgreement,
    SerializedRegister, JobsFilter, SerializedJob, SerializedGuide, SerializedAsset, SerializedAPISchema,
    SerializedInvitationData, SerializedCloudStorage, SerializedFramesMetaData, SerializedCollection,
    SerializedQualitySettingsData, APISettingsFilter, SerializedQualityConflictData, APIQualityConflictsFilter,
    SerializedQualityReportData, APIQualityReportsFilter, SerializedAnalyticsReport, APIAnalyticsReportFilter,
<<<<<<< HEAD
    SerializedConsensusSettingsData,
=======
    SerializedRequest,
>>>>>>> 05b77ad4
} from './server-response-types';
import { PaginatedResource } from './core-types';
import { Request } from './request';
import { Storage } from './storage';
import { SerializedEvent } from './event';
import { RQStatus, StorageLocation, WebhookSourceType } from './enums';
import { isEmail, isResourceURL } from './common';
import config from './config';
import { ServerError } from './exceptions';

type Params = {
    org: number | string,
    location?: StorageLocation,
    cloud_storage_id?: number,
    format?: string,
    filename?: string,
    action?: string,
    save_images?: boolean,
};

tus.defaultOptions.storeFingerprintForResuming = false;

function enableOrganization(): { org: string } {
    return { org: config.organization.organizationSlug || '' };
}

function configureStorage(storage: Storage, useDefaultLocation = false): Partial<Params> {
    return {
        ...(!useDefaultLocation ? {
            location: storage.location,
            ...(storage.cloudStorageId ? {
                cloud_storage_id: storage.cloudStorageId,
            } : {}),
        } : {}),
    };
}

function fetchAll(url, filter = {}): Promise<any> {
    const pageSize = 500;
    const result = {
        count: 0,
        results: [],
    };
    return new Promise((resolve, reject) => {
        Axios.get(url, {
            params: {
                ...filter,
                page_size: pageSize,
                page: 1,
            },
        }).then((initialData) => {
            const { count, results } = initialData.data;
            result.results = result.results.concat(results);
            result.count = result.results.length;

            if (count <= pageSize) {
                resolve(result);
                return;
            }

            const pages = Math.ceil(count / pageSize);
            const promises = Array(pages).fill(0).map((_: number, i: number) => {
                if (i) {
                    return Axios.get(url, {
                        params: {
                            ...filter,
                            page_size: pageSize,
                            page: i + 1,
                        },
                    });
                }

                return Promise.resolve(null);
            });

            Promise.all(promises).then((responses: AxiosResponse<any, any>[]) => {
                responses.forEach((resp) => {
                    if (resp) {
                        result.results = result.results.concat(resp.data.results);
                    }
                });

                // removing possible dublicates
                const obj = result.results.reduce((acc: Record<string, any>, item: any) => {
                    acc[item.id] = item;
                    return acc;
                }, {});

                result.results = Object.values(obj);
                result.count = result.results.length;

                resolve(result);
            }).catch((error) => reject(error));
        }).catch((error) => reject(error));
    });
}

async function chunkUpload(file: File, uploadConfig): Promise<{ uploadSentSize: number; filename: string }> {
    const params = enableOrganization();
    const {
        endpoint, chunkSize, totalSize, onUpdate, metadata, totalSentSize,
    } = uploadConfig;
    const uploadResult = { uploadSentSize: 0, filename: file.name };
    return new Promise((resolve, reject) => {
        const upload = new tus.Upload(file, {
            endpoint,
            metadata: {
                filename: file.name,
                filetype: file.type,
                ...metadata,
            },
            headers: {
                Authorization: Axios.defaults.headers.common.Authorization,
            },
            chunkSize,
            retryDelays: [2000, 4000, 8000, 16000, 32000, 64000],
            onShouldRetry(err: tus.DetailedError | Error): boolean {
                if (err instanceof tus.DetailedError) {
                    const { originalResponse } = (err as tus.DetailedError);
                    const code = (originalResponse?.getStatus() || 0);

                    // do not retry if (code >= 400 && code < 500) is default tus behaviour
                    // retry if code === 409 or 423 is default tus behaviour
                    // additionally handle codes 429 and 0
                    return !(code >= 400 && code < 500) || [409, 423, 429, 0].includes(code);
                }

                return false;
            },
            onError(error) {
                reject(error);
            },
            onBeforeRequest(req) {
                const xhr = req.getUnderlyingObject();
                const { org } = params;
                req.setHeader('X-Organization', org);
                xhr.withCredentials = true;
            },
            onProgress(bytesUploaded) {
                if (onUpdate && Number.isInteger(totalSentSize) && Number.isInteger(totalSize)) {
                    const currentUploadedSize = totalSentSize + bytesUploaded;
                    const percentage = currentUploadedSize / totalSize;
                    onUpdate(percentage);
                }
            },
            onAfterResponse(request, response) {
                const uploadFilename = response.getHeader('Upload-Filename');
                if (uploadFilename) uploadResult.filename = uploadFilename;
            },
            onSuccess() {
                resolve({
                    ...uploadResult,
                    uploadSentSize: file.size,
                });
            },
        });
        upload.start();
    });
}

function filterPythonTraceback(data: string): string {
    if (typeof data === 'string' && data.trim().startsWith('Traceback')) {
        const lastRow = data.split('\n').findLastIndex((str) => str.trim().length);
        let errorText = `${data.split('\n').slice(lastRow, lastRow + 1)[0]}`;
        if (errorText.includes('CvatDatasetNotFoundError')) {
            errorText = errorText.replace(/.*CvatDatasetNotFoundError: /, '');
        }
        return errorText;
    }

    return data;
}

function generateError(errorData: AxiosError): ServerError {
    if (errorData.response) {
        if (errorData.response.status >= 500 && typeof errorData.response.data === 'string') {
            return new ServerError(
                filterPythonTraceback(errorData.response.data),
                errorData.response.status,
            );
        }

        if (errorData.response.status >= 400 && errorData.response.data) {
            // serializer.ValidationError

            if (Array.isArray(errorData.response.data)) {
                return new ServerError(
                    errorData.response.data.join('\n\n'),
                    errorData.response.status,
                );
            }

            if (typeof errorData.response.data === 'object') {
                const generalFields = ['non_field_errors', 'detail', 'message'];
                const generalFieldsHelpers = {
                    'Invalid token.': 'Not authenticated request, try to login again',
                };

                for (const field of generalFields) {
                    if (field in errorData.response.data) {
                        const message = errorData.response.data[field].toString();
                        return new ServerError(
                            generalFieldsHelpers[message] || message,
                            errorData.response.status,
                        );
                    }
                }

                // serializers fields
                const message = Object.keys(errorData.response.data).map((key) => (
                    `**${key}**: ${errorData.response.data[key].toString()}`
                )).join('\n\n');
                return new ServerError(message, errorData.response.status);
            }

            // errors with string data
            if (typeof errorData.response.data === 'string') {
                return new ServerError(errorData.response.data, errorData.response.status);
            }
        }

        // default handling
        return new ServerError(
            errorData.response.statusText || errorData.message,
            errorData.response.status,
        );
    }

    // Server is unavailable (no any response)
    const message = `${errorData.message}.`; // usually is "Error Network"
    return new ServerError(message, 0);
}

function prepareData(details) {
    const data = new FormData();
    for (const [key, value] of Object.entries(details)) {
        if (Array.isArray(value)) {
            value.forEach((element, idx) => {
                data.append(`${key}[${idx}]`, element);
            });
        } else {
            data.set(key, value);
        }
    }
    return data;
}

class WorkerWrappedAxios {
    constructor() {
        const worker = new Worker(new URL('./download.worker', import.meta.url));
        const requests = {};
        let requestId = 0;

        worker.onmessage = (e) => {
            if (e.data.id in requests) {
                try {
                    if (e.data.isSuccess) {
                        requests[e.data.id].resolve({ data: e.data.responseData, headers: e.data.headers });
                    } else {
                        requests[e.data.id].reject(new AxiosError(e.data.message, e.data.code));
                    }
                } finally {
                    delete requests[e.data.id];
                }
            }
        };

        worker.onerror = () => {
            throw new Error('Unexpected download worker error');
        };

        function getRequestId(): number {
            return requestId++;
        }

        async function get(url: string, requestConfig) {
            return new Promise((resolve, reject) => {
                const newRequestId = getRequestId();
                requests[newRequestId] = { resolve, reject };
                worker.postMessage({
                    url,
                    config: requestConfig,
                    id: newRequestId,
                });
            });
        }

        Object.defineProperties(
            this,
            Object.freeze({
                get: {
                    value: get,
                    writable: false,
                },
            }),
        );
    }
}

const workerAxios = new WorkerWrappedAxios();
Axios.interceptors.request.use((reqConfig) => {
    if ('params' in reqConfig && 'org' in reqConfig.params) {
        return reqConfig;
    }

    const organization = enableOrganization();
    // for users when organization is unset
    // we are interested in getting all the users,
    // not only those who are not in any organization
    if (reqConfig.url.endsWith('/users') && !organization.org) {
        return reqConfig;
    }

    if (reqConfig.url.endsWith('/limits')) {
        return reqConfig;
    }

    // we want to get invitations from all organizations
    const { backendAPI } = config;
    const getInvitations = reqConfig.url.endsWith('/invitations') && reqConfig.method === 'get';
    const acceptDeclineInvitation = reqConfig.url.startsWith(`${backendAPI}/invitations`) &&
                                    (reqConfig.url.endsWith('/accept') || reqConfig.url.endsWith('/decline'));
    if (getInvitations || acceptDeclineInvitation) {
        return reqConfig;
    }

    if (isResourceURL(reqConfig.url)) {
        return reqConfig;
    }

    reqConfig.params = { ...organization, ...(reqConfig.params || {}) };
    return reqConfig;
});

Axios.interceptors.response.use((response) => {
    if (isResourceURL(response.config.url) &&
        'organization' in (response.data || {})
    ) {
        const newOrgId: number | null = response.data.organization;
        if (config.organization.organizationID !== newOrgId) {
            config?.onOrganizationChange(newOrgId);
        }
    }

    return response;
});

let token = store.get('token');
if (token) {
    Axios.defaults.headers.common.Authorization = `Token ${token}`;
}

function setAuthData(response: AxiosResponse): void {
    if (response.headers['set-cookie']) {
        // Browser itself setup cookie and header is none
        // In NodeJS we need do it manually
        const cookies = response.headers['set-cookie'].join(';');
        Axios.defaults.headers.common.Cookie = cookies;
    }

    if (response.data.key) {
        token = response.data.key;
        store.set('token', token);
        Axios.defaults.headers.common.Authorization = `Token ${token}`;
    }
}

function removeAuthData(): void {
    Axios.defaults.headers.common.Authorization = '';
    store.remove('token');
    token = null;
}

async function about(): Promise<SerializedAbout> {
    const { backendAPI } = config;

    let response = null;
    try {
        response = await Axios.get(`${backendAPI}/server/about`);
    } catch (errorData) {
        throw generateError(errorData);
    }

    return response.data;
}

async function share(directoryArg: string, searchPrefix?: string): Promise<SerializedRemoteFile[]> {
    const { backendAPI } = config;

    let response = null;
    try {
        response = await Axios.get(`${backendAPI}/server/share`, {
            params: {
                directory: directoryArg,
                ...(searchPrefix ? { search: searchPrefix } : {}),
            },
        });
    } catch (errorData) {
        throw generateError(errorData);
    }

    return response.data;
}

async function formats(): Promise<SerializedAnnotationFormats> {
    const { backendAPI } = config;

    let response = null;
    try {
        response = await Axios.get(`${backendAPI}/server/annotation/formats`);
    } catch (errorData) {
        throw generateError(errorData);
    }

    return response.data;
}

async function userAgreements(): Promise<SerializedUserAgreement[]> {
    const { backendAPI } = config;
    let response = null;
    try {
        response = await Axios.get(`${backendAPI}/user-agreements`, {
            validateStatus: (status) => status === 200 || status === 404,
        });

        if (response.status === 200) {
            return response.data;
        }

        return [];
    } catch (errorData) {
        throw generateError(errorData);
    }
}

async function register(
    username: string,
    firstName: string,
    lastName: string,
    email: string,
    password: string,
    confirmations: Record<string, string>,
): Promise<SerializedRegister> {
    let response = null;
    try {
        response = await Axios.post(`${config.backendAPI}/auth/register`, {
            username,
            first_name: firstName,
            last_name: lastName,
            email,
            password1: password,
            password2: password,
            confirmations,
        });
        setAuthData(response);
    } catch (errorData) {
        throw generateError(errorData);
    }

    return response.data;
}

async function login(credential: string, password: string): Promise<void> {
    removeAuthData();
    let authenticationResponse = null;
    try {
        authenticationResponse = await Axios.post(`${config.backendAPI}/auth/login`, {
            [isEmail(credential) ? 'email' : 'username']: credential,
            password,
        });
    } catch (errorData) {
        throw generateError(errorData);
    }

    setAuthData(authenticationResponse);
}

async function logout(): Promise<void> {
    try {
        await Axios.post(`${config.backendAPI}/auth/logout`);
        removeAuthData();
    } catch (errorData) {
        throw generateError(errorData);
    }
}

async function changePassword(oldPassword: string, newPassword1: string, newPassword2: string): Promise<void> {
    try {
        await Axios.post(`${config.backendAPI}/auth/password/change`, {
            old_password: oldPassword,
            new_password1: newPassword1,
            new_password2: newPassword2,
        });
    } catch (errorData) {
        throw generateError(errorData);
    }
}

async function requestPasswordReset(email: string): Promise<void> {
    try {
        await Axios.post(`${config.backendAPI}/auth/password/reset`, {
            email,
        });
    } catch (errorData) {
        throw generateError(errorData);
    }
}

async function resetPassword(newPassword1: string, newPassword2: string, uid: string, _token: string): Promise<void> {
    try {
        await Axios.post(`${config.backendAPI}/auth/password/reset/confirm`, {
            new_password1: newPassword1,
            new_password2: newPassword2,
            uid,
            token: _token,
        });
    } catch (errorData) {
        throw generateError(errorData);
    }
}

async function acceptOrganizationInvitation(
    key: string,
): Promise<string> {
    let response = null;
    let orgSlug = null;
    try {
        response = await Axios.post(`${config.backendAPI}/invitations/${key}/accept`);
        orgSlug = response.data.organization_slug;
    } catch (errorData) {
        throw generateError(errorData);
    }

    return orgSlug;
}

async function declineOrganizationInvitation(key: string): Promise<void> {
    try {
        await Axios.post(`${config.backendAPI}/invitations/${key}/decline`);
    } catch (errorData) {
        throw generateError(errorData);
    }
}

async function getSelf(): Promise<SerializedUser> {
    const { backendAPI } = config;

    let response = null;
    try {
        response = await Axios.get(`${backendAPI}/users/self`);
    } catch (errorData) {
        throw generateError(errorData);
    }

    return response.data;
}

async function authenticated(): Promise<boolean> {
    try {
        // In CVAT app we use two types of authentication
        // At first we check if authentication token is present
        // Request in getSelf will provide correct authentication cookies
        if (!store.get('token')) {
            removeAuthData();
            return false;
        }
        await getSelf();
    } catch (serverError) {
        if (serverError.code === 401) {
            removeAuthData();
            return false;
        }

        throw serverError;
    }

    return true;
}

async function healthCheck(
    maxRetries: number,
    checkPeriod: number,
    requestTimeout: number,
    progressCallback?: (status: string) => void,
): Promise<void> {
    const { backendAPI } = config;
    const url = `${backendAPI}/server/health/?format=json`;

    const adjustedMaxRetries = Math.max(1, maxRetries);
    const adjustedCheckPeriod = Math.max(100, checkPeriod);
    const adjustedRequestTimeout = Math.max(500, requestTimeout);

    let lastError: AxiosError = null;
    for (let attempt = 1; attempt <= adjustedMaxRetries; attempt++) {
        if (progressCallback) {
            progressCallback(`${attempt}/${adjustedMaxRetries}`);
        }

        try {
            const response = await Axios.get(url, { timeout: adjustedRequestTimeout });
            return response.data;
        } catch (error) {
            lastError = error;
            if (attempt < adjustedMaxRetries) {
                await new Promise((resolve) => setTimeout(resolve, adjustedCheckPeriod));
            }
        }
    }

    throw generateError(lastError);
}

export interface ServerRequestConfig {
    fetchAll: boolean,
}

export const sleep = (time: number): Promise<void> => new Promise((resolve) => setTimeout(resolve, time));

const defaultRequestConfig = {
    fetchAll: false,
};

async function serverRequest(
    url: string, data: object,
    requestConfig: ServerRequestConfig = defaultRequestConfig,
): Promise<any> {
    try {
        let res = null;
        const { fetchAll: useFetchAll } = requestConfig;
        if (useFetchAll) {
            res = await fetchAll(url);
        } else {
            res = await Axios(url, data);
        }
        return res;
    } catch (errorData) {
        throw generateError(errorData);
    }
}

async function searchProjectNames(search: string, limit: number): Promise<SerializedProject[] & { count: number }> {
    const { backendAPI } = config;

    let response = null;
    try {
        response = await Axios.get(`${backendAPI}/projects`, {
            params: {
                names_only: true,
                page: 1,
                page_size: limit,
                search,
            },
        });
    } catch (errorData) {
        throw generateError(errorData);
    }

    response.data.results.count = response.data.count;
    return response.data.results;
}

async function getProjects(filter: ProjectsFilter = {}): Promise<SerializedProject[] & { count: number }> {
    const { backendAPI } = config;

    let response = null;
    try {
        if ('id' in filter) {
            response = await Axios.get(`${backendAPI}/projects/${filter.id}`);
            const results = [response.data];
            Object.defineProperty(results, 'count', {
                value: 1,
            });
            return results as SerializedProject[] & { count: number };
        }

        response = await Axios.get(`${backendAPI}/projects`, {
            params: {
                ...filter,
                page_size: 12,
            },
        });
    } catch (errorData) {
        throw generateError(errorData);
    }

    response.data.results.count = response.data.count;
    return response.data.results;
}

async function saveProject(id: number, projectData: Partial<SerializedProject>): Promise<SerializedProject> {
    const { backendAPI } = config;

    let response = null;
    try {
        response = await Axios.patch(`${backendAPI}/projects/${id}`, projectData);
    } catch (errorData) {
        throw generateError(errorData);
    }

    return response.data;
}

async function deleteProject(id: number): Promise<void> {
    const { backendAPI } = config;

    try {
        await Axios.delete(`${backendAPI}/projects/${id}`);
    } catch (errorData) {
        throw generateError(errorData);
    }
}

async function createProject(projectSpec: SerializedProject): Promise<SerializedProject> {
    const { backendAPI } = config;

    try {
        const response = await Axios.post(`${backendAPI}/projects`, projectSpec);
        return response.data;
    } catch (errorData) {
        throw generateError(errorData);
    }
}

async function getTasks(filter: TasksFilter = {}): Promise<SerializedTask[] & { count: number }> {
    const { backendAPI } = config;
    let response = null;
    try {
        if ('id' in filter) {
            response = await Axios.get(`${backendAPI}/tasks/${filter.id}`);
            const results = [response.data];
            Object.defineProperty(results, 'count', {
                value: 1,
            });

            return results as SerializedTask[] & { count: number };
        }

        response = await Axios.get(`${backendAPI}/tasks`, {
            params: {
                ...filter,
                page_size: 10,
            },
        });
    } catch (errorData) {
        throw generateError(errorData);
    }

    response.data.results.count = response.data.count;
    return response.data.results;
}

async function saveTask(id: number, taskData: Partial<SerializedTask>): Promise<SerializedTask> {
    const { backendAPI } = config;

    let response = null;
    try {
        response = await Axios.patch(`${backendAPI}/tasks/${id}`, taskData);
    } catch (errorData) {
        throw generateError(errorData);
    }

    return response.data;
}

async function deleteTask(id: number, organizationID: string | null = null): Promise<void> {
    const { backendAPI } = config;

    try {
        await Axios.delete(`${backendAPI}/tasks/${id}`, {
            params: {
                ...(organizationID ? { org: organizationID } : {}),
            },
        });
    } catch (errorData) {
        throw generateError(errorData);
    }
}

async function mergeConsensusJobs(id: number): Promise<void> {
    const { backendAPI } = config;
    const url = `${backendAPI}/tasks/${id}/aggregate`;

    return new Promise<void>((resolve, reject) => {
        async function request() {
            try {
                const response = await Axios.put(url);
                const { status } = response;
                if (status === 202) {
                    setTimeout(request, 3000);
                } else if (status === 201) {
                    resolve();
                } else {
                    reject(generateError(response));
                }
            } catch (errorData) {
                reject(generateError(errorData));
            }
        }
        setTimeout(request);
    });
}

async function getLabels(filter: {
    job_id?: number,
    task_id?: number,
    project_id?: number,
}): Promise<{ results: SerializedLabel[] }> {
    const { backendAPI } = config;
    return fetchAll(`${backendAPI}/labels`, {
        ...filter,
        ...enableOrganization(),
    });
}

async function deleteLabel(id: number): Promise<void> {
    const { backendAPI } = config;
    try {
        await Axios.delete(`${backendAPI}/labels/${id}`);
    } catch (errorData) {
        throw generateError(errorData);
    }
}

async function updateLabel(id: number, body: SerializedLabel): Promise<SerializedLabel> {
    const { backendAPI } = config;
    let response = null;
    try {
        response = await Axios.patch(`${backendAPI}/labels/${id}`, body);
    } catch (errorData) {
        throw generateError(errorData);
    }

    return response.data;
}

function exportDataset(instanceType: 'projects' | 'jobs' | 'tasks') {
    return async function (
        id: number,
        format: string,
        saveImages: boolean,
        useDefaultSettings: boolean,
        targetStorage: Storage,
        name?: string,
    ) {
        const { backendAPI } = config;
        const baseURL = `${backendAPI}/${instanceType}/${id}/dataset/export`;
        const params: Params = {
            ...enableOrganization(),
            ...configureStorage(targetStorage, useDefaultSettings),
            ...(name ? { filename: name } : {}),
            format,
            save_images: saveImages,
        };
        return new Promise<string | void>((resolve, reject) => {
            async function request() {
                Axios.post(baseURL, {}, {
                    params,
                })
                    .then((response) => {
                        if (response.status === 202) {
                            resolve(response.data.rq_id);
                        }
                        resolve();
                    })
                    .catch((errorData) => {
                        reject(generateError(errorData));
                    });
            }

            setTimeout(request);
        });
    };
}

async function importDataset(
    id: number,
    format: string,
    useDefaultLocation: boolean,
    sourceStorage: Storage,
    file: File | string,
    options: {
        convMaskToPoly: boolean,
        updateStatusCallback: (message: string, progress: number) => void,
    },
): Promise<string> {
    const { backendAPI, origin } = config;
    const params: Params & { conv_mask_to_poly: boolean } = {
        ...enableOrganization(),
        ...configureStorage(sourceStorage, useDefaultLocation),
        format,
        filename: typeof file === 'string' ? file : file.name,
        conv_mask_to_poly: options.convMaskToPoly,
    };

    const url = `${backendAPI}/projects/${id}/dataset`;
    const isCloudStorage = sourceStorage.location === StorageLocation.CLOUD_STORAGE;

    try {
        if (isCloudStorage) {
            const response = await Axios.post(url,
                new FormData(), {
                    params,
                });
            return response.data.rq_id;
        }
        const uploadConfig = {
            chunkSize: config.uploadChunkSize * 1024 * 1024,
            endpoint: `${origin}${backendAPI}/projects/${id}/dataset/`,
            totalSentSize: 0,
            totalSize: (file as File).size,
            onUpdate: (percentage) => {
                options.updateStatusCallback('The dataset is being uploaded to the server', percentage);
            },
        };
        await Axios.post(url,
            new FormData(), {
                params,
                headers: { 'Upload-Start': true },
            });
        await chunkUpload(file as File, uploadConfig);
        const response = await Axios.post(url,
            new FormData(), {
                params,
                headers: { 'Upload-Finish': true },
            });
        return response.data.rq_id;
    } catch (errorData) {
        throw generateError(errorData);
    }
}

async function backupTask(
    id: number,
    targetStorage: Storage,
    useDefaultSettings: boolean,
    fileName?: string,
): Promise<string | void> {
    const { backendAPI } = config;
    const params: Params = {
        ...enableOrganization(),
        ...configureStorage(targetStorage, useDefaultSettings),
        ...(fileName ? { filename: fileName } : {}),
    };
    const url = `${backendAPI}/tasks/${id}/backup/export`;

    return new Promise<string | void>((resolve, reject) => {
        async function request() {
            try {
                const response = await Axios.post(url, {}, {
                    params,
                });
                if (response.status === 202) {
                    resolve(response.data.rq_id);
                }
                resolve();
            } catch (errorData) {
                reject(generateError(errorData));
            }
        }

        setTimeout(request);
    });
}

async function restoreTask(storage: Storage, file: File | string): Promise<string> {
    const { backendAPI } = config;
    // keep current default params to 'freeze" them during this request
    const params: Params = {
        ...enableOrganization(),
        ...configureStorage(storage),
    };

    const url = `${backendAPI}/tasks/backup`;
    const isCloudStorage = storage.location === StorageLocation.CLOUD_STORAGE;
    let response;

    try {
        if (isCloudStorage) {
            params.filename = file as string;
            response = await Axios.post(url,
                new FormData(), {
                    params,
                });
            return response.data.rq_id;
        }
        const uploadConfig = {
            chunkSize: config.uploadChunkSize * 1024 * 1024,
            endpoint: `${origin}${backendAPI}/tasks/backup/`,
            totalSentSize: 0,
            totalSize: (file as File).size,
        };
        await Axios.post(url,
            new FormData(), {
                params,
                headers: { 'Upload-Start': true },
            });
        const { filename } = await chunkUpload(file as File, uploadConfig);
        response = await Axios.post(url,
            new FormData(), {
                params: { ...params, filename },
                headers: { 'Upload-Finish': true },
            });
        return response.data.rq_id;
    } catch (errorData) {
        throw generateError(errorData);
    }
}

async function backupProject(
    id: number,
    targetStorage: Storage,
    useDefaultSettings: boolean,
    fileName?: string,
): Promise<string | void> {
    const { backendAPI } = config;
    // keep current default params to 'freeze" them during this request
    const params: Params = {
        ...enableOrganization(),
        ...configureStorage(targetStorage, useDefaultSettings),
        ...(fileName ? { filename: fileName } : {}),
    };

    const url = `${backendAPI}/projects/${id}/backup/export`;

    return new Promise<string | void>((resolve, reject) => {
        async function request() {
            try {
                const response = await Axios.post(url, {}, {
                    params,
                });
                if (response.status === 202) {
                    resolve(response.data.rq_id);
                }
                resolve();
            } catch (errorData) {
                reject(generateError(errorData));
            }
        }

        setTimeout(request);
    });
}

async function restoreProject(storage: Storage, file: File | string): Promise<string> {
    const { backendAPI } = config;
    // keep current default params to 'freeze" them during this request
    const params: Params = {
        ...enableOrganization(),
        ...configureStorage(storage),
    };

    const url = `${backendAPI}/projects/backup`;
    const isCloudStorage = storage.location === StorageLocation.CLOUD_STORAGE;
    let response;

    try {
        if (isCloudStorage) {
            params.filename = file;
            response = await Axios.post(url,
                new FormData(), {
                    params,
                });
            return response.data.rq_id;
        }
        const uploadConfig = {
            chunkSize: config.uploadChunkSize * 1024 * 1024,
            endpoint: `${origin}${backendAPI}/projects/backup/`,
            totalSentSize: 0,
            totalSize: (file as File).size,
        };
        await Axios.post(url,
            new FormData(), {
                params,
                headers: { 'Upload-Start': true },
            });
        const { filename } = await chunkUpload(file as File, uploadConfig);
        response = await Axios.post(url,
            new FormData(), {
                params: { ...params, filename },
                headers: { 'Upload-Finish': true },
            });
        return response.data.rq_id;
    } catch (errorData) {
        throw generateError(errorData);
    }
}

type LongProcessListener<R> = Record<number, {
    promise: Promise<R>;
    onUpdate: ((state: string, progress: number, message: string) => void)[];
}>;

async function createTask(
    taskSpec: Partial<SerializedTask>,
    taskDataSpec: any,
    onUpdate: (request: Request) => void,
): Promise<{ taskID: number, rqID: string }> {
    const { backendAPI, origin } = config;
    // keep current default params to 'freeze" them during this request
    const params = enableOrganization();

    const chunkSize = config.uploadChunkSize * 1024 * 1024;
    const clientFiles = taskDataSpec.client_files;
    const chunkFiles = [];
    const bulkFiles = [];
    let totalSize = 0;
    let totalSentSize = 0;
    for (const file of clientFiles) {
        if (file.size > chunkSize) {
            chunkFiles.push(file);
        } else {
            bulkFiles.push(file);
        }
        totalSize += file.size;
    }
    delete taskDataSpec.client_files;

    const taskData = new FormData();
    for (const [key, value] of Object.entries(taskDataSpec)) {
        if (Array.isArray(value)) {
            value.forEach((element, idx) => {
                taskData.append(`${key}[${idx}]`, element);
            });
        } else {
            taskData.set(key, value);
        }
    }

    let response = null;

    onUpdate(new Request({
        status: RQStatus.UNKNOWN,
        progress: 0,
        message: 'CVAT is creating your task',
    }));

    try {
        response = await Axios.post(`${backendAPI}/tasks`, taskSpec, {
            params,
        });
    } catch (errorData) {
        throw generateError(errorData);
    }

    onUpdate(new Request({
        status: RQStatus.UNKNOWN,
        progress: 0,
        message: 'CVAT is uploading task data to the server',
    }));

    async function bulkUpload(taskId, files) {
        const fileBulks = files.reduce((fileGroups, file) => {
            const lastBulk = fileGroups[fileGroups.length - 1];
            if (chunkSize - lastBulk.size >= file.size) {
                lastBulk.files.push(file);
                lastBulk.size += file.size;
            } else {
                fileGroups.push({ files: [file], size: file.size });
            }
            return fileGroups;
        }, [{ files: [], size: 0 }]);
        const totalBulks = fileBulks.length;
        let currentChunkNumber = 0;
        while (currentChunkNumber < totalBulks) {
            for (const [idx, element] of fileBulks[currentChunkNumber].files.entries()) {
                taskData.append(`client_files[${idx}]`, element);
            }
            const percentage = totalSentSize / totalSize;
            onUpdate(new Request({
                status: RQStatus.UNKNOWN,
                progress: percentage,
                message: 'CVAT is uploading task data to the server',
            }));
            await Axios.post(`${backendAPI}/tasks/${taskId}/data`, taskData, {
                ...params,
                headers: { 'Upload-Multiple': true },
            });
            for (let i = 0; i < fileBulks[currentChunkNumber].files.length; i++) {
                taskData.delete(`client_files[${i}]`);
            }
            totalSentSize += fileBulks[currentChunkNumber].size;
            currentChunkNumber++;
        }
    }

    let rqID = null;
    try {
        await Axios.post(`${backendAPI}/tasks/${response.data.id}/data`,
            taskData, {
                ...params,
                headers: { 'Upload-Start': true },
            });
        const uploadConfig = {
            endpoint: `${origin}${backendAPI}/tasks/${response.data.id}/data/`,
            onUpdate: (percentage) => {
                onUpdate(new Request({
                    status: RQStatus.UNKNOWN,
                    progress: percentage,
                    message: 'CVAT is uploading task data to the server',
                }));
            },
            chunkSize,
            totalSize,
            totalSentSize,
        };
        for (const file of chunkFiles) {
            const { uploadSentSize } = await chunkUpload(file, uploadConfig);
            uploadConfig.totalSentSize += uploadSentSize;
        }
        if (bulkFiles.length > 0) {
            await bulkUpload(response.data.id, bulkFiles);
        }
        const dataResponse = await Axios.post(`${backendAPI}/tasks/${response.data.id}/data`,
            taskData, {
                ...params,
                headers: { 'Upload-Finish': true },
            });
        rqID = dataResponse.data.rq_id;
    } catch (errorData) {
        try {
            await deleteTask(response.data.id, params.org || null);
        } catch (_) {
            // ignore
        }
        throw generateError(errorData);
    }

    return { taskID: response.data.id, rqID };
}

async function getJobs(
    filter: JobsFilter = {},
    aggregate = false,
): Promise<SerializedJob[] & { count: number }> {
    const { backendAPI } = config;
    const id = filter.id || null;

    let response = null;
    try {
        if (id !== null) {
            response = await Axios.get(`${backendAPI}/jobs/${id}`);
            return Object.assign([response.data], { count: 1 });
        }

        if (aggregate) {
            response = {
                data: await fetchAll(`${backendAPI}/jobs`, {
                    ...filter,
                    ...enableOrganization(),
                }),
            };
        } else {
            response = await Axios.get(`${backendAPI}/jobs`, {
                params: {
                    ...filter,
                    page_size: 12,
                },
            });
        }
    } catch (errorData) {
        throw generateError(errorData);
    }

    response.data.results.count = response.data.count;
    return response.data.results;
}

async function getIssues(filter) {
    const { backendAPI } = config;

    let response = null;
    try {
        const organization = enableOrganization();
        response = await fetchAll(`${backendAPI}/issues`, {
            ...filter,
            ...organization,
        });

        if (filter.job_id) {
            const commentsResponse = await fetchAll(`${backendAPI}/comments`, {
                ...filter,
                ...organization,
            });

            const issuesById = response.results.reduce((acc, val: { id: number }) => {
                acc[val.id] = val;
                return acc;
            }, {});

            const commentsByIssue = commentsResponse.results.reduce((acc, val) => {
                acc[val.issue] = acc[val.issue] || [];
                acc[val.issue].push(val);
                return acc;
            }, {});

            for (const issue of Object.keys(commentsByIssue)) {
                commentsByIssue[issue].sort((a, b) => a.id - b.id);
                issuesById[issue].comments = commentsByIssue[issue];
            }
        }
    } catch (errorData) {
        throw generateError(errorData);
    }

    return response.results;
}

async function createComment(data) {
    const { backendAPI } = config;

    let response = null;
    try {
        response = await Axios.post(`${backendAPI}/comments`, data);
    } catch (errorData) {
        throw generateError(errorData);
    }

    return response.data;
}

async function createIssue(data) {
    const { backendAPI } = config;

    let response = null;
    try {
        const organization = enableOrganization();
        response = await Axios.post(`${backendAPI}/issues`, data, {
            params: { ...organization },
        });

        const commentsResponse = await fetchAll(`${backendAPI}/comments`, {
            issue_id: response.data.id,
            ...organization,
        });

        response.data.comments = commentsResponse.results;
    } catch (errorData) {
        throw generateError(errorData);
    }

    return response.data;
}

async function updateIssue(issueID, data) {
    const { backendAPI } = config;

    let response = null;
    try {
        response = await Axios.patch(`${backendAPI}/issues/${issueID}`, data);
    } catch (errorData) {
        throw generateError(errorData);
    }

    return response.data;
}

async function deleteIssue(issueID: number): Promise<void> {
    const { backendAPI } = config;

    try {
        await Axios.delete(`${backendAPI}/issues/${issueID}`);
    } catch (errorData) {
        throw generateError(errorData);
    }
}

async function saveJob(id: number, jobData: Partial<SerializedJob>): Promise<SerializedJob> {
    const { backendAPI } = config;

    let response = null;
    try {
        response = await Axios.patch(`${backendAPI}/jobs/${id}`, jobData);
    } catch (errorData) {
        throw generateError(errorData);
    }

    return response.data;
}

async function createJob(jobData: Partial<SerializedJob>): Promise<SerializedJob> {
    const { backendAPI } = config;

    let response = null;
    try {
        response = await Axios.post(`${backendAPI}/jobs`, jobData);
    } catch (errorData) {
        throw generateError(errorData);
    }

    return response.data;
}

async function deleteJob(jobID: number): Promise<void> {
    const { backendAPI } = config;

    try {
        await Axios.delete(`${backendAPI}/jobs/${jobID}`, {
            params: {
                ...enableOrganization(),
            },
        });
    } catch (errorData) {
        throw generateError(errorData);
    }
}

async function getUsers(filter = { page_size: 'all' }): Promise<SerializedUser[]> {
    const { backendAPI } = config;

    let response = null;
    try {
        response = await Axios.get(`${backendAPI}/users`, {
            params: {
                ...filter,
            },
        });
    } catch (errorData) {
        throw generateError(errorData);
    }

    return response.data.results;
}

function getPreview(instance: 'projects' | 'tasks' | 'jobs' | 'cloudstorages' | 'functions') {
    return async function (id: number | string): Promise<Blob | null> {
        const { backendAPI } = config;

        let response = null;
        try {
            const url = `${backendAPI}/${instance}/${id}/preview`;
            response = await Axios.get(url, {
                responseType: 'blob',
            });

            return response.data;
        } catch (errorData) {
            const code = errorData.response ? errorData.response.status : errorData.code;
            if (code === 404) {
                return null;
            }
            throw new ServerError(`Could not get preview for "${instance}/${id}"`, code);
        }
    };
}

async function getImageContext(jid: number, frame: number): Promise<ArrayBuffer> {
    const { backendAPI } = config;

    try {
        const response = await Axios.get(`${backendAPI}/jobs/${jid}/data`, {
            params: {
                quality: 'original',
                type: 'context_image',
                number: frame,
            },
            responseType: 'arraybuffer',
        });

        return response.data;
    } catch (errorData) {
        throw generateError(errorData);
    }
}

async function getData(jid: number, chunk: number, quality: ChunkQuality, retry = 0): Promise<ArrayBuffer> {
    const { backendAPI } = config;

    try {
        const response = await (workerAxios as any).get(`${backendAPI}/jobs/${jid}/data`, {
            params: {
                ...enableOrganization(),
                quality,
                type: 'chunk',
                number: chunk,
            },
            responseType: 'arraybuffer',
        });

        const contentLength = +(response.headers || {})['content-length'];
        if (Number.isInteger(contentLength) && response.data.byteLength < +contentLength) {
            if (retry < 10) {
                // corrupted zip tmp workaround
                // if content length more than received byteLength, request the chunk again
                // and log this error
                setTimeout(() => {
                    throw new Error(
                        `Truncated chunk, try: ${retry}. Job: ${jid}, chunk: ${chunk}, quality: ${quality}. ` +
                        `Body size: ${response.data.byteLength}`,
                    );
                });
                return await getData(jid, chunk, quality, retry + 1);
            }

            // not to try anymore, throw explicit error
            throw new Error(
                `Truncated chunk. Job: ${jid}, chunk: ${chunk}, quality: ${quality}. ` +
                `Body size: ${response.data.byteLength}`,
            );
        }

        return response.data;
    } catch (errorData) {
        throw generateError(errorData);
    }
}

async function getMeta(session: 'job' | 'task', id: number): Promise<SerializedFramesMetaData> {
    const { backendAPI } = config;

    let response = null;
    try {
        response = await Axios.get(`${backendAPI}/${session}s/${id}/data/meta`);
    } catch (errorData) {
        throw generateError(errorData);
    }

    return response.data;
}

async function saveMeta(
    session: 'job' | 'task',
    id: number,
    meta: Partial<SerializedFramesMetaData>,
): Promise<SerializedFramesMetaData> {
    const { backendAPI } = config;

    let response = null;
    try {
        response = await Axios.patch(`${backendAPI}/${session}s/${id}/data/meta`, meta);
    } catch (errorData) {
        throw generateError(errorData);
    }

    return response.data;
}

async function getAnnotations(
    session: 'task' | 'job',
    id: number,
): Promise<SerializedCollection> {
    const { backendAPI } = config;

    let response = null;
    try {
        response = await Axios.get(`${backendAPI}/${session}s/${id}/annotations`);
    } catch (errorData) {
        throw generateError(errorData);
    }
    return response.data;
}

async function updateAnnotations(
    session: 'task' | 'job',
    id: number,
    data: SerializedCollection,
    action: 'create' | 'update' | 'delete' | 'put',
): Promise<SerializedCollection> {
    const { backendAPI } = config;
    const url = `${backendAPI}/${session}s/${id}/annotations`;
    const params: Record<string, string> = {};
    let method: string;

    if (action.toUpperCase() === 'PUT') {
        method = 'PUT';
    } else {
        method = 'PATCH';
        params.action = action;
    }

    let response = null;
    try {
        response = await Axios(url, { method, data, params });
    } catch (errorData) {
        throw generateError(errorData);
    }
    return response.data;
}

// Session is 'task' or 'job'
async function uploadAnnotations(
    session,
    id: number,
    format: string,
    useDefaultLocation: boolean,
    sourceStorage: Storage,
    file: File | string,
    options: { convMaskToPoly: boolean },
): Promise<string> {
    const { backendAPI, origin } = config;
    const params: Params & { conv_mask_to_poly: boolean } = {
        ...enableOrganization(),
        ...configureStorage(sourceStorage, useDefaultLocation),
        format,
        filename: typeof file === 'string' ? file : file.name,
        conv_mask_to_poly: options.convMaskToPoly,
    };

    const url = `${backendAPI}/${session}s/${id}/annotations`;
    const isCloudStorage = sourceStorage.location === StorageLocation.CLOUD_STORAGE;

    try {
        if (isCloudStorage) {
            const response = await Axios.post(url,
                new FormData(), {
                    params,
                });
            return response.data.rq_id;
        }
        const chunkSize = config.uploadChunkSize * 1024 * 1024;
        const uploadConfig = {
            chunkSize,
            endpoint: `${origin}${backendAPI}/${session}s/${id}/annotations/`,
        };
        await Axios.post(url,
            new FormData(), {
                params,
                headers: { 'Upload-Start': true },
            });
        await chunkUpload(file as File, uploadConfig);
        const response = await Axios.post(url,
            new FormData(), {
                params,
                headers: { 'Upload-Finish': true },
            });
        return response.data.rq_id;
    } catch (errorData) {
        throw generateError(errorData);
    }
}

async function saveEvents(events: {
    events: SerializedEvent[];
    previous_event?: SerializedEvent;
    timestamp: string;
}): Promise<void> {
    const { backendAPI } = config;

    try {
        await Axios.post(`${backendAPI}/events`, events);
    } catch (errorData) {
        throw generateError(errorData);
    }
}

async function getLambdaFunctions() {
    const { backendAPI } = config;

    try {
        const response = await Axios.get(`${backendAPI}/lambda/functions`);
        return response.data;
    } catch (errorData) {
        if (errorData.response.status === 503) {
            return [];
        }
        throw generateError(errorData);
    }
}

async function runLambdaRequest(body) {
    const { backendAPI } = config;

    try {
        const response = await Axios.post(`${backendAPI}/lambda/requests`, body);

        return response.data;
    } catch (errorData) {
        throw generateError(errorData);
    }
}

async function callLambdaFunction(funId, body) {
    const { backendAPI } = config;

    try {
        const response = await Axios.post(`${backendAPI}/lambda/functions/${funId}`, body);

        return response.data;
    } catch (errorData) {
        throw generateError(errorData);
    }
}

async function getLambdaRequests() {
    const { backendAPI } = config;

    try {
        const response = await Axios.get(`${backendAPI}/lambda/requests`);
        return response.data;
    } catch (errorData) {
        throw generateError(errorData);
    }
}

async function getLambdaRequestStatus(requestID) {
    const { backendAPI } = config;

    try {
        const response = await Axios.get(`${backendAPI}/lambda/requests/${requestID}`);
        return response.data;
    } catch (errorData) {
        throw generateError(errorData);
    }
}

async function cancelLambdaRequest(requestId) {
    const { backendAPI } = config;

    try {
        await Axios.delete(`${backendAPI}/lambda/requests/${requestId}`);
    } catch (errorData) {
        throw generateError(errorData);
    }
}

async function installedApps() {
    const { backendAPI } = config;
    try {
        const response = await Axios.get(`${backendAPI}/server/plugins`);
        return response.data;
    } catch (errorData) {
        throw generateError(errorData);
    }
}

async function getApiSchema(): Promise<SerializedAPISchema> {
    const { backendAPI } = config;

    try {
        const response = await Axios.get(`${backendAPI}/schema/?scheme=json`);
        return response.data;
    } catch (errorData) {
        throw generateError(errorData);
    }
}

async function createCloudStorage(storageDetail) {
    const { backendAPI } = config;

    const storageDetailData = prepareData(storageDetail);
    try {
        const response = await Axios.post(`${backendAPI}/cloudstorages`, storageDetailData);
        return response.data;
    } catch (errorData) {
        throw generateError(errorData);
    }
}

async function updateCloudStorage(id, storageDetail) {
    const { backendAPI } = config;

    const storageDetailData = prepareData(storageDetail);
    try {
        await Axios.patch(`${backendAPI}/cloudstorages/${id}`, storageDetailData);
    } catch (errorData) {
        throw generateError(errorData);
    }
}

async function getCloudStorages(filter = {}): Promise<SerializedCloudStorage[] & { count: number }> {
    const { backendAPI } = config;

    let response = null;
    try {
        if ('id' in filter) {
            response = await Axios.get(`${backendAPI}/cloudstorages/${filter.id}`);
            return Object.assign([response.data], { count: 1 });
        }

        response = await Axios.get(`${backendAPI}/cloudstorages`, {
            params: {
                ...filter,
                page_size: 12,
            },
        });
        return Object.assign(response.data.results, { count: response.data.count });
    } catch (errorData) {
        throw generateError(errorData);
    }
}

async function getCloudStorageContent(id: number, path: string, nextToken?: string, manifestPath?: string):
Promise<{ content: SerializedRemoteFile[], next: string | null }> {
    const { backendAPI } = config;

    let response = null;
    try {
        const url = `${backendAPI}/cloudstorages/${id}/content-v2`;
        response = await Axios.get(url, {
            params: {
                prefix: path,
                ...(nextToken ? { next_token: nextToken } : {}),
                ...(manifestPath ? { manifest_path: manifestPath } : {}),
            },
        });
    } catch (errorData) {
        throw generateError(errorData);
    }

    return response.data;
}

async function getCloudStorageStatus(id) {
    const { backendAPI } = config;

    let response = null;
    try {
        const url = `${backendAPI}/cloudstorages/${id}/status`;
        response = await Axios.get(url);
    } catch (errorData) {
        throw generateError(errorData);
    }

    return response.data;
}

async function deleteCloudStorage(id) {
    const { backendAPI } = config;

    try {
        await Axios.delete(`${backendAPI}/cloudstorages/${id}`);
    } catch (errorData) {
        throw generateError(errorData);
    }
}

async function getOrganizations(filter) {
    const { backendAPI } = config;

    let response = null;
    try {
        response = await Axios.get(`${backendAPI}/organizations`, {
            params: {
                ...filter,
            },
        });
    } catch (errorData) {
        throw generateError(errorData);
    }

    return response.data.results;
}

async function createOrganization(data: SerializedOrganization): Promise<SerializedOrganization> {
    const { backendAPI } = config;

    let response = null;
    try {
        response = await Axios.post(`${backendAPI}/organizations`, data, {
            params: { org: '' },
        });
    } catch (errorData) {
        throw generateError(errorData);
    }

    return response.data;
}

async function updateOrganization(
    id: number, data: Partial<SerializedOrganization>,
): Promise<SerializedOrganization> {
    const { backendAPI } = config;

    let response = null;
    try {
        response = await Axios.patch(`${backendAPI}/organizations/${id}`, data);
    } catch (errorData) {
        throw generateError(errorData);
    }

    return response.data;
}

async function deleteOrganization(id: number): Promise<void> {
    const { backendAPI } = config;

    try {
        await Axios.delete(`${backendAPI}/organizations/${id}`);
    } catch (errorData) {
        throw generateError(errorData);
    }
}

async function getOrganizationMembers(orgSlug, page, pageSize, filters = {}) {
    const { backendAPI } = config;

    let response = null;
    try {
        response = await Axios.get(`${backendAPI}/memberships`, {
            params: {
                ...filters,
                org: orgSlug,
                page,
                page_size: pageSize,
            },
        });
    } catch (errorData) {
        throw generateError(errorData);
    }

    return response.data;
}

async function inviteOrganizationMembers(orgId, data) {
    const { backendAPI } = config;
    try {
        await Axios.post(
            `${backendAPI}/invitations`,
            {
                ...data,
                organization: orgId,
            },
        );
    } catch (errorData) {
        throw generateError(errorData);
    }
}

async function resendOrganizationInvitation(key) {
    const { backendAPI } = config;
    try {
        await Axios.post(`${backendAPI}/invitations/${key}/resend`);
    } catch (errorData) {
        throw generateError(errorData);
    }
}

async function updateOrganizationMembership(membershipId, data) {
    const { backendAPI } = config;
    let response = null;
    try {
        response = await Axios.patch(`${backendAPI}/memberships/${membershipId}`, data);
    } catch (errorData) {
        throw generateError(errorData);
    }

    return response.data;
}

async function deleteOrganizationMembership(membershipId: number): Promise<void> {
    const { backendAPI } = config;

    try {
        await Axios.delete(`${backendAPI}/memberships/${membershipId}`);
    } catch (errorData) {
        throw generateError(errorData);
    }
}

async function getMembershipInvitations(
    filter: { page?: number, filter?: string, key?: string },
): Promise<{ results: SerializedInvitationData[], count: number }> {
    const { backendAPI } = config;

    let response = null;
    try {
        const key = filter.key || null;

        if (key) {
            response = await Axios.get(`${backendAPI}/invitations/${key}`);
            return ({
                results: [response.data],
                count: 1,
            });
        }

        response = await Axios.get(`${backendAPI}/invitations`, {
            params: {
                ...filter,
                page_size: 11,
            },
        });
        return response.data;
    } catch (errorData) {
        throw generateError(errorData);
    }
}

async function getWebhookDelivery(webhookID: number, deliveryID: number): Promise<any> {
    const params = enableOrganization();
    const { backendAPI } = config;

    try {
        const response = await Axios.get(`${backendAPI}/webhooks/${webhookID}/deliveries/${deliveryID}`, {
            params,
        });
        return response.data;
    } catch (errorData) {
        throw generateError(errorData);
    }
}

async function getWebhooks(filter, pageSize = 10): Promise<any> {
    const params = enableOrganization();
    const { backendAPI } = config;

    try {
        const response = await Axios.get(`${backendAPI}/webhooks`, {
            params: {
                ...params,
                ...filter,
                page_size: pageSize,
            },
        });

        response.data.results.count = response.data.count;
        return response.data.results;
    } catch (errorData) {
        throw generateError(errorData);
    }
}

async function createWebhook(webhookData: any): Promise<any> {
    const params = enableOrganization();
    const { backendAPI } = config;

    try {
        const response = await Axios.post(`${backendAPI}/webhooks`, webhookData, {
            params,
        });
        return response.data;
    } catch (errorData) {
        throw generateError(errorData);
    }
}

async function updateWebhook(webhookID: number, webhookData: any): Promise<any> {
    const params = enableOrganization();
    const { backendAPI } = config;

    try {
        const response = await Axios.patch(`${backendAPI}/webhooks/${webhookID}`, webhookData, {
            params,
        });
        return response.data;
    } catch (errorData) {
        throw generateError(errorData);
    }
}

async function deleteWebhook(webhookID: number): Promise<void> {
    const params = enableOrganization();
    const { backendAPI } = config;

    try {
        await Axios.delete(`${backendAPI}/webhooks/${webhookID}`, {
            params,
        });
    } catch (errorData) {
        throw generateError(errorData);
    }
}

async function pingWebhook(webhookID: number): Promise<any> {
    const params = enableOrganization();
    const { backendAPI } = config;

    async function waitPingDelivery(deliveryID: number): Promise<any> {
        return new Promise((resolve) => {
            async function checkStatus(): Promise<any> {
                const delivery = await getWebhookDelivery(webhookID, deliveryID);
                if (delivery.status_code) {
                    resolve(delivery);
                } else {
                    setTimeout(checkStatus, 1000);
                }
            }
            setTimeout(checkStatus, 1000);
        });
    }

    try {
        const response = await Axios.post(`${backendAPI}/webhooks/${webhookID}/ping`, {
            params,
        });

        const deliveryID = response.data.id;
        const delivery = await waitPingDelivery(deliveryID);
        return delivery;
    } catch (errorData) {
        throw generateError(errorData);
    }
}

async function receiveWebhookEvents(type: WebhookSourceType): Promise<string[]> {
    const { backendAPI } = config;

    try {
        const response = await Axios.get(`${backendAPI}/webhooks/events`, {
            params: {
                type,
            },
        });
        return response.data.events;
    } catch (errorData) {
        throw generateError(errorData);
    }
}

async function getGuide(id: number): Promise<SerializedGuide> {
    const { backendAPI } = config;

    try {
        const response = await Axios.get(`${backendAPI}/guides/${id}`);
        return response.data;
    } catch (errorData) {
        throw generateError(errorData);
    }
}

async function createGuide(data: Partial<SerializedGuide>): Promise<SerializedGuide> {
    const { backendAPI } = config;

    try {
        const response = await Axios.post(`${backendAPI}/guides`, data);
        return response.data;
    } catch (errorData) {
        throw generateError(errorData);
    }
}

async function updateGuide(id: number, data: Partial<SerializedGuide>): Promise<SerializedGuide> {
    const { backendAPI } = config;

    try {
        const response = await Axios.patch(`${backendAPI}/guides/${id}`, data);
        return response.data;
    } catch (errorData) {
        throw generateError(errorData);
    }
}

async function createAsset(file: File, guideId: number): Promise<SerializedAsset> {
    const { backendAPI } = config;
    const form = new FormData();
    form.append('file', file);
    form.append('guide_id', guideId);

    try {
        const response = await Axios.post(`${backendAPI}/assets`, form, {
            headers: {
                'Content-Type': 'multipart/form-data',
            },
        });
        return response.data;
    } catch (errorData) {
        throw generateError(errorData);
    }
}

async function getQualitySettings(
    filter: APISettingsFilter,
): Promise<SerializedQualitySettingsData> {
    const { backendAPI } = config;

    try {
        const response = await Axios.get(`${backendAPI}/quality/settings`, {
            params: {
                ...filter,
            },
        });

        return response.data.results[0];
    } catch (errorData) {
        throw generateError(errorData);
    }
}

async function updateQualitySettings(
    settingsID: number,
    settingsData: SerializedQualitySettingsData,
): Promise<SerializedQualitySettingsData> {
    const params = enableOrganization();
    const { backendAPI } = config;

    try {
        const response = await Axios.patch(`${backendAPI}/quality/settings/${settingsID}`, settingsData, {
            params,
        });

        return response.data;
    } catch (errorData) {
        throw generateError(errorData);
    }
}

async function getConsensusSettings(
    filter: APISettingsFilter,
): Promise<SerializedConsensusSettingsData> {
    const { backendAPI } = config;

    try {
        const response = await Axios.get(`${backendAPI}/consensus/settings`, {
            params: {
                ...filter,
            },
        });

        return response.data.results[0];
    } catch (errorData) {
        throw generateError(errorData);
    }
}

async function updateConsensusSettings(
    settingsID: number,
    settingsData: SerializedConsensusSettingsData,
): Promise<SerializedConsensusSettingsData> {
    const params = enableOrganization();
    const { backendAPI } = config;

    try {
        const response = await Axios.patch(`${backendAPI}/consensus/settings/${settingsID}`, settingsData, {
            params,
        });

        return response.data;
    } catch (errorData) {
        throw generateError(errorData);
    }
}

async function getQualityConflicts(
    filter: APIQualityConflictsFilter,
): Promise<SerializedQualityConflictData[]> {
    const params = enableOrganization();
    const { backendAPI } = config;

    try {
        const response = await fetchAll(`${backendAPI}/quality/conflicts`, {
            ...params,
            ...filter,
        });

        return response.results;
    } catch (errorData) {
        throw generateError(errorData);
    }
}

async function getQualityReports(
    filter: APIQualityReportsFilter,
): Promise<PaginatedResource<SerializedQualityReportData>> {
    const { backendAPI } = config;

    try {
        const response = await Axios.get(`${backendAPI}/quality/reports`, {
            params: {
                ...filter,
            },
        });

        response.data.results.count = response.data.count;
        return response.data.results;
    } catch (errorData) {
        throw generateError(errorData);
    }
}

async function getAnalyticsReports(
    filter: APIAnalyticsReportFilter,
): Promise<SerializedAnalyticsReport> {
    const { backendAPI } = config;

    try {
        const response = await Axios.get(`${backendAPI}/analytics/reports`, {
            params: {
                ...filter,
            },
        });

        return response.data;
    } catch (errorData) {
        throw generateError(errorData);
    }
}

async function getRequestsList(): Promise<PaginatedResource<SerializedRequest>> {
    const { backendAPI } = config;
    const params = enableOrganization();

    try {
        const response = await fetchAll(`${backendAPI}/requests`, params);

        return response.results;
    } catch (errorData) {
        throw generateError(errorData);
    }
}

async function getRequestStatus(rqID: string): Promise<SerializedRequest> {
    const { backendAPI } = config;

    try {
        const response = await Axios.get(`${backendAPI}/requests/${rqID}`);

        return response.data;
    } catch (errorData) {
        throw generateError(errorData);
    }
}

async function cancelRequest(requestID): Promise<void> {
    const { backendAPI } = config;

    try {
        await Axios.post(`${backendAPI}/requests/${requestID}/cancel`);
    } catch (errorData) {
        throw generateError(errorData);
    }
}

const listenToCreateAnalyticsReportCallbacks: {
    job: LongProcessListener<void>;
    task: LongProcessListener<void>;
    project: LongProcessListener<void>;
} = {
    job: {},
    task: {},
    project: {},
};

async function calculateAnalyticsReport(
    body: {
        job_id?: number;
        task_id?: number;
        project_id?: number;
    },
    onUpdate: (state: string, progress: number, message: string) => void,
): Promise<void> {
    const id = body.job_id || body.task_id || body.project_id;
    const { backendAPI } = config;
    const params = enableOrganization();
    let listenerStorage: LongProcessListener<void> = null;

    if (Number.isInteger(body.job_id)) {
        listenerStorage = listenToCreateAnalyticsReportCallbacks.job;
    } else if (Number.isInteger(body.task_id)) {
        listenerStorage = listenToCreateAnalyticsReportCallbacks.task;
    } else if (Number.isInteger(body.project_id)) {
        listenerStorage = listenToCreateAnalyticsReportCallbacks.project;
    }

    if (listenerStorage[id]) {
        listenerStorage[id].onUpdate.push(onUpdate);
        return listenerStorage[id].promise;
    }

    const promise = new Promise<void>((resolve, reject) => {
        Axios.post(`${backendAPI}/analytics/reports`, {
            ...body,
            ...params,
        }).then(({ data: { rq_id: rqID } }) => {
            listenerStorage[id].onUpdate.forEach((_onUpdate) => _onUpdate(RQStatus.QUEUED, 0, 'Analytics report request sent'));
            const checkStatus = (): void => {
                Axios.post(`${backendAPI}/analytics/reports`, {
                    ...body,
                    ...params,
                }, { params: { rq_id: rqID } }).then((response) => {
                    // TODO: rewrite server logic, now it returns 202, 201 codes, but we need RQ statuses and details
                    // after this patch is merged https://github.com/cvat-ai/cvat/pull/7537
                    if (response.status === 201) {
                        listenerStorage[id].onUpdate.forEach((_onUpdate) => _onUpdate(RQStatus.FINISHED, 0, 'Done'));
                        resolve();
                        return;
                    }

                    listenerStorage[id].onUpdate.forEach((_onUpdate) => _onUpdate(RQStatus.QUEUED, 0, 'Analytics report calculation is in progress'));
                    setTimeout(checkStatus, 10000);
                }).catch((errorData) => {
                    reject(generateError(errorData));
                });
            };

            setTimeout(checkStatus, 2500);
        }).catch((errorData) => {
            reject(generateError(errorData));
        });
    });

    listenerStorage[id] = {
        promise,
        onUpdate: [onUpdate],
    };

    promise.finally(() => {
        delete listenerStorage[id];
    });

    return promise;
}

export default Object.freeze({
    server: Object.freeze({
        setAuthData,
        removeAuthData,
        about,
        share,
        formats,
        login,
        logout,
        changePassword,
        requestPasswordReset,
        resetPassword,
        authenticated,
        healthCheck,
        register,
        request: serverRequest,
        userAgreements,
        installedApps,
        apiSchema: getApiSchema,
    }),

    projects: Object.freeze({
        get: getProjects,
        searchNames: searchProjectNames,
        save: saveProject,
        create: createProject,
        delete: deleteProject,
        exportDataset: exportDataset('projects'),
        getPreview: getPreview('projects'),
        backup: backupProject,
        restore: restoreProject,
        importDataset,
    }),

    tasks: Object.freeze({
        get: getTasks,
        save: saveTask,
        create: createTask,
        delete: deleteTask,
        exportDataset: exportDataset('tasks'),
        getPreview: getPreview('tasks'),
        backup: backupTask,
        restore: restoreTask,
        mergeConsensusJobs,
    }),

    labels: Object.freeze({
        get: getLabels,
        delete: deleteLabel,
        update: updateLabel,
    }),

    jobs: Object.freeze({
        get: getJobs,
        getPreview: getPreview('jobs'),
        save: saveJob,
        create: createJob,
        delete: deleteJob,
        exportDataset: exportDataset('jobs'),
    }),

    users: Object.freeze({
        get: getUsers,
        self: getSelf,
    }),

    frames: Object.freeze({
        getData,
        getMeta,
        saveMeta,
        getPreview,
        getImageContext,
    }),

    annotations: Object.freeze({
        updateAnnotations,
        getAnnotations,
        uploadAnnotations,
    }),

    events: Object.freeze({
        save: saveEvents,
    }),

    lambda: Object.freeze({
        list: getLambdaFunctions,
        status: getLambdaRequestStatus,
        requests: getLambdaRequests,
        run: runLambdaRequest,
        call: callLambdaFunction,
        cancel: cancelLambdaRequest,
    }),

    issues: Object.freeze({
        create: createIssue,
        update: updateIssue,
        get: getIssues,
        delete: deleteIssue,
    }),

    comments: Object.freeze({
        create: createComment,
    }),

    cloudStorages: Object.freeze({
        get: getCloudStorages,
        getContent: getCloudStorageContent,
        getPreview: getPreview('cloudstorages'),
        getStatus: getCloudStorageStatus,
        create: createCloudStorage,
        delete: deleteCloudStorage,
        update: updateCloudStorage,
    }),

    organizations: Object.freeze({
        get: getOrganizations,
        create: createOrganization,
        update: updateOrganization,
        members: getOrganizationMembers,
        invitations: getMembershipInvitations,
        delete: deleteOrganization,
        invite: inviteOrganizationMembers,
        resendInvitation: resendOrganizationInvitation,
        updateMembership: updateOrganizationMembership,
        deleteMembership: deleteOrganizationMembership,
        acceptInvitation: acceptOrganizationInvitation,
        declineInvitation: declineOrganizationInvitation,
    }),

    webhooks: Object.freeze({
        get: getWebhooks,
        create: createWebhook,
        update: updateWebhook,
        delete: deleteWebhook,
        ping: pingWebhook,
        events: receiveWebhookEvents,
    }),

    guides: Object.freeze({
        get: getGuide,
        create: createGuide,
        update: updateGuide,
    }),

    assets: Object.freeze({
        create: createAsset,
    }),

    analytics: Object.freeze({
        performance: Object.freeze({
            reports: getAnalyticsReports,
            calculate: calculateAnalyticsReport,
        }),
        quality: Object.freeze({
            reports: getQualityReports,
            conflicts: getQualityConflicts,
            settings: Object.freeze({
                get: getQualitySettings,
                update: updateQualitySettings,
            }),
        }),
    }),

<<<<<<< HEAD
    consensus: Object.freeze({
        settings: Object.freeze({
            get: getConsensusSettings,
            update: updateConsensusSettings,
        }),
=======
    requests: Object.freeze({
        list: getRequestsList,
        status: getRequestStatus,
        cancel: cancelRequest,
>>>>>>> 05b77ad4
    }),
});<|MERGE_RESOLUTION|>--- conflicted
+++ resolved
@@ -18,11 +18,7 @@
     SerializedInvitationData, SerializedCloudStorage, SerializedFramesMetaData, SerializedCollection,
     SerializedQualitySettingsData, APISettingsFilter, SerializedQualityConflictData, APIQualityConflictsFilter,
     SerializedQualityReportData, APIQualityReportsFilter, SerializedAnalyticsReport, APIAnalyticsReportFilter,
-<<<<<<< HEAD
-    SerializedConsensusSettingsData,
-=======
-    SerializedRequest,
->>>>>>> 05b77ad4
+    SerializedConsensusSettingsData, SerializedRequest,
 } from './server-response-types';
 import { PaginatedResource } from './core-types';
 import { Request } from './request';
@@ -2577,17 +2573,16 @@
         }),
     }),
 
-<<<<<<< HEAD
     consensus: Object.freeze({
         settings: Object.freeze({
             get: getConsensusSettings,
             update: updateConsensusSettings,
         }),
-=======
+    }),
+
     requests: Object.freeze({
         list: getRequestsList,
         status: getRequestStatus,
         cancel: cancelRequest,
->>>>>>> 05b77ad4
     }),
 });