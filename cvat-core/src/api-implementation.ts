--- conflicted
+++ resolved
@@ -457,14 +457,6 @@
         return defaults;
     };
 
-    cvat.frames.getMeta.implementation = async (type, id) => {
-        const result = await serverProxy.frames.getMeta(type, id);
-        return new FramesMetaData({ ...result });
-    };
-
-<<<<<<< HEAD
-    cvat.scheme.get.implementation = async () => serverProxy.scheme.get();
-=======
     cvat.analytics.performance.reports.implementation = async (filter) => {
         checkFilter(filter, {
             jobID: isInteger,
@@ -497,7 +489,13 @@
         const reportData = await serverProxy.analytics.performance.reports(updatedParams);
         return new AnalyticsReport(reportData);
     };
->>>>>>> 5a69e67a
+
+    cvat.frames.getMeta.implementation = async (type, id) => {
+        const result = await serverProxy.frames.getMeta(type, id);
+        return new FramesMetaData({ ...result });
+    };
+
+    cvat.scheme.get.implementation = async () => serverProxy.scheme.get();
 
     return cvat;
 }