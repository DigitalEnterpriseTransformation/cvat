--- conflicted
+++ resolved
@@ -8,56 +8,6 @@
  * @module API
  */
 
-<<<<<<< HEAD
-function build() {
-    // eslint-disable-next-line @typescript-eslint/no-var-requires
-    const PluginRegistry = require('./plugins').default;
-    // eslint-disable-next-line @typescript-eslint/no-var-requires
-    const loggerStorage = require('./logger-storage').default;
-    // eslint-disable-next-line @typescript-eslint/no-var-requires
-    const { Log } = require('./log');
-    // eslint-disable-next-line @typescript-eslint/no-var-requires
-    const ObjectState = require('./object-state').default;
-    // eslint-disable-next-line @typescript-eslint/no-var-requires
-    const Statistics = require('./statistics');
-    // eslint-disable-next-line @typescript-eslint/no-var-requires
-    const Comment = require('./comment').default;
-    // eslint-disable-next-line @typescript-eslint/no-var-requires
-    const Issue = require('./issue').default;
-    // eslint-disable-next-line @typescript-eslint/no-var-requires
-    const { Job, Task } = require('./session');
-    // eslint-disable-next-line @typescript-eslint/no-var-requires
-    const Project = require('./project').default;
-    // eslint-disable-next-line @typescript-eslint/no-var-requires
-    const implementProject = require('./project-implementation').default;
-    // eslint-disable-next-line @typescript-eslint/no-var-requires
-    const { Attribute, Label } = require('./labels');
-    // eslint-disable-next-line @typescript-eslint/no-var-requires
-    const MLModel = require('./ml-model');
-    // eslint-disable-next-line @typescript-eslint/no-var-requires
-    const { FrameData } = require('./frames');
-    // eslint-disable-next-line @typescript-eslint/no-var-requires
-    const CloudStorage = require('./cloud-storage').default;
-    // eslint-disable-next-line @typescript-eslint/no-var-requires
-    const Organization = require('./organization').default;
-    // eslint-disable-next-line @typescript-eslint/no-var-requires
-    const Webhook = require('./webhook').default;
-
-    // eslint-disable-next-line @typescript-eslint/no-var-requires
-    const enums = require('./enums');
-
-    const {
-        Exception, ArgumentError, DataError, ScriptingError, PluginError, ServerError,
-    // eslint-disable-next-line @typescript-eslint/no-var-requires
-    } = require('./exceptions');
-
-    // eslint-disable-next-line @typescript-eslint/no-var-requires
-    const User = require('./user').default;
-    // eslint-disable-next-line @typescript-eslint/no-var-requires
-    const pjson = require('../package.json');
-    // eslint-disable-next-line @typescript-eslint/no-var-requires
-    const config = require('./config');
-=======
 import PluginRegistry from './plugins';
 import loggerStorage from './logger-storage';
 import { Log } from './log';
@@ -87,7 +37,6 @@
 import config from './config';
 
 import implementAPI from './api-implementation';
->>>>>>> 33c624ae
 
 function build() {
     /**
@@ -1020,11 +969,6 @@
     cvat.cloudStorages = Object.freeze(cvat.cloudStorages);
     cvat.organizations = Object.freeze(cvat.organizations);
 
-<<<<<<< HEAD
-    // eslint-disable-next-line @typescript-eslint/no-var-requires
-    const implementAPI = require('./api-implementation');
-=======
->>>>>>> 33c624ae
     const implemented = Object.freeze(implementAPI(cvat));
     return implemented;
 }
