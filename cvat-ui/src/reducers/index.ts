--- conflicted
+++ resolved
@@ -582,16 +582,10 @@
     };
     messages: {
         tasks: {
-<<<<<<< HEAD
-            loadingDone: string;
-            importingDone: string;
-            movingDone: string;
-            mergingConsensusDone: string;
-=======
             loadingDone: null | NotificationState;
             importingDone: null | NotificationState;
             movingDone: null | NotificationState;
->>>>>>> 05b77ad4
+            mergingConsensusDone: null | NotificationState;
         };
         models: {
             inferenceDone: null | NotificationState;
