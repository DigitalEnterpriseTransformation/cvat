--- conflicted
+++ resolved
@@ -8,11 +8,7 @@
 import {
     Webhook, MLModel, Organization, Job, Task, Project, Label, User,
     QualityConflict, FramesMetaData, RQStatus, Event, Invitation, SerializedAPISchema,
-<<<<<<< HEAD
-    Request, TargetMetric, JobValidationLayout, ObjectState,
-=======
-    Request, JobValidationLayout, QualitySettings, TaskValidationLayout,
->>>>>>> 4354f72f
+    Request, JobValidationLayout, QualitySettings, TaskValidationLayout, ObjectState,
 } from 'cvat-core-wrapper';
 import { IntelligentScissors } from 'utils/opencv-wrapper/intelligent-scissors';
 import { KeyMap, KeyMapItem } from 'utils/mousetrap-react';
