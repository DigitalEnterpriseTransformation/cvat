--- conflicted
+++ resolved
@@ -8,12 +8,7 @@
 import {
     Webhook, MLModel, Organization, Job, Task, Project, Label, User,
     QualityConflict, FramesMetaData, RQStatus, Event, Invitation, SerializedAPISchema,
-<<<<<<< HEAD
-    Request, TargetMetric, ValidationLayout,
-    ObjectState,
-=======
-    Request, TargetMetric, JobValidationLayout,
->>>>>>> e3e8d999
+    Request, TargetMetric, JobValidationLayout, ObjectState,
 } from 'cvat-core-wrapper';
 import { IntelligentScissors } from 'utils/opencv-wrapper/intelligent-scissors';
 import { KeyMap, KeyMapItem } from 'utils/mousetrap-react';
