--- conflicted
+++ resolved
@@ -64,12 +64,8 @@
     };
 
     useEffect(() => {
-<<<<<<< HEAD
         receiveTask();
-=======
-        receieveTask();
         dispatch(getInferenceStatusAsync());
->>>>>>> 62eb8671
         mounted.current = true;
         return () => {
             mounted.current = false;
