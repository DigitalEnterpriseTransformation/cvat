--- conflicted
+++ resolved
@@ -25,17 +25,9 @@
         onDeleteFrames, onRestoreFrames,
     } = props;
 
-<<<<<<< HEAD
     const totalCount = gtJobMeta.getDataFrameNumbers().length;
     const excludedCount = Object.keys(gtJobMeta.deletedFrames).length;
     const activeCount = totalCount - excludedCount;
-    const [AllocationTableComponent] = CustomizableComponents.QUALITY_CONTROL_ALLOCATION_TABLE.slice(-1);
-=======
-    const activeCount = gtJobMeta.includedFrames
-        .filter((frameID: number) => !(frameID in gtJobMeta.deletedFrames)).length;
-    const excludedCount = Object.keys(gtJobMeta.deletedFrames)
-        .filter((frameID: string) => gtJobMeta.includedFrames.includes(+frameID)).length;
->>>>>>> d452fcd5
 
     return (
         <div className='cvat-quality-control-management-tab'>
