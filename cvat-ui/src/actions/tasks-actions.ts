--- conflicted
+++ resolved
@@ -214,14 +214,9 @@
             use_zip_chunks: data.advanced.useZipChunks,
             use_cache: data.advanced.useCache,
             sorting_method: data.advanced.sortingMethod,
-<<<<<<< HEAD
             source_storage: new Storage(data.advanced.sourceStorage || { location: StorageLocation.LOCAL }).toJSON(),
             target_storage: new Storage(data.advanced.targetStorage || { location: StorageLocation.LOCAL }).toJSON(),
             consensus_jobs_per_regular_job: data.advanced.consensusJobsPerRegularJob,
-=======
-            source_storage: new Storage(data.advanced.sourceStorage ?? { location: StorageLocation.LOCAL }).toJSON(),
-            target_storage: new Storage(data.advanced.targetStorage ?? { location: StorageLocation.LOCAL }).toJSON(),
->>>>>>> 29b33c39
         };
 
         if (data.projectId) {
@@ -259,9 +254,6 @@
         }
         if (data.cloudStorageId) {
             description.cloud_storage_id = data.cloudStorageId;
-        }
-        if (data.advanced.consensusJobsPerRegularJob) {
-            description.consensus_jobs_per_regular_job = +data.advanced.consensusJobsPerRegularJob;
         }
 
         let extras = {};
@@ -280,6 +272,9 @@
                 validation_frames_percent: data.quality.validationFramesPercent,
                 validation_frames_per_job: data.quality.validationFramesPerJob,
             };
+        }
+        if (data.advanced.consensusJobsPerRegularJob) {
+            description.consensus_jobs_per_regular_job = +data.advanced.consensusJobsPerRegularJob;
         }
 
         const taskInstance = new cvat.classes.Task(description);
